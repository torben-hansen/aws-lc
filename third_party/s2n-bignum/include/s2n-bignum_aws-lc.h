/*
 * Copyright Amazon.com, Inc. or its affiliates. All Rights Reserved.
 *
 * Licensed under the Apache License, Version 2.0 (the "License").
 * You may not use this file except in compliance with the License.
 * A copy of the License is located at
 *
 *  http://aws.amazon.com/apache2.0
 *
 * or in the "LICENSE" file accompanying this file. This file is distributed
 * on an "AS IS" BASIS, WITHOUT WARRANTIES OR CONDITIONS OF ANY KIND, either
 * express or implied. See the License for the specific language governing
 * permissions and limitations under the License.
 */
#ifndef S2N_BIGNUM_AWS_LC_H
#define S2N_BIGNUM_AWS_LC_H

#if defined(_MSC_VER) || !defined(__STDC_VERSION__) || __STDC_VERSION__ < 199901L || defined(__STDC_NO_VLA__)
  #define S2N_BIGNUM_STATIC
#else
  #define S2N_BIGNUM_STATIC static
#endif

// ----------------------------------------------------------------------------
// C prototypes for s2n-bignum functions used in AWS-LC
// ----------------------------------------------------------------------------

// For some functions there are additional variants with names ending in
// "_alt". These have the same core mathematical functionality as their
// non-"alt" versions, but can be better suited to some microarchitectures:
//
//      - On x86, the "_alt" forms avoid BMI and ADX instruction set
//        extensions, so will run on any x86_64 machine, even older ones
//
//      - On ARM, the "_alt" forms target machines with higher multiplier
//        throughput, generally offering higher performance there.
// For each of those, we define a _selector function that selects, in runtime,
// the _alt or non-_alt version to run.

#if defined(OPENSSL_X86_64)
// On x86_64 platforms s2n-bignum uses bmi2 and adx instruction sets
// for some of the functions. These instructions are not supported by
// every x86 CPU so we have to check if they are available and in case
// they are not we fallback to slightly slower but generic implementation.
static inline uint8_t use_s2n_bignum_alt(void) {
  return (!CRYPTO_is_BMI2_capable() || !CRYPTO_is_ADX_capable());
}
#else
// On aarch64 platforms s2n-bignum has two implementations of certain
// functions -- the default one and the alternative (suffixed _alt).
// Depending on the architecture one version is faster than the other.
// Generally, the "_alt" functions are faster on architectures with higher
// multiplier throughput, for example, Graviton 3, Apple's M1 and iPhone chips.
static inline uint8_t use_s2n_bignum_alt(void) {
  return CRYPTO_is_ARMv8_wide_multiplier_capable();
}
#endif

extern void p256_montjscalarmul(uint64_t res[S2N_BIGNUM_STATIC 12], const uint64_t scalar[S2N_BIGNUM_STATIC 4], uint64_t point[S2N_BIGNUM_STATIC 12]);
extern void p256_montjscalarmul_alt(uint64_t res[S2N_BIGNUM_STATIC 12], const uint64_t scalar[S2N_BIGNUM_STATIC 4], uint64_t point[S2N_BIGNUM_STATIC 12]);
static inline void p256_montjscalarmul_selector(uint64_t res[S2N_BIGNUM_STATIC 12], const uint64_t scalar[S2N_BIGNUM_STATIC 4], uint64_t point[S2N_BIGNUM_STATIC 12]) {
  if (use_s2n_bignum_alt()) { p256_montjscalarmul_alt(res, scalar, point); }
  else { p256_montjscalarmul(res, scalar, point); }
}

// Montgomery inverse modulo p_256 = 2^256 - 2^224 + 2^192 + 2^96 - 1
//   z = x^-1 mod p_256.
// The function is constant-time.
extern void bignum_montinv_p256(uint64_t z[S2N_BIGNUM_STATIC 4], const uint64_t x[S2N_BIGNUM_STATIC 4]);

// Add modulo p_384, z := (x + y) mod p_384, assuming x and y reduced
// Inputs x[6], y[6]; output z[6]
extern void bignum_add_p384(uint64_t z[S2N_BIGNUM_STATIC 6], const uint64_t x[S2N_BIGNUM_STATIC 6], const uint64_t y[S2N_BIGNUM_STATIC 6]);

// Convert from almost-Montgomery form, z := (x / 2^384) mod p_384
// Input x[6]; output z[6]
extern void bignum_deamont_p384(uint64_t z[S2N_BIGNUM_STATIC 6], const uint64_t x[S2N_BIGNUM_STATIC 6]);
extern void bignum_deamont_p384_alt(uint64_t z[S2N_BIGNUM_STATIC 6], const uint64_t x[S2N_BIGNUM_STATIC 6]);
static inline void bignum_deamont_p384_selector(uint64_t z[S2N_BIGNUM_STATIC 6], const uint64_t x[S2N_BIGNUM_STATIC 6]) {
  if (use_s2n_bignum_alt()) { bignum_deamont_p384_alt(z, x); }
  else { bignum_deamont_p384(z, x); }
}

// Montgomery multiply, z := (x * y / 2^384) mod p_384 
// Inputs x[6], y[6]; output z[6]
extern void bignum_montmul_p384(uint64_t z[S2N_BIGNUM_STATIC 6], const uint64_t x[S2N_BIGNUM_STATIC 6], const uint64_t y[S2N_BIGNUM_STATIC 6]);
extern void bignum_montmul_p384_alt(uint64_t z[S2N_BIGNUM_STATIC 6], const uint64_t x[S2N_BIGNUM_STATIC 6], const uint64_t y[S2N_BIGNUM_STATIC 6]);
static inline void bignum_montmul_p384_selector(uint64_t z[S2N_BIGNUM_STATIC 6], const uint64_t x[S2N_BIGNUM_STATIC 6], const uint64_t y[S2N_BIGNUM_STATIC 6]) {
  if (use_s2n_bignum_alt()) { bignum_montmul_p384_alt(z, x, y); }
  else { bignum_montmul_p384(z, x, y); }
}

// Montgomery square, z := (x^2 / 2^384) mod p_384
// Input x[6]; output z[6]
extern void bignum_montsqr_p384(uint64_t z[S2N_BIGNUM_STATIC 6], const uint64_t x[S2N_BIGNUM_STATIC 6]);
extern void bignum_montsqr_p384_alt(uint64_t z[S2N_BIGNUM_STATIC 6], const uint64_t x[S2N_BIGNUM_STATIC 6]);
static inline void bignum_montsqr_p384_selector(uint64_t z[S2N_BIGNUM_STATIC 6], const uint64_t x[S2N_BIGNUM_STATIC 6]) {
  if (use_s2n_bignum_alt()) { bignum_montsqr_p384_alt(z, x); }
  else { bignum_montsqr_p384(z, x); }
}

// Negate modulo p_384, z := (-x) mod p_384, assuming x reduced
// Input x[6]; output z[6]
extern void bignum_neg_p384(uint64_t z[S2N_BIGNUM_STATIC 6], const uint64_t x[S2N_BIGNUM_STATIC 6]);

// Subtract modulo p_384, z := (x - y) mod p_384
// Inputs x[6], y[6]; output z[6]
extern void bignum_sub_p384(uint64_t z[S2N_BIGNUM_STATIC 6], const uint64_t x[S2N_BIGNUM_STATIC 6], const uint64_t y[S2N_BIGNUM_STATIC 6]);

// Convert to Montgomery form z := (2^384 * x) mod p_384 */
// Input x[6]; output z[6] */
extern void bignum_tomont_p384(uint64_t z[S2N_BIGNUM_STATIC 6], const uint64_t x[S2N_BIGNUM_STATIC 6]);
extern void bignum_tomont_p384_alt(uint64_t z[S2N_BIGNUM_STATIC 6], const uint64_t x[S2N_BIGNUM_STATIC 6]);
static inline void bignum_tomont_p384_selector(uint64_t z[S2N_BIGNUM_STATIC 6], const uint64_t x[S2N_BIGNUM_STATIC 6]) {
  if (use_s2n_bignum_alt()) { bignum_tomont_p384_alt(z, x); }
  else { bignum_tomont_p384(z, x); }
}
extern void p384_montjdouble(uint64_t p3[S2N_BIGNUM_STATIC 18],uint64_t p1[S2N_BIGNUM_STATIC 18]);
extern void p384_montjdouble_alt(uint64_t p3[S2N_BIGNUM_STATIC 18],uint64_t p1[S2N_BIGNUM_STATIC 18]);
static inline void p384_montjdouble_selector(uint64_t p3[S2N_BIGNUM_STATIC 18],uint64_t p1[S2N_BIGNUM_STATIC 18]) {
    if (use_s2n_bignum_alt()) { p384_montjdouble_alt(p3, p1); }
    else { p384_montjdouble(p3, p1); }
}

extern void p384_montjscalarmul(uint64_t res[S2N_BIGNUM_STATIC 18], const uint64_t scalar[S2N_BIGNUM_STATIC 6], uint64_t point[S2N_BIGNUM_STATIC 18]);
extern void p384_montjscalarmul_alt(uint64_t res[S2N_BIGNUM_STATIC 18], const uint64_t scalar[S2N_BIGNUM_STATIC 6], uint64_t point[S2N_BIGNUM_STATIC 18]);
static inline void p384_montjscalarmul_selector(uint64_t res[S2N_BIGNUM_STATIC 18], const uint64_t scalar[S2N_BIGNUM_STATIC 6], uint64_t point[S2N_BIGNUM_STATIC 18]) {
  if (use_s2n_bignum_alt()) { p384_montjscalarmul_alt(res, scalar, point); }
  else { p384_montjscalarmul(res, scalar, point); }
}

// Montgomery inverse modulo p_384 = 2^384 - 2^128 - 2^96 + 2^32 - 1
//   z = x^-1 mod p_384.
// The function is constant-time.
extern void bignum_montinv_p384(uint64_t z[S2N_BIGNUM_STATIC 6], const uint64_t x[S2N_BIGNUM_STATIC 6]);

// Convert 6-digit (384-bit) bignum from little-endian form
// Input x[6]; output z[6]
extern void bignum_fromlebytes_6(uint64_t z[S2N_BIGNUM_STATIC 6], const uint8_t x[S2N_BIGNUM_STATIC 48]);

// Convert 6-digit (384-bit) bignum to little-endian form
// Input x[6]; output z[6]
extern void bignum_tolebytes_6(uint8_t z[S2N_BIGNUM_STATIC 48], const uint64_t x[S2N_BIGNUM_STATIC 6]);

// 384-bit nonzeroness test, returning 1 if x is nonzero, 0 if x is zero
// Input x[6]; output function return
extern uint64_t bignum_nonzero_6(const uint64_t x[S2N_BIGNUM_STATIC 6]);

// Add modulo p_521, z := (x + y) mod p_521, assuming x and y reduced
// Inputs x[9], y[9]; output z[9]
extern void bignum_add_p521(uint64_t z[S2N_BIGNUM_STATIC 9], const uint64_t x[S2N_BIGNUM_STATIC 9], const uint64_t y[S2N_BIGNUM_STATIC 9]);

// Subtract modulo p_521, z := (x - y) mod p_521
// Inputs x[9], y[9]; output z[9]
extern void bignum_sub_p521(uint64_t z[S2N_BIGNUM_STATIC 9], const uint64_t x[S2N_BIGNUM_STATIC 9], const uint64_t y[S2N_BIGNUM_STATIC 9]);

// Negate modulo p_521, z := (-x) mod p_521, assuming x reduced
// Input x[9]; output z[9]
extern void bignum_neg_p521(uint64_t z[S2N_BIGNUM_STATIC 9], const uint64_t x[S2N_BIGNUM_STATIC 9]);

// Multiply modulo p_521, z := (x * y) mod p_521, assuming x and y reduced
// Inputs x[9], y[9]; output z[9]
extern void bignum_mul_p521(uint64_t z[S2N_BIGNUM_STATIC 9], const uint64_t x[S2N_BIGNUM_STATIC 9], const uint64_t y[S2N_BIGNUM_STATIC 9]);
extern void bignum_mul_p521_alt(uint64_t z[S2N_BIGNUM_STATIC 9], const uint64_t x[S2N_BIGNUM_STATIC 9], const uint64_t y[S2N_BIGNUM_STATIC 9]);
static inline void bignum_mul_p521_selector(uint64_t z[S2N_BIGNUM_STATIC 9], const uint64_t x[S2N_BIGNUM_STATIC 9], const uint64_t y[S2N_BIGNUM_STATIC 9]) {
  if (use_s2n_bignum_alt()) { bignum_mul_p521_alt(z, x, y); }
  else { bignum_mul_p521(z, x, y); }
}

// Square modulo p_521, z := (x^2) mod p_521, assuming x reduced
// Input x[9]; output z[9]
extern void bignum_sqr_p521(uint64_t z[S2N_BIGNUM_STATIC 9], const uint64_t x[S2N_BIGNUM_STATIC 9]);
extern void bignum_sqr_p521_alt(uint64_t z[S2N_BIGNUM_STATIC 9], const uint64_t x[S2N_BIGNUM_STATIC 9]);
static inline void bignum_sqr_p521_selector(uint64_t z[S2N_BIGNUM_STATIC 9], const uint64_t x[S2N_BIGNUM_STATIC 9]) {
  if (use_s2n_bignum_alt()) { bignum_sqr_p521_alt(z, x); }
  else { bignum_sqr_p521(z, x); }
}

// Convert little-endian bytes to 9-digit 528-bit bignum
extern void bignum_fromlebytes_p521(uint64_t z[S2N_BIGNUM_STATIC 9], const uint8_t x[S2N_BIGNUM_STATIC 66]);

// Convert 9-digit 528-bit bignum to little-endian bytes
extern void bignum_tolebytes_p521(uint8_t z[S2N_BIGNUM_STATIC 66], const uint64_t x[S2N_BIGNUM_STATIC 9]);
<<<<<<< HEAD
=======

extern void p521_jdouble(uint64_t p3[S2N_BIGNUM_STATIC 27],uint64_t p1[S2N_BIGNUM_STATIC 27]);
extern void p521_jdouble_alt(uint64_t p3[S2N_BIGNUM_STATIC 27],uint64_t p1[S2N_BIGNUM_STATIC 27]);
static inline void p521_jdouble_selector(uint64_t p3[S2N_BIGNUM_STATIC 27],uint64_t p1[S2N_BIGNUM_STATIC 27]) {
    if (use_s2n_bignum_alt()) { p521_jdouble_alt(p3, p1); }
    else { p521_jdouble(p3, p1); }
}
extern void p521_jscalarmul(uint64_t res[S2N_BIGNUM_STATIC 27], const uint64_t scalar[S2N_BIGNUM_STATIC 9], const uint64_t point[S2N_BIGNUM_STATIC 27]);
extern void p521_jscalarmul_alt(uint64_t res[S2N_BIGNUM_STATIC 27], const uint64_t scalar[S2N_BIGNUM_STATIC 9], const uint64_t point[S2N_BIGNUM_STATIC 27]);
static inline void p521_jscalarmul_selector(uint64_t res[S2N_BIGNUM_STATIC 27], const uint64_t scalar[S2N_BIGNUM_STATIC 9], const uint64_t point[S2N_BIGNUM_STATIC 27]) {
    if (use_s2n_bignum_alt()) { p521_jscalarmul_alt(res, scalar, point); }
    else { p521_jscalarmul(res, scalar, point); }
}

// Modular inverse modulo p_521 =  2^521 - 1
//   z = x^-1 mod p_521.
// The function is constant-time.
extern void bignum_inv_p521(uint64_t z[S2N_BIGNUM_STATIC 9], const uint64_t x[S2N_BIGNUM_STATIC 9]);
>>>>>>> 28f56fd9

// curve25519_x25519_byte and curve25519_x25519_byte_alt computes the x25519
// function specified in https://www.rfc-editor.org/rfc/rfc7748. |scalar| is the
// scalar, |point| is the u-coordinate of the elliptic curve
// point. The result, another u-coordinate, is saved in |res|.
extern void curve25519_x25519_byte(uint8_t res[S2N_BIGNUM_STATIC 32], const uint8_t scalar[S2N_BIGNUM_STATIC 32], const uint8_t point[S2N_BIGNUM_STATIC 32]);
extern void curve25519_x25519_byte_alt(uint8_t res[S2N_BIGNUM_STATIC 32], const uint8_t scalar[S2N_BIGNUM_STATIC 32], const uint8_t point[S2N_BIGNUM_STATIC 32]);
static inline void curve25519_x25519_byte_selector(uint8_t res[S2N_BIGNUM_STATIC 32], const uint8_t scalar[S2N_BIGNUM_STATIC 32], const uint8_t point[S2N_BIGNUM_STATIC 32]) {
  if (use_s2n_bignum_alt()) { curve25519_x25519_byte_alt(res, scalar, point); }
  else { curve25519_x25519_byte(res, scalar, point); }
}

// curve25519_x25519base_byte and curve25519_x25519base_byte_alt computes the
// x25519 function specified in https://www.rfc-editor.org/rfc/rfc7748 using the
// basepoint specified in section 4.1. |scalar| is the scalar. The result,
// another u-coordinate, is saved in |res|.
extern void curve25519_x25519base_byte(uint8_t res[S2N_BIGNUM_STATIC 32], const uint8_t scalar[S2N_BIGNUM_STATIC 32]);
extern void curve25519_x25519base_byte_alt(uint8_t res[S2N_BIGNUM_STATIC 32], const uint8_t scalar[S2N_BIGNUM_STATIC 32]);
static inline void curve25519_x25519base_byte_selector(uint8_t res[S2N_BIGNUM_STATIC 32], const uint8_t scalar[S2N_BIGNUM_STATIC 32]) {
  if (use_s2n_bignum_alt()) { curve25519_x25519base_byte_alt(res, scalar); }
  else { curve25519_x25519base_byte(res, scalar); }
}

// Evaluate z := x^2 where x is a 2048-bit integer.
// Input: x[32]; output: z[64]; temporary buffer: t[>=72]
#define S2NBIGNUM_KSQR_32_64_TEMP_NWORDS 72
extern void
bignum_ksqr_32_64(uint64_t z[S2N_BIGNUM_STATIC 64], const uint64_t x[S2N_BIGNUM_STATIC 32],
                  uint64_t t[S2N_BIGNUM_STATIC S2NBIGNUM_KSQR_32_64_TEMP_NWORDS]);
extern void
bignum_ksqr_32_64_neon(uint64_t z[S2N_BIGNUM_STATIC 64], const uint64_t x[S2N_BIGNUM_STATIC 32],
                       uint64_t t[S2N_BIGNUM_STATIC S2NBIGNUM_KSQR_32_64_TEMP_NWORDS]);

// Evaluate z := x^2 where x is a 1024-bit integer.
// Input: x[16]; output: z[32]; temporary buffer: t[>=24]
#define S2NBIGNUM_KSQR_16_32_TEMP_NWORDS 24
extern void
bignum_ksqr_16_32(uint64_t z[S2N_BIGNUM_STATIC 32], const uint64_t x[S2N_BIGNUM_STATIC 16],
                  uint64_t t[S2N_BIGNUM_STATIC S2NBIGNUM_KSQR_16_32_TEMP_NWORDS]);
extern void
bignum_ksqr_16_32_neon(uint64_t z[S2N_BIGNUM_STATIC 32], const uint64_t x[S2N_BIGNUM_STATIC 16],
                       uint64_t t[S2N_BIGNUM_STATIC S2NBIGNUM_KSQR_16_32_TEMP_NWORDS]);

// Evaluate z := x * y where x and y are 2048-bit integers.
// Inputs: x[32], y[32]; output: z[64]; temporary buffer t[>=96]
#define S2NBIGNUM_KMUL_32_64_TEMP_NWORDS 96
extern void
bignum_kmul_32_64(uint64_t z[S2N_BIGNUM_STATIC 64], const uint64_t x[S2N_BIGNUM_STATIC 32],
                  const uint64_t y[S2N_BIGNUM_STATIC 32],
                  uint64_t t[S2N_BIGNUM_STATIC S2NBIGNUM_KMUL_32_64_TEMP_NWORDS]);
extern void
bignum_kmul_32_64_neon(uint64_t z[S2N_BIGNUM_STATIC 64], const uint64_t x[S2N_BIGNUM_STATIC 32],
                       const uint64_t y[S2N_BIGNUM_STATIC 32],
                       uint64_t t[S2N_BIGNUM_STATIC S2NBIGNUM_KMUL_32_64_TEMP_NWORDS]);

// Evaluate z := x * y where x and y are 1024-bit integers.
// Inputs: x[16], y[16]; output: z[32]; temporary buffer t[>=32]
#define S2NBIGNUM_KMUL_16_32_TEMP_NWORDS 32
extern void
bignum_kmul_16_32(uint64_t z[S2N_BIGNUM_STATIC 32], const uint64_t x[S2N_BIGNUM_STATIC 16],
                  const uint64_t y[S2N_BIGNUM_STATIC 16],
                  uint64_t t[S2N_BIGNUM_STATIC S2NBIGNUM_KMUL_16_32_TEMP_NWORDS]);
extern void
bignum_kmul_16_32_neon(uint64_t z[S2N_BIGNUM_STATIC 32], const uint64_t x[S2N_BIGNUM_STATIC 16],
                       const uint64_t y[S2N_BIGNUM_STATIC 16],
                       uint64_t t[S2N_BIGNUM_STATIC S2NBIGNUM_KMUL_16_32_TEMP_NWORDS]);

// Extended Montgomery reduce in 8-digit blocks.
// Assumes that z initially holds a 2k-digit bignum z_0, m is a k-digit odd
// bignum and m * w == -1 (mod 2^64). This function also uses z for the output
// as well as returning a carry c of 0 or 1. This encodes two numbers: in the
// lower half of the z buffer we have q = z[0..k-1], while the upper half
// together with the carry gives r = 2^{64k}*c + z[k..2k-1]. These values
// satisfy z_0 + q * m = 2^{64k} * r, i.e. r gives a raw (unreduced) Montgomery
// reduction while q gives the multiplier that was used.
// Note that q = (z_0 mod 2^{64k}) * (-m^-1 mod 2^{64k}) mod 2^{64k}.
//    z_0 + q * m = 0           mod 2^{64k}
//          q * m = -z_0        mod 2^{64k}
//          q     = -z_0 * m^-1 mod 2^{64k}
//                = (z_0 mod 2^{64k}) * (-m^-1 mod 2^{64k}) mod 2^{64k}
// q is uniquely determined because q must be in the range of [0, 2^{64k}-1].
// Inputs: z[2*k], m[k], w; outputs: function return (extra result bit) and z[2*k]
extern uint64_t bignum_emontredc_8n(uint64_t k, uint64_t *z, const uint64_t *m,
                                    uint64_t w);
extern uint64_t bignum_emontredc_8n_neon(uint64_t k, uint64_t *z, const uint64_t *m,
                                         uint64_t w);

// Optionally subtract, z := x - y (if p nonzero) or z := x (if p zero)
// Inputs: x[k], p, y[k]; outputs: function return (carry-out) and z[k]
extern uint64_t bignum_optsub(uint64_t k, uint64_t *z, const uint64_t *x, uint64_t p,
                              const uint64_t *y);

// Compare bignums, x >= y.
// Inputs: x[m], y[n]; output: function return (1 if x >= y)
extern uint64_t bignum_ge(uint64_t m, const uint64_t *x, uint64_t n, const uint64_t *y);

// General big-integer multiplication (z := x * y).
// Inputs: x[m], y[n]; output: z[k]. If k < m+n, the result is truncated.
extern void bignum_mul(uint64_t k, uint64_t *z, uint64_t m, const uint64_t *x,
                       uint64_t n, const uint64_t *y);

// General big-integer squaring (z := x^2).
// Inputs: x[m]; output: z[k]. If k < 2m, the result is truncated.
extern void bignum_sqr(uint64_t k, uint64_t *z, uint64_t m, const uint64_t *x);

// Given table: uint64_t[height*width], copy table[idx*width...(idx+1)*width-1]
// into z[0..row-1].
// This function is constant-time with respect to the value of `idx`. This is
// achieved by reading the whole table and using the bit-masking to get the
// `idx`-th row.
// Input table[height*width]; output z[width]
extern void bignum_copy_row_from_table (uint64_t *z, const uint64_t *table,
        uint64_t height, uint64_t width, uint64_t idx);

// Given table: uint64_t[height*width], copy table[idx*width...(idx+1)*width-1]
// into z[0..row-1]. width must be a multiple of 8.
// This function is constant-time with respect to the value of `idx`. This is
// achieved by reading the whole table and using the bit-masking to get the
// `idx`-th row.
// Input table[height*width]; output z[width]
extern void bignum_copy_row_from_table_8n_neon (uint64_t *z, const uint64_t *table,
        uint64_t height, uint64_t width, uint64_t idx);

// Given table: uint64_t[height*16], copy table[idx*16...(idx+1)*16-1] into z[0..row-1].
// This function is constant-time with respect to the value of `idx`. This is
// achieved by reading the whole table and using the bit-masking to get the
// `idx`-th row.
// Input table[height*16]; output z[16]
extern void bignum_copy_row_from_table_16_neon (uint64_t *z, const uint64_t *table,
        uint64_t height, uint64_t idx);

// Given table: uint64_t[height*32], copy table[idx*32...(idx+1)*32-1] into z[0..row-1].
// This function is constant-time with respect to the value of `idx`. This is
// achieved by reading the whole table and using the bit-masking to get the
// `idx`-th row.
// Input table[height*32]; output z[32]
extern void bignum_copy_row_from_table_32_neon (uint64_t *z, const uint64_t *table,
        uint64_t height, uint64_t idx);

// Reduction is modulo the order of the curve25519/edwards25519 basepoint,
// which is n_25519 = 2^252 + 27742317777372353535851937790883648493.
// Reduce modulo basepoint order, z := x mod n_25519
// Input x[k]; output z[4]
extern void bignum_mod_n25519(uint64_t z[S2N_BIGNUM_STATIC 4], uint64_t k, uint64_t *x);

// Negate modulo p_25519, z := (-x) mod p_25519, assuming x reduced
// Input x[4]; output z[4]
extern void bignum_neg_p25519(uint64_t z[S2N_BIGNUM_STATIC 4], uint64_t x[S2N_BIGNUM_STATIC 4]);

// Performs z := (x * y + c) mod n_25519, where the modulus is
// n_25519 = 2^252 + 27742317777372353535851937790883648493, the
// order of the curve25519/edwards25519 basepoint. The result z
// and the inputs x, y and c are all 4 digits (256 bits).
// Inputs x[4], y[4], c[4]; output z[4]
extern void bignum_madd_n25519(uint64_t z[S2N_BIGNUM_STATIC 4], uint64_t x[S2N_BIGNUM_STATIC 4],
        uint64_t y[S2N_BIGNUM_STATIC 4], uint64_t c[S2N_BIGNUM_STATIC 4]);
extern void bignum_madd_n25519_alt(uint64_t z[S2N_BIGNUM_STATIC 4], uint64_t x[S2N_BIGNUM_STATIC 4],
        uint64_t y[S2N_BIGNUM_STATIC 4], uint64_t c[S2N_BIGNUM_STATIC 4]);
static inline void bignum_madd_n25519_selector(uint64_t z[S2N_BIGNUM_STATIC 4], uint64_t x[S2N_BIGNUM_STATIC 4], uint64_t y[S2N_BIGNUM_STATIC 4], uint64_t c[S2N_BIGNUM_STATIC 4]) {
  if (use_s2n_bignum_alt()) { bignum_madd_n25519_alt(z, x, y, c); }
  else { bignum_madd_n25519(z, x, y, c); }
}

// This assumes that the input buffer p points to a pair of 256-bit
// numbers x (at p) and y (at p+4) representing a point (x,y) on the
// edwards25519 curve. It is assumed that both x and y are < p_25519
// but there is no checking of this, nor of the fact that (x,y) is
// in fact on the curve.
//
// The output in z is a little-endian array of bytes corresponding to
// the standard compressed encoding of a point as 2^255 * x_0 + y
// where x_0 is the least significant bit of x.
// See "https://datatracker.ietf.org/doc/html/rfc8032#section-5.1.2"
// In this implementation, y is simply truncated to 255 bits, but if
// it is reduced mod p_25519 as expected this does not affect values.
extern void edwards25519_encode(uint8_t z[S2N_BIGNUM_STATIC 32], uint64_t p[S2N_BIGNUM_STATIC 8]);

// This interprets the input byte string as a little-endian number
// representing a point (x,y) on the edwards25519 curve, encoded as
// 2^255 * x_0 + y where x_0 is the least significant bit of x. It
// returns the full pair of coordinates x (at z) and y (at z+4). The
// return code is 0 for success and 1 for failure, which means that
// the input does not correspond to the encoding of any edwards25519
// point. This can happen for three reasons, where y = the lowest
// 255 bits of the input:
//
//  * y >= p_25519
//    Input y coordinate is not reduced
//  * (y^2 - 1) * (1 + d_25519 * y^2) has no modular square root
//    There is no x such that (x,y) is on the curve
//  * y^2 = 1 and top bit of input is set
//    Cannot be the canonical encoding of (0,1) or (0,-1)
//
// Input c[32] (bytes); output function return and z[8]
extern uint64_t edwards25519_decode(uint64_t z[S2N_BIGNUM_STATIC 8], const uint8_t c[S2N_BIGNUM_STATIC 32]);
extern uint64_t edwards25519_decode_alt(uint64_t z[S2N_BIGNUM_STATIC 8], const uint8_t c[S2N_BIGNUM_STATIC 32]);
static inline uint64_t edwards25519_decode_selector(uint64_t z[S2N_BIGNUM_STATIC 8], const uint8_t c[S2N_BIGNUM_STATIC 32]) {
  if (use_s2n_bignum_alt()) { return edwards25519_decode_alt(z, c); }
  else { return edwards25519_decode(z, c); }
}

// Given a scalar n, returns point (X,Y) = n * B where B = (...,4/5) is
// the standard basepoint for the edwards25519 (Ed25519) curve.
// Input scalar[4]; output res[8]
extern void edwards25519_scalarmulbase(uint64_t res[S2N_BIGNUM_STATIC 8], uint64_t scalar[S2N_BIGNUM_STATIC 4]);
extern void edwards25519_scalarmulbase_alt(uint64_t res[S2N_BIGNUM_STATIC 8], uint64_t scalar[S2N_BIGNUM_STATIC 4]);
static inline void edwards25519_scalarmulbase_selector(uint64_t res[S2N_BIGNUM_STATIC 8], uint64_t scalar[S2N_BIGNUM_STATIC 4]) {
  if (use_s2n_bignum_alt()) { edwards25519_scalarmulbase_alt(res, scalar); }
  else { edwards25519_scalarmulbase(res, scalar); }
}

// Given scalar = n, point = P and bscalar = m, returns in res
// the point (X,Y) = n * P + m * B where B = (...,4/5) is
// the standard basepoint for the edwards25519 (Ed25519) curve.
//
// Both 256-bit coordinates of the input point P are implicitly
// reduced modulo 2^255-19 if they are not already in reduced form,
// but the conventional usage is that they *are* already reduced.
// The scalars can be arbitrary 256-bit numbers but may also be
// considered as implicitly reduced modulo the group order.
//
// Input scalar[4], point[8], bscalar[4]; output res[8]
extern void edwards25519_scalarmuldouble(uint64_t res[S2N_BIGNUM_STATIC 8], uint64_t scalar[S2N_BIGNUM_STATIC 4],
        uint64_t point[S2N_BIGNUM_STATIC 8], uint64_t bscalar[S2N_BIGNUM_STATIC 4]);
extern void edwards25519_scalarmuldouble_alt(uint64_t res[S2N_BIGNUM_STATIC 8], uint64_t scalar[S2N_BIGNUM_STATIC 4],
        uint64_t point[S2N_BIGNUM_STATIC 8], uint64_t bscalar[S2N_BIGNUM_STATIC 4]);
static inline void edwards25519_scalarmuldouble_selector(uint64_t res[S2N_BIGNUM_STATIC 8], uint64_t scalar[S2N_BIGNUM_STATIC 4], uint64_t point[S2N_BIGNUM_STATIC 8], uint64_t bscalar[S2N_BIGNUM_STATIC 4]) {
  if (use_s2n_bignum_alt()) { edwards25519_scalarmuldouble_alt(res, scalar, point, bscalar); }
  else { edwards25519_scalarmuldouble(res, scalar, point, bscalar); }
}

#endif<|MERGE_RESOLUTION|>--- conflicted
+++ resolved
@@ -181,8 +181,6 @@
 
 // Convert 9-digit 528-bit bignum to little-endian bytes
 extern void bignum_tolebytes_p521(uint8_t z[S2N_BIGNUM_STATIC 66], const uint64_t x[S2N_BIGNUM_STATIC 9]);
-<<<<<<< HEAD
-=======
 
 extern void p521_jdouble(uint64_t p3[S2N_BIGNUM_STATIC 27],uint64_t p1[S2N_BIGNUM_STATIC 27]);
 extern void p521_jdouble_alt(uint64_t p3[S2N_BIGNUM_STATIC 27],uint64_t p1[S2N_BIGNUM_STATIC 27]);
@@ -201,7 +199,6 @@
 //   z = x^-1 mod p_521.
 // The function is constant-time.
 extern void bignum_inv_p521(uint64_t z[S2N_BIGNUM_STATIC 9], const uint64_t x[S2N_BIGNUM_STATIC 9]);
->>>>>>> 28f56fd9
 
 // curve25519_x25519_byte and curve25519_x25519_byte_alt computes the x25519
 // function specified in https://www.rfc-editor.org/rfc/rfc7748. |scalar| is the
