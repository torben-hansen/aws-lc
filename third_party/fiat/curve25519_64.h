--- conflicted
+++ resolved
@@ -15,11 +15,6 @@
 #include <stdint.h>
 typedef unsigned char fiat_25519_uint1;
 typedef signed char fiat_25519_int1;
-<<<<<<< HEAD
-// Pedantic warnings can be disabled by adding prefix __extension__.
-__extension__ typedef __int128_t fiat_25519_int128;
-__extension__ typedef __uint128_t fiat_25519_uint128;
-=======
 #if defined(__GNUC__) || defined(__clang__)
 #  define FIAT_25519_FIAT_EXTENSION __extension__
 #  define FIAT_25519_FIAT_INLINE __inline__
@@ -28,8 +23,9 @@
 #  define FIAT_25519_FIAT_INLINE
 #endif
 
-FIAT_25519_FIAT_EXTENSION typedef signed __int128 fiat_25519_int128;
-FIAT_25519_FIAT_EXTENSION typedef unsigned __int128 fiat_25519_uint128;
+// Pedantic warnings can be disabled by adding prefix __extension__.
+FIAT_25519_FIAT_EXTENSION typedef __int128_t fiat_25519_int128;
+FIAT_25519_FIAT_EXTENSION typedef __uint128_t fiat_25519_uint128;
 
 /* The type fiat_25519_loose_field_element is a field element with loose bounds. */
 /* Bounds: [[0x0 ~> 0x18000000000000], [0x0 ~> 0x18000000000000], [0x0 ~> 0x18000000000000], [0x0 ~> 0x18000000000000], [0x0 ~> 0x18000000000000]] */
@@ -38,7 +34,6 @@
 /* The type fiat_25519_tight_field_element is a field element with tight bounds. */
 /* Bounds: [[0x0 ~> 0x8000000000000], [0x0 ~> 0x8000000000000], [0x0 ~> 0x8000000000000], [0x0 ~> 0x8000000000000], [0x0 ~> 0x8000000000000]] */
 typedef uint64_t fiat_25519_tight_field_element[5];
->>>>>>> f7e1a94b
 
 #if (-1 & 3) != 3
 #error "This code only works on a two's complement system"
