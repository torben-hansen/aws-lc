--- conflicted
+++ resolved
@@ -824,14 +824,6 @@
 // EVP_PKEY_ED25519PH is the only key type that currently supports setting a
 // a signature context that is used in computing the HashEdDSA signature.
 //
-<<<<<<< HEAD
-// Callers must use the |EVP_DigestSignInit| -> |EVP_DigestSignUpdate| ->
-// |EVP_DigestSignFinal| or |EVP_DigestVerifyInit| -> |EVP_DigestVerifyUpdate|
-// -> |EVP_DigestVerifyFinal| call pattern to allow configuration of the
-// signature context on the |EVP_PKEY_CTX|.
-//
-=======
->>>>>>> d1c1d72f
 // It returns one on success or zero on error.
 OPENSSL_EXPORT int EVP_PKEY_CTX_set_signature_context(EVP_PKEY_CTX *ctx,
                                                       const uint8_t *context,
