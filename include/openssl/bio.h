--- conflicted
+++ resolved
@@ -736,21 +736,6 @@
 
 // Datagram BIOs.
 
-<<<<<<< HEAD
-  // Data structures
-typedef union bio_addr_st {
-    struct sockaddr sa;
-#ifdef AF_INET6
-    struct sockaddr_in6 s_in6;
-#endif
-    struct sockaddr_in s_in;
-#if defined(AF_UNIX) && !defined(OPENSSL_WINDOWS)
-    struct sockaddr_un s_un;
-#endif
-} BIO_ADDR;
-
-=======
->>>>>>> 53226d06
 #define BIO_CTRL_DGRAM_CONNECT       31 // BIO dgram special
 #define BIO_CTRL_DGRAM_SET_CONNECTED 32 /* allow for an externally connected
                                           * socket to be passed in */
@@ -775,45 +760,6 @@
 
 #define BIO_CTRL_DGRAM_GET_FALLBACK_MTU   47
 
-// BIO_s_datagram returns the datagram |BIO_METHOD|. A datagram BIO provides a wrapper
-// around datagram sockets.
-OPENSSL_EXPORT const BIO_METHOD *BIO_s_datagram(void) OPENSSL_WARN_UNUSED_RESULT;
-
-// BIO_new_dgram creates a new datagram BIO wrapping |fd|. If |close_flag| is
-// non-zero, then |fd| will be closed when the BIO is freed.
-OPENSSL_EXPORT BIO *BIO_new_dgram(int fd, int close_flag) OPENSSL_WARN_UNUSED_RESULT;
-
-// BIO_ctrl_dgram_connect attempts to connect the datagram BIO to the specified
-// |peer| address. It returns 1 on success and a non-positive value on error.
-OPENSSL_EXPORT int BIO_ctrl_dgram_connect(BIO *bp, const BIO_ADDR *peer) OPENSSL_WARN_UNUSED_RESULT;
-
-// BIO_ctrl_set_connected marks the datagram BIO as connected to the specified
-// |peer| address. This is used for handling DTLS connection-oriented BIOs.
-// It returns 1 on success and a non-positive value on error.
-OPENSSL_EXPORT int BIO_ctrl_set_connected(BIO* bp, const BIO_ADDR *peer) OPENSSL_WARN_UNUSED_RESULT;
-
-// BIO_dgram_recv_timedout returns 1 if the most recent datagram receive
-// operation on |bp| timed out, and a non-positive value otherwise. Any error
-// for this socket gets reset by this call.
-OPENSSL_EXPORT int BIO_dgram_recv_timedout(BIO* bp) OPENSSL_WARN_UNUSED_RESULT;
-
-// BIO_dgram_send_timedout returns 1 if the most recent datagram send
-// operation on |bp| timed out, and a non-positive value otherwise. Any error
-// for this socket gets reset by this call.
-OPENSSL_EXPORT int BIO_dgram_send_timedout(BIO *bp) OPENSSL_WARN_UNUSED_RESULT;
-
-// BIO_dgram_get_peer stores the address of the peer the datagram BIO is
-// connected to in |peer|. It returns 1 on success and a non-positive value on error.
-OPENSSL_EXPORT int BIO_dgram_get_peer(BIO* bp, BIO_ADDR *peer) OPENSSL_WARN_UNUSED_RESULT;
-
-// BIO_dgram_set_peer sets the peer address for the datagram BIO to |peer|.
-// It returns 1 on success and a non-positive value on error.
-OPENSSL_EXPORT int BIO_dgram_set_peer(BIO* bp, const BIO_ADDR *peer) OPENSSL_WARN_UNUSED_RESULT;
-
-// BIO_dgram_get_mtu_overhead returns the number of bytes of overhead when sending
-// a datagram of the maximum size through |bp| to the specified |peer| address.
-// This is used for PMTU discovery in DTLS.
-OPENSSL_EXPORT unsigned int BIO_dgram_get_mtu_overhead(BIO* bp, struct sockaddr *peer) OPENSSL_WARN_UNUSED_RESULT;
 
 #if !defined(OPENSSL_NO_SOCK)
 
