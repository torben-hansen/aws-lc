--- conflicted
+++ resolved
@@ -294,13 +294,8 @@
 OPENSSL_EXPORT int EVP_DigestFinalXOF(EVP_MD_CTX *ctx, uint8_t *out,
                                       size_t len);
 
-<<<<<<< HEAD
-// EVP_DigestSqueeze provides byte-wise streaming XOF output generation for 
-// XOF digests, writing |len| bytes of extended output to |out|. It can be 
-=======
 // EVP_DigestSqueeze provides byte-wise streaming XOF output generation for
 // XOF digests, writing |len| bytes of extended output to |out|. It can be
->>>>>>> 53226d06
 // called multiple times with arbitrary length |len| output requests.
 // It returns one on success and zero on error.
 OPENSSL_EXPORT int EVP_DigestSqueeze(EVP_MD_CTX *ctx, uint8_t *out,
