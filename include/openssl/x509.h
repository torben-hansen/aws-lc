--- conflicted
+++ resolved
@@ -2903,8 +2903,6 @@
 // difference.
 OPENSSL_EXPORT int X509_STORE_CTX_set_trust(X509_STORE_CTX *ctx, int trust);
 
-<<<<<<< HEAD
-=======
 // X509_STORE_CTX_add_custom_crit_oid adds |oid| to the list of "known" critical
 // extension OIDs in |ctx|. Typical OpenSSL/AWS-LC behavior returns an error if
 // there are any unknown critical extensions present within the certificates
@@ -2937,7 +2935,6 @@
     X509_STORE_CTX *ctx,
     X509_STORE_CTX_verify_crit_oids_cb verify_custom_crit_oids);
 
->>>>>>> 7b9a58e0
 
 // Verification parameters
 //
@@ -3076,7 +3073,6 @@
 // and zero on error.
 OPENSSL_EXPORT int X509_VERIFY_PARAM_set1_policies(
     X509_VERIFY_PARAM *param, const STACK_OF(ASN1_OBJECT) *policies);
-<<<<<<< HEAD
 
 // X509_VERIFY_PARAM_set1_host configures |param| to check for the DNS name
 // specified by |name| and clears any previously specified hostname. If |name|
@@ -3096,27 +3092,6 @@
                                                const char *name,
                                                size_t name_len);
 
-=======
-
-// X509_VERIFY_PARAM_set1_host configures |param| to check for the DNS name
-// specified by |name| and clears any previously specified hostname. If |name|
-// is NULL or empty, the list of hostnames is cleared and name checks are not
-// performed on the peer certificate. It returns one on success and zero on
-// error.
-// |namelen| should be set to the length of |name|. It may be zero if |name| is
-// NUL-terminated, but this is only maintained for backwards compatibility with
-// OpenSSL.
-//
-// By default, both subject alternative names and the subject's common name
-// attribute are checked. The latter has long been deprecated, so callers should
-// call |X509_VERIFY_PARAM_set_hostflags| with
-// |X509_CHECK_FLAG_NEVER_CHECK_SUBJECT| to use the standard behavior.
-// https://crbug.com/boringssl/464 tracks fixing the default.
-OPENSSL_EXPORT int X509_VERIFY_PARAM_set1_host(X509_VERIFY_PARAM *param,
-                                               const char *name,
-                                               size_t name_len);
-
->>>>>>> 7b9a58e0
 // X509_VERIFY_PARAM_add1_host adds |name| to the list of names checked by
 // |param|. If any configured DNS name matches the certificate, verification
 // succeeds. Any previous names set via |X509_VERIFY_PARAM_set1_host| or
@@ -3148,14 +3123,11 @@
 OPENSSL_EXPORT void X509_VERIFY_PARAM_set_hostflags(X509_VERIFY_PARAM *param,
                                                     unsigned int flags);
 
-<<<<<<< HEAD
-=======
 // X509_VERIFY_PARAM_get_hostflags returns |param|'s name-checking flags.
 OPENSSL_EXPORT unsigned int X509_VERIFY_PARAM_get_hostflags(
     const X509_VERIFY_PARAM *param);
 
 
->>>>>>> 7b9a58e0
 // X509_VERIFY_PARAM_set1_email configures |param| to check for the email
 // address specified by |email|. It returns one on success and zero on error.
 // |emaillen| should be set to the length of |email|. It may be zero if |email|
@@ -3288,7 +3260,6 @@
 //
 // - Whether it is trusted or distrusted for some OID, via auxiliary information
 //   configured by |X509_add1_trust_object| or |X509_add1_reject_object|.
-<<<<<<< HEAD
 //
 // - Whether it is "self-signed". That is, whether |X509_get_extension_flags|
 //   includes |EXFLAG_SS|. The signature itself is not checked.
@@ -3327,46 +3298,6 @@
 // |file| and |dir|. It returns one on success and zero on error. Either of
 // |file| or |dir| may be NULL, but at least one must be non-NULL.
 //
-=======
-//
-// - Whether it is "self-signed". That is, whether |X509_get_extension_flags|
-//   includes |EXFLAG_SS|. The signature itself is not checked.
-//
-// When this function is called, |trust| determines the OID to check in the
-// first case. If the certificate is not explicitly trusted or distrusted for
-// any OID, it is trusted if self-signed instead.
-//
-// If unset, the default behavior is to check for the |NID_anyExtendedKeyUsage|
-// OID. If the certificate is not explicitly trusted or distrusted for this OID,
-// it is trusted if self-signed instead. Note this slightly differs from the
-// above.
-//
-// If the |X509_V_FLAG_PARTIAL_CHAIN| is set, every certificate from
-// |X509_STORE| is a trust anchor, unless it was explicitly distrusted for the
-// OID.
-//
-// It is currently not possible to configure custom trust OIDs. Contact the
-// BoringSSL maintainers if your application needs to do so. OpenSSL had an
-// |X509_TRUST_add| API, but it was not thread-safe and relied on global mutable
-// state, so we removed it.
-OPENSSL_EXPORT int X509_VERIFY_PARAM_set_trust(X509_VERIFY_PARAM *param,
-                                               int trust);
-
-
-// Filesystem-based certificate stores.
-//
-// An |X509_STORE| may be configured to get its contents from the filesystem.
-// This is done by adding |X509_LOOKUP| structures to the |X509_STORE| with
-// |X509_STORE_add_lookup| and then configuring the |X509_LOOKUP| with paths.
-//
-// Most cases can use |X509_STORE_load_locations|, which configures the same
-// thing but is simpler to use.
-
-// X509_STORE_load_locations configures |store| to load data from filepaths
-// |file| and |dir|. It returns one on success and zero on error. Either of
-// |file| or |dir| may be NULL, but at least one must be non-NULL.
-//
->>>>>>> 7b9a58e0
 // If |file| is non-NULL, it loads CRLs and trusted certificates in PEM format
 // from the file at |file|, and them to |store|, as in |X509_load_cert_crl_file|
 // with |X509_FILETYPE_PEM|.
@@ -3767,7 +3698,6 @@
 // and octet string pair, as described in |d2i_SAMPLE|.
 OPENSSL_EXPORT X509_SIG *d2i_X509_SIG(X509_SIG **out, const uint8_t **inp,
                                       long len);
-<<<<<<< HEAD
 
 // i2d_X509_SIG marshals |sig| as a DER-encoded algorithm
 // and octet string pair, as described in |i2d_SAMPLE|.
@@ -3785,25 +3715,6 @@
                                   ASN1_OCTET_STRING **out_digest);
 
 
-=======
-
-// i2d_X509_SIG marshals |sig| as a DER-encoded algorithm
-// and octet string pair, as described in |i2d_SAMPLE|.
-OPENSSL_EXPORT int i2d_X509_SIG(const X509_SIG *sig, uint8_t **outp);
-
-// X509_SIG_get0 sets |*out_alg| and |*out_digest| to non-owning pointers to
-// |sig|'s algorithm and digest fields, respectively. Either |out_alg| and
-// |out_digest| may be NULL to skip those fields.
-OPENSSL_EXPORT void X509_SIG_get0(const X509_SIG *sig,
-                                  const X509_ALGOR **out_alg,
-                                  const ASN1_OCTET_STRING **out_digest);
-
-// X509_SIG_getm behaves like |X509_SIG_get0| but returns mutable pointers.
-OPENSSL_EXPORT void X509_SIG_getm(X509_SIG *sig, X509_ALGOR **out_alg,
-                                  ASN1_OCTET_STRING **out_digest);
-
-
->>>>>>> 7b9a58e0
 // Printing functions.
 //
 // The following functions output human-readable representations of
@@ -3900,7 +3811,6 @@
 // X509_print_ex_fp behaves like |X509_print_ex| but writes to |fp|.
 OPENSSL_EXPORT int X509_print_ex_fp(FILE *fp, X509 *x, unsigned long nmflag,
                                     unsigned long cflag);
-<<<<<<< HEAD
 
 // X509_print calls |X509_print_ex| with |XN_FLAG_COMPAT| and |X509_FLAG_COMPAT|
 // flags.
@@ -4036,149 +3946,11 @@
 // success or NULL on error. If the output does not fit in |size| bytes, the
 // output is silently truncated at an attribute boundary.
 //
-=======
-
-// X509_print calls |X509_print_ex| with |XN_FLAG_COMPAT| and |X509_FLAG_COMPAT|
-// flags.
-OPENSSL_EXPORT int X509_print(BIO *bp, X509 *x);
-
-// X509_print_fp behaves like |X509_print| but writes to |fp|.
-OPENSSL_EXPORT int X509_print_fp(FILE *fp, X509 *x);
-
-// X509_CRL_print writes a human-readable representation of |x| to |bp|. It
-// returns one on success and zero on error.
-OPENSSL_EXPORT int X509_CRL_print(BIO *bp, X509_CRL *x);
-
-// X509_CRL_print_fp behaves like |X509_CRL_print| but writes to |fp|.
-OPENSSL_EXPORT int X509_CRL_print_fp(FILE *fp, X509_CRL *x);
-
-// X509_REQ_print_ex writes a human-readable representation of |x| to |bp|. It
-// returns one on success and zero on error. |nmflags| is the flags parameter
-// for |X509_NAME_print_ex|, when printing the subject. |cflag| should be some
-// combination of the |X509_FLAG_*| and |X509V3_EXT_*| constants.
-OPENSSL_EXPORT int X509_REQ_print_ex(BIO *bp, X509_REQ *x, unsigned long nmflag,
-                                     unsigned long cflag);
-
-// X509_REQ_print calls |X509_REQ_print_ex| with |XN_FLAG_COMPAT| and
-// |X509_FLAG_COMPAT| flags.
-OPENSSL_EXPORT int X509_REQ_print(BIO *bp, X509_REQ *req);
-
-// X509_REQ_print_fp behaves like |X509_REQ_print| but writes to |fp|.
-OPENSSL_EXPORT int X509_REQ_print_fp(FILE *fp, X509_REQ *req);
-
-// The following flags are control |X509_NAME_print_ex|. They must not collide
-// with |ASN1_STRFLGS_*|.
-//
-// TODO(davidben): This is far, far too many options and most of them are
-// useless. Trim this down.
-
-// XN_FLAG_COMPAT prints with |X509_NAME_print|'s format and return value
-// convention.
-#define XN_FLAG_COMPAT 0ul
-
-// XN_FLAG_SEP_MASK determines the separators to use between attributes.
-#define XN_FLAG_SEP_MASK (0xful << 16)
-
-// XN_FLAG_SEP_COMMA_PLUS separates RDNs with "," and attributes within an RDN
-// with "+", as in RFC 2253.
-#define XN_FLAG_SEP_COMMA_PLUS (1ul << 16)
-
-// XN_FLAG_SEP_CPLUS_SPC behaves like |XN_FLAG_SEP_COMMA_PLUS| but adds spaces
-// between the separators.
-#define XN_FLAG_SEP_CPLUS_SPC (2ul << 16)
-
-// XN_FLAG_SEP_SPLUS_SPC separates RDNs with "; " and attributes within an RDN
-// with " + ".
-#define XN_FLAG_SEP_SPLUS_SPC (3ul << 16)
-
-// XN_FLAG_SEP_MULTILINE prints each attribute on one line.
-#define XN_FLAG_SEP_MULTILINE (4ul << 16)
-
-// XN_FLAG_DN_REV prints RDNs in reverse, from least significant to most
-// significant, as RFC 2253.
-#define XN_FLAG_DN_REV (1ul << 20)
-
-// XN_FLAG_FN_MASK determines how attribute types are displayed.
-#define XN_FLAG_FN_MASK (0x3ul << 21)
-
-// XN_FLAG_FN_SN uses the attribute type's short name, when available.
-#define XN_FLAG_FN_SN 0ul
-
-// XN_FLAG_FN_LN uses the attribute type's long name, when available.
-#define XN_FLAG_FN_LN (1 << 21)
-
-// XN_FLAG_FN_OID always prints attribute types as OIDs.
-#define XN_FLAG_FN_OID (2 << 21)
-
-// XN_FLAG_FN_NONE skips printing field names.
-#define XN_FLAG_FN_NONE (3 << 21)
-
-// XN_FLAG_SPC_EQ wraps the "=" operator with spaces when printing attributes.
-#define XN_FLAG_SPC_EQ (1ul << 23)
-
-// XN_FLAG_DUMP_UNKNOWN_FIELDS causes unknown attribute types to be printed in
-// hex, as in RFC 2253.
-#define XN_FLAG_DUMP_UNKNOWN_FIELDS (1ul << 24)
-
-// XN_FLAG_FN_ALIGN aligns attribute names to 10 characters if using short
-// names, and 25 characters if using long names.
-#define XN_FLAG_FN_ALIGN (1 << 25)
-
-// XN_FLAG_RFC2253 prints like RFC 2253.
-#define XN_FLAG_RFC2253                                             \
-  (ASN1_STRFLGS_RFC2253 | XN_FLAG_SEP_COMMA_PLUS | XN_FLAG_DN_REV | \
-   XN_FLAG_FN_SN | XN_FLAG_DUMP_UNKNOWN_FIELDS)
-
-// XN_FLAG_ONELINE prints a one-line representation of the name.
-#define XN_FLAG_ONELINE                                                    \
-  (ASN1_STRFLGS_RFC2253 | ASN1_STRFLGS_ESC_QUOTE | XN_FLAG_SEP_CPLUS_SPC | \
-   XN_FLAG_SPC_EQ | XN_FLAG_FN_SN)
-
-// XN_FLAG_MULTILINE prints a multi-line representation of the name.
-#define XN_FLAG_MULTILINE                                                 \
-  (ASN1_STRFLGS_ESC_CTRL | ASN1_STRFLGS_ESC_MSB | XN_FLAG_SEP_MULTILINE | \
-   XN_FLAG_SPC_EQ | XN_FLAG_FN_LN | XN_FLAG_FN_ALIGN)
-
-// X509_NAME_print_ex writes a human-readable representation of |nm| to |out|.
-// Each line of output is indented by |indent| spaces. It returns the number of
-// bytes written on success, and -1 on error. If |out| is NULL, it returns the
-// number of bytes it would have written but does not write anything. |flags|
-// should be some combination of |XN_FLAG_*| and |ASN1_STRFLGS_*| values and
-// determines the output. If unsure, use |XN_FLAG_RFC2253|.
-//
-// If |flags| is |XN_FLAG_COMPAT|, or zero, this function calls
-// |X509_NAME_print| instead. In that case, it returns one on success, rather
-// than the output length.
-OPENSSL_EXPORT int X509_NAME_print_ex(BIO *out, const X509_NAME *nm, int indent,
-                                      unsigned long flags);
-
-// X509_NAME_print prints a human-readable representation of |name| to |bp|. It
-// returns one on success and zero on error. |obase| is ignored.
-//
-// This function outputs a legacy format that does not correctly handle string
-// encodings and other cases. Prefer |X509_NAME_print_ex| if printing a name for
-// debugging purposes.
-OPENSSL_EXPORT int X509_NAME_print(BIO *bp, const X509_NAME *name, int obase);
-
-// X509_NAME_oneline writes a human-readable representation to |name| to a
-// buffer as a NUL-terminated C string.
-//
-// If |buf| is NULL, returns a newly-allocated buffer containing the result on
-// success, or NULL on error. The buffer must be released with |OPENSSL_free|
-// when done.
-//
-// If |buf| is non-NULL, at most |size| bytes of output are written to |buf|
-// instead. |size| includes the trailing NUL. The function then returns |buf| on
-// success or NULL on error. If the output does not fit in |size| bytes, the
-// output is silently truncated at an attribute boundary.
-//
->>>>>>> 7b9a58e0
 // This function outputs a legacy format that does not correctly handle string
 // encodings and other cases. Prefer |X509_NAME_print_ex| if printing a name for
 // debugging purposes.
 OPENSSL_EXPORT char *X509_NAME_oneline(const X509_NAME *name, char *buf,
                                        int size);
-<<<<<<< HEAD
 
 // X509_NAME_print_ex_fp behaves like |X509_NAME_print_ex| but writes to |fp|.
 OPENSSL_EXPORT int X509_NAME_print_ex_fp(FILE *fp, const X509_NAME *nm,
@@ -4194,23 +3966,6 @@
 OPENSSL_EXPORT int X509_signature_print(BIO *bio, const X509_ALGOR *alg,
                                         const ASN1_STRING *sig);
 
-=======
-
-// X509_NAME_print_ex_fp behaves like |X509_NAME_print_ex| but writes to |fp|.
-OPENSSL_EXPORT int X509_NAME_print_ex_fp(FILE *fp, const X509_NAME *nm,
-                                         int indent, unsigned long flags);
-
-// X509_signature_dump writes a human-readable representation of |sig| to |bio|,
-// indented with |indent| spaces. It returns one on success and zero on error.
-OPENSSL_EXPORT int X509_signature_dump(BIO *bio, const ASN1_STRING *sig,
-                                       int indent);
-
-// X509_signature_print writes a human-readable representation of |alg| and
-// |sig| to |bio|. It returns one on success and zero on error.
-OPENSSL_EXPORT int X509_signature_print(BIO *bio, const X509_ALGOR *alg,
-                                        const ASN1_STRING *sig);
-
->>>>>>> 7b9a58e0
 // X509V3_EXT_print prints a human-readable representation of |ext| to out. It
 // returns one on success and zero on error. The output is indented by |indent|
 // spaces. |flag| is one of the |X509V3_EXT_*| constants and controls printing
@@ -4457,7 +4212,6 @@
 // there will be hash collisions. It also depends on an OpenSSL-specific
 // canonicalization process.
 OPENSSL_EXPORT uint32_t X509_subject_name_hash(X509 *x509);
-<<<<<<< HEAD
 
 // X509_issuer_name_hash_old returns the hash of |x509|'s issuer name with
 // |X509_NAME_hash_old|.
@@ -4747,280 +4501,8 @@
 
 // X509_INFO_free releases memory associated with |info|.
 OPENSSL_EXPORT void X509_INFO_free(X509_INFO *info);
-=======
-
-// X509_issuer_name_hash_old returns the hash of |x509|'s issuer name with
-// |X509_NAME_hash_old|.
-//
-// This hash is specific to the |X509_LOOKUP_add_dir| filesystem format and is
-// not suitable for general-purpose X.509 name processing. It is very short, so
-// there will be hash collisions.
-OPENSSL_EXPORT uint32_t X509_issuer_name_hash_old(X509 *x509);
-
-// X509_subject_name_hash_old returns the hash of |x509|'s usjbect name with
-// |X509_NAME_hash_old|.
-//
-// This hash is specific to the |X509_LOOKUP_add_dir| filesystem format and is
-// not suitable for general-purpose X.509 name processing. It is very short, so
-// there will be hash collisions.
-OPENSSL_EXPORT uint32_t X509_subject_name_hash_old(X509 *x509);
-
-
-// ex_data functions.
-//
-// See |ex_data.h| for details.
-
-OPENSSL_EXPORT int X509_get_ex_new_index(long argl, void *argp,
-                                         CRYPTO_EX_unused *unused,
-                                         CRYPTO_EX_dup *dup_unused,
-                                         CRYPTO_EX_free *free_func);
-OPENSSL_EXPORT int X509_set_ex_data(X509 *r, int idx, void *arg);
-OPENSSL_EXPORT void *X509_get_ex_data(X509 *r, int idx);
-
-OPENSSL_EXPORT int X509_STORE_CTX_get_ex_new_index(long argl, void *argp,
-                                                   CRYPTO_EX_unused *unused,
-                                                   CRYPTO_EX_dup *dup_unused,
-                                                   CRYPTO_EX_free *free_func);
-OPENSSL_EXPORT int X509_STORE_CTX_set_ex_data(X509_STORE_CTX *ctx, int idx,
-                                              void *data);
-OPENSSL_EXPORT void *X509_STORE_CTX_get_ex_data(X509_STORE_CTX *ctx, int idx);
-
-OPENSSL_EXPORT int X509_STORE_get_ex_new_index(long argl, void *argp,
-                                               CRYPTO_EX_unused *unused,
-                                               CRYPTO_EX_dup *dup_unused,
-                                               CRYPTO_EX_free *free_func);
-OPENSSL_EXPORT int X509_STORE_set_ex_data(X509_STORE *ctx, int idx, void *data);
-OPENSSL_EXPORT void *X509_STORE_get_ex_data(X509_STORE *ctx, int idx);
-
-#define X509_STORE_CTX_set_app_data(ctx, data) \
-  X509_STORE_CTX_set_ex_data(ctx, 0, data)
-#define X509_STORE_CTX_get_app_data(ctx) X509_STORE_CTX_get_ex_data(ctx, 0)
-
-// Hashing and signing ASN.1 structures.
-
-// ASN1_digest serializes |data| with |i2d| and then hashes the result with
-// |type|. On success, it returns one, writes the digest to |md|, and sets
-// |*len| to the digest length if non-NULL. On error, it returns zero.
-//
-// |EVP_MD_CTX_size| bytes are written, which is at most |EVP_MAX_MD_SIZE|. The
-// buffer must have sufficient space for this output.
-OPENSSL_EXPORT int ASN1_digest(i2d_of_void *i2d, const EVP_MD *type, char *data,
-                               unsigned char *md, unsigned int *len);
-
-// ASN1_item_digest serializes |data| with |it| and then hashes the result with
-// |type|. On success, it returns one, writes the digest to |md|, and sets
-// |*len| to the digest length if non-NULL. On error, it returns zero.
-//
-// |EVP_MD_CTX_size| bytes are written, which is at most |EVP_MAX_MD_SIZE|. The
-// buffer must have sufficient space for this output.
-//
-// WARNING: |data| must be a pointer with the same type as |it|'s corresponding
-// C type. Using the wrong type is a potentially exploitable memory error.
-OPENSSL_EXPORT int ASN1_item_digest(const ASN1_ITEM *it, const EVP_MD *type,
-                                    void *data, unsigned char *md,
-                                    unsigned int *len);
-
-// ASN1_item_verify serializes |data| with |it| and then verifies |signature| is
-// a valid signature for the result with |algor1| and |pkey|. It returns one on
-// success and zero on error. The signature and algorithm are interpreted as in
-// X.509.
-//
-// WARNING: |data| must be a pointer with the same type as |it|'s corresponding
-// C type. Using the wrong type is a potentially exploitable memory error.
-OPENSSL_EXPORT int ASN1_item_verify(const ASN1_ITEM *it,
-                                    const X509_ALGOR *algor1,
-                                    const ASN1_BIT_STRING *signature,
-                                    void *data, EVP_PKEY *pkey);
-
-// ASN1_item_sign serializes |data| with |it| and then signs the result with
-// the private key |pkey|. It returns the length of the signature on success and
-// zero on error. On success, it writes the signature to |signature| and the
-// signature algorithm to each of |algor1| and |algor2|. Either of |algor1| or
-// |algor2| may be NULL to ignore them. This function uses digest algorithm
-// |md|, or |pkey|'s default if NULL. Other signing parameters use |pkey|'s
-// defaults. To customize them, use |ASN1_item_sign_ctx|.
-//
-// WARNING: |data| must be a pointer with the same type as |it|'s corresponding
-// C type. Using the wrong type is a potentially exploitable memory error.
-OPENSSL_EXPORT int ASN1_item_sign(const ASN1_ITEM *it, X509_ALGOR *algor1,
-                                  X509_ALGOR *algor2,
-                                  ASN1_BIT_STRING *signature, void *data,
-                                  EVP_PKEY *pkey, const EVP_MD *type);
-
-// ASN1_item_sign_ctx behaves like |ASN1_item_sign| except the signature is
-// signed with |ctx|, |ctx|, which must have been initialized with
-// |EVP_DigestSignInit|. The caller should configure the corresponding
-// |EVP_PKEY_CTX| with any additional parameters before calling this function.
-//
-// On success or failure, this function mutates |ctx| and resets it to the empty
-// state. Caller should not rely on its contents after the function returns.
-//
-// WARNING: |data| must be a pointer with the same type as |it|'s corresponding
-// C type. Using the wrong type is a potentially exploitable memory error.
-OPENSSL_EXPORT int ASN1_item_sign_ctx(const ASN1_ITEM *it, X509_ALGOR *algor1,
-                                      X509_ALGOR *algor2,
-                                      ASN1_BIT_STRING *signature, void *asn,
-                                      EVP_MD_CTX *ctx);
-
-
-// Verification internals.
-//
-// The following functions expose portions of certificate validation. They are
-// exported for compatibility with existing callers, or to support some obscure
-// use cases. Most callers, however, will not need these functions and should
-// instead use |X509_STORE_CTX| APIs.
-
-// X509_supported_extension returns one if |ex| is a critical X.509 certificate
-// extension, supported by |X509_verify_cert|, and zero otherwise.
-//
-// Note this function only reports certificate extensions (as opposed to CRL or
-// CRL extensions), and only extensions that are expected to be marked critical.
-// Additionally, |X509_verify_cert| checks for unsupported critical extensions
-// internally, so most callers will not need to call this function separately.
-OPENSSL_EXPORT int X509_supported_extension(const X509_EXTENSION *ex);
-
-// X509_check_ca returns one if |x509| may be considered a CA certificate,
-// according to basic constraints and key usage extensions. Otherwise, it
-// returns zero. If |x509| is an X509v1 certificate, and thus has no extensions,
-// it is considered eligible.
-//
-// This function returning one does not indicate that |x509| is trusted, only
-// that it is eligible to be a CA.
-//
-// TODO(crbug.com/boringssl/407): |x509| should be const.
-OPENSSL_EXPORT int X509_check_ca(X509 *x509);
-
-// X509_check_issued checks if |issuer| and |subject|'s name, authority key
-// identifier, and key usage fields allow |issuer| to have issued |subject|. It
-// returns |X509_V_OK| on success and an |X509_V_ERR_*| value otherwise.
-//
-// This function does not check the signature on |subject|. Rather, it is
-// intended to prune the set of possible issuer certificates during
-// path-building.
-//
-// TODO(crbug.com/boringssl/407): Both parameters should be const.
-OPENSSL_EXPORT int X509_check_issued(X509 *issuer, X509 *subject);
-
-// NAME_CONSTRAINTS_check checks if |x509| satisfies name constraints in |nc|.
-// It returns |X509_V_OK| on success and some |X509_V_ERR_*| constant on error.
-//
-// TODO(crbug.com/boringssl/407): Both parameters should be const.
-OPENSSL_EXPORT int NAME_CONSTRAINTS_check(X509 *x509, NAME_CONSTRAINTS *nc);
-
-// X509_check_host checks if |x509| matches the DNS name |chk|. It returns one
-// on match, zero on mismatch, or a negative number on error. |flags| should be
-// some combination of |X509_CHECK_FLAG_*| and modifies the behavior. On match,
-// if |out_peername| is non-NULL, it additionally sets |*out_peername| to a
-// newly-allocated, NUL-terminated string containing the DNS name or wildcard in
-// the certificate which matched. The caller must then free |*out_peername| with
-// |OPENSSL_free| when done.
-//
-// By default, both subject alternative names and the subject's common name
-// attribute are checked. The latter has long been deprecated, so callers should
-// include |X509_CHECK_FLAG_NEVER_CHECK_SUBJECT| in |flags| to use the standard
-// behavior. https://crbug.com/boringssl/464 tracks fixing the default.
-//
-// This function does not check if |x509| is a trusted certificate, only if,
-// were it trusted, it would match |chk|.
-//
-// WARNING: This function differs from the usual calling convention and may
-// return either 0 or a negative number on error.
-//
-// TODO(davidben): Make the error case also return zero.
-OPENSSL_EXPORT int X509_check_host(const X509 *x509, const char *chk,
-                                   size_t chklen, unsigned int flags,
-                                   char **out_peername);
-
-// X509_check_email checks if |x509| matches the email address |chk|. It returns
-// one on match, zero on mismatch, or a negative number on error. |flags| should
-// be some combination of |X509_CHECK_FLAG_*| and modifies the behavior.
-//
-// By default, both subject alternative names and the subject's email address
-// attribute are checked. The |X509_CHECK_FLAG_NEVER_CHECK_SUBJECT| flag may be
-// used to change this behavior.
-//
-// This function does not check if |x509| is a trusted certificate, only if,
-// were it trusted, it would match |chk|.
-//
-// WARNING: This function differs from the usual calling convention and may
-// return either 0 or a negative number on error.
-//
-// TODO(davidben): Make the error case also return zero.
-OPENSSL_EXPORT int X509_check_email(const X509 *x509, const char *chk,
-                                    size_t chklen, unsigned int flags);
-
-// X509_check_ip checks if |x509| matches the IP address |chk|. The IP address
-// is represented in byte form and should be 4 bytes for an IPv4 address and 16
-// bytes for an IPv6 address. It returns one on match, zero on mismatch, or a
-// negative number on error. |flags| should be some combination of
-// |X509_CHECK_FLAG_*| and modifies the behavior.
-//
-// This function does not check if |x509| is a trusted certificate, only if,
-// were it trusted, it would match |chk|.
-//
-// WARNING: This function differs from the usual calling convention and may
-// return either 0 or a negative number on error.
-//
-// TODO(davidben): Make the error case also return zero.
-OPENSSL_EXPORT int X509_check_ip(const X509 *x509, const uint8_t *chk,
-                                 size_t chklen, unsigned int flags);
-
-// X509_check_ip_asc behaves like |X509_check_ip| except the IP address is
-// specified in textual form in |ipasc|.
-//
-// WARNING: This function differs from the usual calling convention and may
-// return either 0 or a negative number on error.
-//
-// TODO(davidben): Make the error case also return zero.
-OPENSSL_EXPORT int X509_check_ip_asc(const X509 *x509, const char *ipasc,
-                                     unsigned int flags);
-
-// X509_STORE_CTX_get1_issuer looks up a candidate trusted issuer for |x509| out
-// of |ctx|'s |X509_STORE|, based on the criteria in |X509_check_issued|. If one
-// was found, it returns one and sets |*out_issuer| to the issuer. The caller
-// must release |*out_issuer| with |X509_free| when done. If none was found, it
-// returns zero and leaves |*out_issuer| unchanged.
-//
-// This function only searches for trusted issuers. It does not consider
-// untrusted intermediates passed in to |X509_STORE_CTX_init|.
-//
-// TODO(crbug.com/boringssl/407): |x509| should be const.
-OPENSSL_EXPORT int X509_STORE_CTX_get1_issuer(X509 **out_issuer,
-                                              X509_STORE_CTX *ctx, X509 *x509);
-
-// X509_check_purpose performs checks if |x509|'s basic constraints, key usage,
-// and extended key usage extensions for the specified purpose. |purpose| should
-// be one of |X509_PURPOSE_*| constants. See |X509_VERIFY_PARAM_set_purpose| for
-// details. It returns one if |x509|'s extensions are consistent with |purpose|
-// and zero otherwise. If |ca| is non-zero, |x509| is checked as a CA
-// certificate. Otherwise, it is checked as an end-entity certificate.
-//
-// If |purpose| is -1, this function performs no purpose checks, but it parses
-// some extensions in |x509| and may return zero on syntax error. Historically,
-// callers primarily used this function to trigger this parsing, but this is no
-// longer necessary. Functions acting on |X509| will internally parse as needed.
-OPENSSL_EXPORT int X509_check_purpose(X509 *x509, int purpose, int ca);
-
-#define X509_TRUST_TRUSTED 1
-#define X509_TRUST_REJECTED 2
-#define X509_TRUST_UNTRUSTED 3
-
-// X509_check_trust checks if |x509| is a valid trust anchor for trust type
-// |id|. See |X509_VERIFY_PARAM_set_trust| for details. It returns
-// |X509_TRUST_TRUSTED| if |x509| is a trust anchor, |X509_TRUST_REJECTED| if it
-// was distrusted, and |X509_TRUST_UNTRUSTED| otherwise. |id| should be one of
-// the |X509_TRUST_*| constants, or zero to indicate the default behavior.
-// |flags| should be zero and is ignored.
-OPENSSL_EXPORT int X509_check_trust(X509 *x509, int id, int flags);
->>>>>>> 7b9a58e0
-
-// X.509 information.
-//
-// |X509_INFO| is the return type for |PEM_X509_INFO_read_bio|, defined in
-// <openssl/pem.h>. It is used to store a certificate, CRL, or private key. This
-// type is defined in this header for OpenSSL compatibility.
-
-<<<<<<< HEAD
+
+
 // Deprecated custom extension registration.
 //
 // The following functions allow callers to register custom extensions for use
@@ -5464,471 +4946,6 @@
 
 typedef int (*X509_STORE_CTX_verify_cb)(int, X509_STORE_CTX *);
 
-=======
-struct private_key_st {
-  EVP_PKEY *dec_pkey;
-} /* X509_PKEY */;
-
-struct X509_info_st {
-  X509 *x509;
-  X509_CRL *crl;
-  X509_PKEY *x_pkey;
-
-  EVP_CIPHER_INFO enc_cipher;
-  int enc_len;
-  char *enc_data;
-} /* X509_INFO */;
-
-DEFINE_STACK_OF(X509_INFO)
-
-// X509_INFO_free releases memory associated with |info|.
-OPENSSL_EXPORT void X509_INFO_free(X509_INFO *info);
-
-
-// Deprecated custom extension registration.
-//
-// The following functions allow callers to register custom extensions for use
-// with |X509V3_EXT_d2i| and related functions. This mechanism is deprecated and
-// will be removed in the future. As discussed in |X509V3_EXT_add|, it is not
-// possible to safely register a custom extension without risking race
-// conditions and memory errors when linked with other users of BoringSSL.
-//
-// Moreover, it is not necessary to register a custom extension to process
-// extensions unknown to BoringSSL. Registration does not impact certificate
-// verification. Caller should instead use functions such as
-// |ASN1_OBJECT_create|, |X509_get_ext_by_OBJ|, |X509_EXTENSION_get_data|, and
-// |X509_EXTENSION_create_by_OBJ| to inspect or create extensions directly.
-
-// The following function pointer types are used in |X509V3_EXT_METHOD|.
-typedef void *(*X509V3_EXT_NEW)(void);
-typedef void (*X509V3_EXT_FREE)(void *ext);
-typedef void *(*X509V3_EXT_D2I)(void *ext, const uint8_t **inp, long len);
-typedef int (*X509V3_EXT_I2D)(void *ext, uint8_t **outp);
-typedef STACK_OF(CONF_VALUE) *(*X509V3_EXT_I2V)(const X509V3_EXT_METHOD *method,
-                                                void *ext,
-                                                STACK_OF(CONF_VALUE) *extlist);
-typedef void *(*X509V3_EXT_V2I)(const X509V3_EXT_METHOD *method,
-                                const X509V3_CTX *ctx,
-                                const STACK_OF(CONF_VALUE) *values);
-typedef char *(*X509V3_EXT_I2S)(const X509V3_EXT_METHOD *method, void *ext);
-typedef void *(*X509V3_EXT_S2I)(const X509V3_EXT_METHOD *method,
-                                const X509V3_CTX *ctx, const char *str);
-typedef int (*X509V3_EXT_I2R)(const X509V3_EXT_METHOD *method, void *ext,
-                              BIO *out, int indent);
-typedef void *(*X509V3_EXT_R2I)(const X509V3_EXT_METHOD *method,
-                                const X509V3_CTX *ctx, const char *str);
-
-// A v3_ext_method, aka |X509V3_EXT_METHOD|, is a deprecated type which defines
-// a custom extension.
-struct v3_ext_method {
-  // ext_nid is the NID of the extension.
-  int ext_nid;
-
-  // ext_flags is a combination of |X509V3_EXT_*| constants.
-  int ext_flags;
-
-  // it determines how values of this extension are allocated, released, parsed,
-  // and marshalled. This must be non-NULL.
-  ASN1_ITEM_EXP *it;
-
-  // The following functions are ignored in favor of |it|. They are retained in
-  // the struct only for source compatibility with existing struct definitions.
-  X509V3_EXT_NEW ext_new;
-  X509V3_EXT_FREE ext_free;
-  X509V3_EXT_D2I d2i;
-  X509V3_EXT_I2D i2d;
-
-  // The following functions are used for string extensions.
-  X509V3_EXT_I2S i2s;
-  X509V3_EXT_S2I s2i;
-
-  // The following functions are used for multi-valued extensions.
-  X509V3_EXT_I2V i2v;
-  X509V3_EXT_V2I v2i;
-
-  // The following functions are used for "raw" extensions, which implement
-  // custom printing behavior.
-  X509V3_EXT_I2R i2r;
-  X509V3_EXT_R2I r2i;
-
-  void *usr_data;  // Any extension specific data
-} /* X509V3_EXT_METHOD */;
-
-// X509V3_EXT_MULTILINE causes the result of an |X509V3_EXT_METHOD|'s |i2v|
-// function to be printed on separate lines, rather than separated by commas.
-#define X509V3_EXT_MULTILINE 0x4
-
-// X509V3_EXT_get returns the |X509V3_EXT_METHOD| corresponding to |ext|'s
-// extension type, or NULL if none was registered.
-OPENSSL_EXPORT const X509V3_EXT_METHOD *X509V3_EXT_get(
-    const X509_EXTENSION *ext);
-
-// X509V3_EXT_get_nid returns the |X509V3_EXT_METHOD| corresponding to |nid|, or
-// NULL if none was registered.
-OPENSSL_EXPORT const X509V3_EXT_METHOD *X509V3_EXT_get_nid(int nid);
-
-// X509V3_EXT_add registers |ext| as a custom extension for the extension type
-// |ext->ext_nid|. |ext| must be valid for the remainder of the address space's
-// lifetime. It returns one on success and zero on error.
-//
-// WARNING: This function modifies global state. If other code in the same
-// address space also registers an extension with type |ext->ext_nid|, the two
-// registrations will conflict. Which registration takes effect is undefined. If
-// the two registrations use incompatible in-memory representations, code
-// expecting the other registration will then cast a type to the wrong type,
-// resulting in a potentially exploitable memory error. This conflict can also
-// occur if BoringSSL later adds support for |ext->ext_nid|, with a different
-// in-memory representation than the one expected by |ext|.
-//
-// This function, additionally, is not thread-safe and cannot be called
-// concurrently with any other BoringSSL function.
-//
-// As a result, it is impossible to safely use this function. Registering a
-// custom extension has no impact on certificate verification so, instead,
-// callers should simply handle the custom extension with the byte-based
-// |X509_EXTENSION| APIs directly. Registering |ext| with the library has little
-// practical value.
-OPENSSL_EXPORT OPENSSL_DEPRECATED int X509V3_EXT_add(X509V3_EXT_METHOD *ext);
-
-// X509V3_EXT_add_alias registers a custom extension with NID |nid_to|. The
-// corresponding ASN.1 type is copied from |nid_from|. It returns one on success
-// and zero on error.
-//
-// WARNING: Do not use this function. See |X509V3_EXT_add|.
-OPENSSL_EXPORT OPENSSL_DEPRECATED int X509V3_EXT_add_alias(int nid_to,
-                                                           int nid_from);
-
-
-// Deprecated config-based extension creation.
-//
-// The following functions allow specifying X.509 extensions using OpenSSL's
-// config file syntax, from the OpenSSL command-line tool. They are retained,
-// for now, for compatibility with legacy software but may be removed in the
-// future. Construct the extensions using the typed C APIs instead.
-//
-// Callers should especially avoid these functions if passing in non-constant
-// values. They use ad-hoc, string-based formats which are prone to injection
-// vulnerabilities. For a CA, this means using them risks misissuance.
-//
-// These functions are not safe to use with untrusted inputs. The string formats
-// may implicitly reference context information and, in OpenSSL (though not
-// BoringSSL), one even allows reading arbitrary files. Many formats can also
-// produce far larger outputs than their inputs, so untrusted inputs may lead to
-// denial-of-service attacks. Finally, the parsers see much less testing and
-// review than most of the library and may have bugs including memory leaks or
-// crashes.
-
-// v3_ext_ctx, aka |X509V3_CTX|, contains additional context information for
-// constructing extensions. Some string formats reference additional values in
-// these objects. It must be initialized with |X509V3_set_ctx| or
-// |X509V3_set_ctx_test| before use.
-struct v3_ext_ctx {
-  int flags;
-  const X509 *issuer_cert;
-  const X509 *subject_cert;
-  const X509_REQ *subject_req;
-  const X509_CRL *crl;
-  const CONF *db;
-};
-
-#define X509V3_CTX_TEST 0x1
-
-// X509V3_set_ctx initializes |ctx| with the specified objects. Some string
-// formats will reference fields in these objects. Each object may be NULL to
-// omit it, in which case those formats cannot be used. |flags| should be zero,
-// unless called via |X509V3_set_ctx_test|.
-//
-// |issuer|, |subject|, |req|, and |crl|, if non-NULL, must outlive |ctx|.
-OPENSSL_EXPORT void X509V3_set_ctx(X509V3_CTX *ctx, const X509 *issuer,
-                                   const X509 *subject, const X509_REQ *req,
-                                   const X509_CRL *crl, int flags);
-
-// X509V3_set_ctx_test calls |X509V3_set_ctx| without any reference objects and
-// mocks out some features that use them. The resulting extensions may be
-// incomplete and should be discarded. This can be used to partially validate
-// syntax.
-//
-// TODO(davidben): Can we remove this?
-#define X509V3_set_ctx_test(ctx) \
-  X509V3_set_ctx(ctx, NULL, NULL, NULL, NULL, X509V3_CTX_TEST)
-
-// X509V3_set_nconf sets |ctx| to use |conf| as the config database. |ctx| must
-// have previously been initialized by |X509V3_set_ctx| or
-// |X509V3_set_ctx_test|. Some string formats will reference sections in |conf|.
-// |conf| may be NULL, in which case these formats cannot be used. If non-NULL,
-// |conf| must outlive |ctx|.
-OPENSSL_EXPORT void X509V3_set_nconf(X509V3_CTX *ctx, const CONF *conf);
-
-// X509V3_set_ctx_nodb calls |X509V3_set_nconf| with no config database.
-#define X509V3_set_ctx_nodb(ctx) X509V3_set_nconf(ctx, NULL)
-
-// X509V3_EXT_nconf constructs an extension of type specified by |name|, and
-// value specified by |value|. It returns a newly-allocated |X509_EXTENSION|
-// object on success, or NULL on error. |conf| and |ctx| specify additional
-// information referenced by some formats. Either |conf| or |ctx| may be NULL,
-// in which case features which use it will be disabled.
-//
-// If non-NULL, |ctx| must be initialized with |X509V3_set_ctx| or
-// |X509V3_set_ctx_test|.
-//
-// Both |conf| and |ctx| provide a |CONF| object. When |ctx| is non-NULL, most
-// features use the |ctx| copy, configured with |X509V3_set_ctx|, but some use
-// |conf|. Callers should ensure the two match to avoid surprisingly behavior.
-OPENSSL_EXPORT X509_EXTENSION *X509V3_EXT_nconf(const CONF *conf,
-                                                const X509V3_CTX *ctx,
-                                                const char *name,
-                                                const char *value);
-
-// X509V3_EXT_nconf_nid behaves like |X509V3_EXT_nconf|, except the extension
-// type is specified as a NID.
-OPENSSL_EXPORT X509_EXTENSION *X509V3_EXT_nconf_nid(const CONF *conf,
-                                                    const X509V3_CTX *ctx,
-                                                    int ext_nid,
-                                                    const char *value);
-
-// X509V3_EXT_conf_nid calls |X509V3_EXT_nconf_nid|. |conf| must be NULL.
-//
-// TODO(davidben): This is the only exposed instance of an LHASH in our public
-// headers. cryptography.io wraps this function so we cannot, yet, replace the
-// type with a dummy struct.
-OPENSSL_EXPORT X509_EXTENSION *X509V3_EXT_conf_nid(LHASH_OF(CONF_VALUE) *conf,
-                                                   const X509V3_CTX *ctx,
-                                                   int ext_nid,
-                                                   const char *value);
-
-// X509V3_EXT_add_nconf_sk looks up the section named |section| in |conf|. For
-// each |CONF_VALUE| in the section, it constructs an extension as in
-// |X509V3_EXT_nconf|, taking |name| and |value| from the |CONF_VALUE|. Each new
-// extension is appended to |*sk|. If |*sk| is non-NULL, and at least one
-// extension is added, it sets |*sk| to a newly-allocated
-// |STACK_OF(X509_EXTENSION)|. It returns one on success and zero on error.
-OPENSSL_EXPORT int X509V3_EXT_add_nconf_sk(const CONF *conf,
-                                           const X509V3_CTX *ctx,
-                                           const char *section,
-                                           STACK_OF(X509_EXTENSION) **sk);
-
-// X509V3_EXT_add_nconf adds extensions to |cert| as in
-// |X509V3_EXT_add_nconf_sk|. It returns one on success and zero on error.
-OPENSSL_EXPORT int X509V3_EXT_add_nconf(const CONF *conf, const X509V3_CTX *ctx,
-                                        const char *section, X509 *cert);
-
-// X509V3_EXT_REQ_add_nconf adds extensions to |req| as in
-// |X509V3_EXT_add_nconf_sk|. It returns one on success and zero on error.
-OPENSSL_EXPORT int X509V3_EXT_REQ_add_nconf(const CONF *conf,
-                                            const X509V3_CTX *ctx,
-                                            const char *section, X509_REQ *req);
-
-// X509V3_EXT_CRL_add_nconf adds extensions to |crl| as in
-// |X509V3_EXT_add_nconf_sk|. It returns one on success and zero on error.
-OPENSSL_EXPORT int X509V3_EXT_CRL_add_nconf(const CONF *conf,
-                                            const X509V3_CTX *ctx,
-                                            const char *section, X509_CRL *crl);
-
-// X509V3_EXT_conf calls |X509V3_EXT_nconf|. |conf| must be NULL.
-//
-// NOTE: This is only provided for compatibility. See |X509V3_EXT_nconf|
-// instead.
-OPENSSL_EXPORT X509_EXTENSION *X509V3_EXT_conf(LHASH_OF(CONF_VALUE) *conf,
-                                               X509V3_CTX *ctx,
-                                               const char *name,
-                                               const char *value);
-
-// i2s_ASN1_OCTET_STRING returns a human-readable representation of |oct| as a
-// newly-allocated, NUL-terminated string, or NULL on error. |method| is
-// ignored. The caller must release the result with |OPENSSL_free| when done.
-OPENSSL_EXPORT char *i2s_ASN1_OCTET_STRING(const X509V3_EXT_METHOD *method,
-                                           const ASN1_OCTET_STRING *oct);
-
-// s2i_ASN1_OCTET_STRING decodes |str| as a hexdecimal byte string, with
-// optional colon separators between bytes. It returns a newly-allocated
-// |ASN1_OCTET_STRING| with the result on success, or NULL on error. |method|
-// and |ctx| are ignored.
-OPENSSL_EXPORT ASN1_OCTET_STRING *s2i_ASN1_OCTET_STRING(
-    const X509V3_EXT_METHOD *method, const X509V3_CTX *ctx, const char *str);
-
-// i2s_ASN1_INTEGER returns a human-readable representation of |aint| as a
-// newly-allocated, NUL-terminated string, or NULL on error. |method| is
-// ignored. The caller must release the result with |OPENSSL_free| when done.
-OPENSSL_EXPORT char *i2s_ASN1_INTEGER(const X509V3_EXT_METHOD *method,
-                                      const ASN1_INTEGER *aint);
-
-// s2i_ASN1_INTEGER decodes |value| as the ASCII representation of an integer,
-// and returns a newly-allocated |ASN1_INTEGER| containing the result, or NULL
-// on error. |method| is ignored. If |value| begins with "0x" or "0X", the input
-// is decoded in hexadecimal, otherwise decimal.
-OPENSSL_EXPORT ASN1_INTEGER *s2i_ASN1_INTEGER(const X509V3_EXT_METHOD *method,
-                                              const char *value);
-
-// i2s_ASN1_ENUMERATED returns a human-readable representation of |aint| as a
-// newly-allocated, NUL-terminated string, or NULL on error. |method| is
-// ignored. The caller must release the result with |OPENSSL_free| when done.
-OPENSSL_EXPORT char *i2s_ASN1_ENUMERATED(const X509V3_EXT_METHOD *method,
-                                         const ASN1_ENUMERATED *aint);
-
-// X509V3_conf_free releases memory associated with |CONF_VALUE|.
-OPENSSL_EXPORT void X509V3_conf_free(CONF_VALUE *val);
-
-// i2v_GENERAL_NAME serializes |gen| as a |CONF_VALUE|. If |ret| is non-NULL, it
-// appends the value to |ret| and returns |ret| on success or NULL on error. If
-// it returns NULL, the caller is still responsible for freeing |ret|. If |ret|
-// is NULL, it returns a newly-allocated |STACK_OF(CONF_VALUE)| containing the
-// result. |method| is ignored. When done, the caller should release the result
-// with |sk_CONF_VALUE_pop_free| and |X509V3_conf_free|.
-//
-// Do not use this function. This is an internal implementation detail of the
-// human-readable print functions. If extracting a SAN list from a certificate,
-// look at |gen| directly.
-OPENSSL_EXPORT STACK_OF(CONF_VALUE) *i2v_GENERAL_NAME(
-    const X509V3_EXT_METHOD *method, const GENERAL_NAME *gen,
-    STACK_OF(CONF_VALUE) *ret);
-
-// i2v_GENERAL_NAMES serializes |gen| as a list of |CONF_VALUE|s. If |ret| is
-// non-NULL, it appends the values to |ret| and returns |ret| on success or NULL
-// on error. If it returns NULL, the caller is still responsible for freeing
-// |ret|. If |ret| is NULL, it returns a newly-allocated |STACK_OF(CONF_VALUE)|
-// containing the results. |method| is ignored.
-//
-// Do not use this function. This is an internal implementation detail of the
-// human-readable print functions. If extracting a SAN list from a certificate,
-// look at |gen| directly.
-OPENSSL_EXPORT STACK_OF(CONF_VALUE) *i2v_GENERAL_NAMES(
-    const X509V3_EXT_METHOD *method, const GENERAL_NAMES *gen,
-    STACK_OF(CONF_VALUE) *extlist);
-
-// a2i_IPADDRESS decodes |ipasc| as the textual representation of an IPv4 or
-// IPv6 address. On success, it returns a newly-allocated |ASN1_OCTET_STRING|
-// containing the decoded IP address. IPv4 addresses are represented as 4-byte
-// strings and IPv6 addresses as 16-byte strings. On failure, it returns NULL.
-OPENSSL_EXPORT ASN1_OCTET_STRING *a2i_IPADDRESS(const char *ipasc);
-
-// a2i_IPADDRESS_NC decodes |ipasc| as the textual representation of an IPv4 or
-// IPv6 address range. On success, it returns a newly-allocated
-// |ASN1_OCTET_STRING| containing the decoded IP address, followed by the
-// decoded mask. IPv4 ranges are represented as 8-byte strings and IPv6 ranges
-// as 32-byte strings. On failure, it returns NULL.
-//
-// The text format decoded by this function is not the standard CIDR notiation.
-// Instead, the mask after the "/" is represented as another IP address. For
-// example, "192.168.0.0/16" would be written "192.168.0.0/255.255.0.0".
-OPENSSL_EXPORT ASN1_OCTET_STRING *a2i_IPADDRESS_NC(const char *ipasc);
-
-
-// Deprecated functions.
-
-// X509_get_notBefore returns |x509|'s notBefore time. Note this function is not
-// const-correct for legacy reasons. Use |X509_get0_notBefore| or
-// |X509_getm_notBefore| instead.
-OPENSSL_EXPORT ASN1_TIME *X509_get_notBefore(const X509 *x509);
-
-// X509_get_notAfter returns |x509|'s notAfter time. Note this function is not
-// const-correct for legacy reasons. Use |X509_get0_notAfter| or
-// |X509_getm_notAfter| instead.
-OPENSSL_EXPORT ASN1_TIME *X509_get_notAfter(const X509 *x509);
-
-// X509_set_notBefore calls |X509_set1_notBefore|. Use |X509_set1_notBefore|
-// instead.
-OPENSSL_EXPORT int X509_set_notBefore(X509 *x509, const ASN1_TIME *tm);
-
-// X509_set_notAfter calls |X509_set1_notAfter|. Use |X509_set1_notAfter|
-// instead.
-OPENSSL_EXPORT int X509_set_notAfter(X509 *x509, const ASN1_TIME *tm);
-
-// X509_CRL_get_lastUpdate returns a mutable pointer to |crl|'s thisUpdate time.
-// The OpenSSL API refers to this field as lastUpdate.
-//
-// Use |X509_CRL_get0_lastUpdate| or |X509_CRL_set1_lastUpdate| instead.
-OPENSSL_EXPORT ASN1_TIME *X509_CRL_get_lastUpdate(X509_CRL *crl);
-
-// X509_CRL_get_nextUpdate returns a mutable pointer to |crl|'s nextUpdate time,
-// or NULL if |crl| has none. Use |X509_CRL_get0_nextUpdate| or
-// |X509_CRL_set1_nextUpdate| instead.
-OPENSSL_EXPORT ASN1_TIME *X509_CRL_get_nextUpdate(X509_CRL *crl);
-
-// X509_extract_key is a legacy alias to |X509_get_pubkey|. Use
-// |X509_get_pubkey| instead.
-#define X509_extract_key(x) X509_get_pubkey(x)
-
-// X509_REQ_extract_key is a legacy alias for |X509_REQ_get_pubkey|.
-#define X509_REQ_extract_key(a) X509_REQ_get_pubkey(a)
-
-// X509_name_cmp is a legacy alias for |X509_NAME_cmp|.
-#define X509_name_cmp(a, b) X509_NAME_cmp((a), (b))
-
-// The following symbols are deprecated aliases to |X509_CRL_set1_*|.
-#define X509_CRL_set_lastUpdate X509_CRL_set1_lastUpdate
-#define X509_CRL_set_nextUpdate X509_CRL_set1_nextUpdate
-
-// X509_get_serialNumber returns a mutable pointer to |x509|'s serial number.
-// Prefer |X509_get0_serialNumber|.
-OPENSSL_EXPORT ASN1_INTEGER *X509_get_serialNumber(X509 *x509);
-
-// X509_NAME_get_text_by_OBJ finds the first attribute with type |obj| in
-// |name|. If found, it writes the value's UTF-8 representation to |buf|.
-// followed by a NUL byte, and returns the number of bytes in the output,
-// excluding the NUL byte. This is unlike OpenSSL which returns the raw
-// ASN1_STRING data. The UTF-8 encoding of the |ASN1_STRING| may not contain a 0
-// codepoint.
-//
-// This function writes at most |len| bytes, including the NUL byte.  If |buf|
-// is NULL, it writes nothing and returns the number of bytes in the
-// output, excluding the NUL byte that would be required for the full UTF-8
-// output.
-//
-// This function may return -1 if an error occurs for any reason, including the
-// value not being a recognized string type, |len| being of insufficient size to
-// hold the full UTF-8 encoding and NUL byte, memory allocation failures, an
-// object with type |obj| not existing in |name|, or if the UTF-8 encoding of
-// the string contains a zero byte.
-OPENSSL_EXPORT int X509_NAME_get_text_by_OBJ(const X509_NAME *name,
-                                             const ASN1_OBJECT *obj, char *buf,
-                                             int len);
-
-// X509_NAME_get_text_by_NID behaves like |X509_NAME_get_text_by_OBJ| except it
-// finds an attribute of type |nid|, which should be one of the |NID_*|
-// constants.
-OPENSSL_EXPORT int X509_NAME_get_text_by_NID(const X509_NAME *name, int nid,
-                                             char *buf, int len);
-
-// X509_STORE_CTX_get0_parent_ctx returns NULL.
-OPENSSL_EXPORT X509_STORE_CTX *X509_STORE_CTX_get0_parent_ctx(
-    X509_STORE_CTX *ctx);
-
-// X509_LOOKUP_free releases memory associated with |ctx|. This function should
-// never be used outside the library. No function in the public API hands
-// ownership of an |X509_LOOKUP| to the caller.
-//
-// TODO(davidben): Unexport this function after rust-openssl is fixed to no
-// longer call it.
-OPENSSL_EXPORT void X509_LOOKUP_free(X509_LOOKUP *ctx);
-
-// X509_STORE_CTX_cleanup resets |ctx| to the empty state.
-//
-// This function is a remnant of when |X509_STORE_CTX| was stack-allocated and
-// should not be used. If releasing |ctx|, call |X509_STORE_CTX_free|. If
-// reusing |ctx| for a new verification, release the old one and create a new
-// one.
-OPENSSL_EXPORT void X509_STORE_CTX_cleanup(X509_STORE_CTX *ctx);
-
-// X509V3_add_standard_extensions returns one.
-OPENSSL_EXPORT int X509V3_add_standard_extensions(void);
-
-OPENSSL_EXPORT STACK_OF(CONF_VALUE) *X509V3_parse_list(const char *line);
-
-// The following symbols are legacy aliases for |X509_STORE_CTX| functions.
-#define X509_STORE_get1_certs X509_STORE_CTX_get1_certs
-#define X509_STORE_get1_crls X509_STORE_CTX_get1_crls
-
-// X509_STORE_CTX_get_chain is a legacy alias for |X509_STORE_CTX_get0_chain|.
-OPENSSL_EXPORT STACK_OF(X509) *X509_STORE_CTX_get_chain(X509_STORE_CTX *ctx);
-
-// X509_STORE_CTX_trusted_stack is a deprecated alias for
-// |X509_STORE_CTX_set0_trusted_stack|.
-OPENSSL_EXPORT void X509_STORE_CTX_trusted_stack(X509_STORE_CTX *ctx,
-                                                 STACK_OF(X509) *sk);
-
-typedef int (*X509_STORE_CTX_verify_cb)(int, X509_STORE_CTX *);
-
->>>>>>> 7b9a58e0
 // X509_STORE_CTX_set_verify_cb configures a callback function for |ctx| that is
 // called multiple times during |X509_verify_cert|. The callback returns zero to
 // fail verification and one to proceed. Typically, it will return |ok|, which
@@ -6001,7 +5018,10 @@
 OPENSSL_EXPORT void X509_STORE_CTX_set_chain(X509_STORE_CTX *ctx,
                                              STACK_OF(X509) *sk);
 
-<<<<<<< HEAD
+// X509_STORE_CTX_set0_untrusted is an alias for  |X509_STORE_CTX_set_chain|.
+OPENSSL_EXPORT void X509_STORE_CTX_set0_untrusted(X509_STORE_CTX *ctx,
+                                                  STACK_OF(X509) *sk);
+
 // The following flags do nothing. The corresponding non-standard options have
 // been removed.
 #define X509_CHECK_FLAG_ALWAYS_CHECK_SUBJECT 0
@@ -6084,94 +5104,6 @@
 } /* X509_ALGOR */;
 
 
-=======
-// X509_STORE_CTX_set0_untrusted is an alias for  |X509_STORE_CTX_set_chain|.
-OPENSSL_EXPORT void X509_STORE_CTX_set0_untrusted(X509_STORE_CTX *ctx,
-                                                  STACK_OF(X509) *sk);
-
-// The following flags do nothing. The corresponding non-standard options have
-// been removed.
-#define X509_CHECK_FLAG_ALWAYS_CHECK_SUBJECT 0
-#define X509_CHECK_FLAG_MULTI_LABEL_WILDCARDS 0
-#define X509_CHECK_FLAG_SINGLE_LABEL_SUBDOMAINS 0
-
-// X509_CHECK_FLAG_NO_PARTIAL_WILDCARDS does nothing, but is necessary in
-// OpenSSL to enable standard wildcard matching. In AWS-LC, this behavior is
-// always enabled.
-#define X509_CHECK_FLAG_NO_PARTIAL_WILDCARDS 0
-
-// X509_PURPOSE stuff
-
-#define NS_SSL_CLIENT 0x80
-#define NS_SSL_SERVER 0x40
-#define NS_SMIME 0x20
-#define NS_OBJSIGN 0x10
-#define NS_SSL_CA 0x04
-#define NS_SMIME_CA 0x02
-#define NS_OBJSIGN_CA 0x01
-#define NS_ANY_CA (NS_SSL_CA | NS_SMIME_CA | NS_OBJSIGN_CA)
-
-    typedef struct x509_purpose_st {
-        int purpose;
-        int trust;  // Default trust ID
-        int flags;
-        int (*check_purpose)(const struct x509_purpose_st *, const X509 *, int);
-        char *name;
-        char *sname;
-        void *usr_data;
-    } X509_PURPOSE;
-
-    DEFINE_STACK_OF(X509_PURPOSE)
-
-// X509_STORE_get0_objects returns a non-owning pointer of |store|'s internal
-// object list. Although this function is not const, callers must not modify
-// the result of this function.
-//
-// WARNING: This function is not thread-safe. If |store| is shared across
-// multiple threads, callers cannot safely inspect the result of this function,
-// because another thread may have concurrently added to it. In particular,
-// |X509_LOOKUP_add_dir| treats this list as a cache and may add to it in the
-// course of certificate verification. This API additionally prevents fixing
-// some quadratic worst-case behavior in |X509_STORE| and may be removed in the
-// future. Use |X509_STORE_get1_objects| instead.
-OPENSSL_EXPORT STACK_OF(X509_OBJECT) *X509_STORE_get0_objects(
-    X509_STORE *store);
-
-// X509_PURPOSE_get_by_sname returns the |X509_PURPOSE_*| constant corresponding
-// a short name |sname|, or -1 if |sname| was not recognized.
-//
-// Use |X509_PURPOSE_*| constants directly instead. The short names used by this
-// function look like "sslserver" or "smimeencrypt", so they do not make
-// especially good APIs.
-//
-// This function differs from OpenSSL, which returns an "index" to be passed to
-// |X509_PURPOSE_get0|, followed by |X509_PURPOSE_get_id|, to finally obtain an
-// |X509_PURPOSE_*| value suitable for use with |X509_VERIFY_PARAM_set_purpose|.
-OPENSSL_EXPORT int X509_PURPOSE_get_by_sname(const char *sname);
-
-// X509_PURPOSE_get0 returns the |X509_PURPOSE| object corresponding to |id|,
-// which should be one of the |X509_PURPOSE_*| constants, or NULL if none
-// exists.
-//
-// This function differs from OpenSSL, which takes an "index", returned from
-// |X509_PURPOSE_get_by_sname|. In BoringSSL, indices and |X509_PURPOSE_*| IDs
-// are the same.
-OPENSSL_EXPORT const X509_PURPOSE *X509_PURPOSE_get0(int id);
-
-// X509_PURPOSE_get_id returns |purpose|'s ID. This will be one of the
-// |X509_PURPOSE_*| constants.
-OPENSSL_EXPORT int X509_PURPOSE_get_id(const X509_PURPOSE *purpose);
-
-
-// Private structures.
-
-struct X509_algor_st {
-  ASN1_OBJECT *algorithm;
-  ASN1_TYPE *parameter;
-} /* X509_ALGOR */;
-
-
->>>>>>> 7b9a58e0
 // Underdocumented functions.
 //
 // TODO(https://crbug.com/boringssl/426): Functions below this point have not
