--- conflicted
+++ resolved
@@ -92,11 +92,7 @@
 
   // POINT_CONVERSION_HYBRID indicates that the point is encoded as z||x||y,
   // where z specifies which solution of the quadratic equation y is.
-<<<<<<< HEAD
-  POINT_CONVERSION_HYBRID = 6,
-=======
   POINT_CONVERSION_HYBRID = 6
->>>>>>> d1c1d72f
 } point_conversion_form_t;
 
 
