--- conflicted
+++ resolved
@@ -91,7 +91,6 @@
 #endif
 
 #if defined(AARCH64_DIT_SUPPORTED)
-<<<<<<< HEAD
 
 // armv8_disable_dit is a runtime disabler of the DIT capability.
 // It results in CRYPTO_is_ARMv8_DIT_capable() returning 0 even if the
@@ -104,20 +103,6 @@
 // to |OPENSSL_armcap_P|.
 OPENSSL_EXPORT void armv8_disable_dit(void);
 
-=======
-
-// armv8_disable_dit is a runtime disabler of the DIT capability.
-// It results in CRYPTO_is_ARMv8_DIT_capable() returning 0 even if the
-// capability exists.
-// Important: This runtime control is provided to users that would use
-// the build flag ENABLE_DATA_INDEPENDENT_TIMING, but would
-// then disable DIT capability at runtime. This is ideally done in
-// an initialization routine of AWS-LC before any threads are spawn.
-// Otherwise, there may be data races created because this function writes
-// to |OPENSSL_armcap_P|.
-OPENSSL_EXPORT void armv8_disable_dit(void);
-
->>>>>>> d1c1d72f
 // armv8_enable_dit is a runtime enabler of the DIT capability. If
 // |armv8_disable_dit| was used to disable the DIT capability, this function
 // makes it available again.
