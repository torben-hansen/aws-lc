--- conflicted
+++ resolved
@@ -102,7 +102,6 @@
 // Otherwise, there may be data races created because this function writes
 // to |OPENSSL_armcap_P|.
 OPENSSL_EXPORT void armv8_disable_dit(void);
-<<<<<<< HEAD
 
 // armv8_enable_dit is a runtime enabler of the DIT capability. If
 // |armv8_disable_dit| was used to disable the DIT capability, this function
@@ -110,15 +109,6 @@
 // Important: See note in |armv8_disable_dit|.
 OPENSSL_EXPORT void armv8_enable_dit(void);
 
-=======
-
-// armv8_enable_dit is a runtime enabler of the DIT capability. If
-// |armv8_disable_dit| was used to disable the DIT capability, this function
-// makes it available again.
-// Important: See note in |armv8_disable_dit|.
-OPENSSL_EXPORT void armv8_enable_dit(void);
-
->>>>>>> 53226d06
 #endif  // AARCH64_DIT_SUPPORTED
 
 // FIPS monitoring
@@ -239,11 +229,8 @@
 // but are not supported in AWS-LC.
 OPENSSL_EXPORT OPENSSL_DEPRECATED int CRYPTO_mem_ctrl(int mode);
 
-<<<<<<< HEAD
-=======
 #define CRYPTO_MEM_CHECK_ON 0
 
->>>>>>> 53226d06
 #if defined(BORINGSSL_FIPS_140_3)
 
 // FIPS_module_name returns the name of the FIPS module.
