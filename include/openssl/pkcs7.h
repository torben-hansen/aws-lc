/* Copyright (c) 2014, Google Inc.
 *
 * Permission to use, copy, modify, and/or distribute this software for any
 * purpose with or without fee is hereby granted, provided that the above
 * copyright notice and this permission notice appear in all copies.
 *
 * THE SOFTWARE IS PROVIDED "AS IS" AND THE AUTHOR DISCLAIMS ALL WARRANTIES
 * WITH REGARD TO THIS SOFTWARE INCLUDING ALL IMPLIED WARRANTIES OF
 * MERCHANTABILITY AND FITNESS. IN NO EVENT SHALL THE AUTHOR BE LIABLE FOR ANY
 * SPECIAL, DIRECT, INDIRECT, OR CONSEQUENTIAL DAMAGES OR ANY DAMAGES
 * WHATSOEVER RESULTING FROM LOSS OF USE, DATA OR PROFITS, WHETHER IN AN ACTION
 * OF CONTRACT, NEGLIGENCE OR OTHER TORTIOUS ACTION, ARISING OUT OF OR IN
 * CONNECTION WITH THE USE OR PERFORMANCE OF THIS SOFTWARE. */

#ifndef OPENSSL_HEADER_PKCS7_H
#define OPENSSL_HEADER_PKCS7_H

#include <openssl/asn1.h>
#include <openssl/base.h>

#include <openssl/stack.h>

#if defined(__cplusplus)
extern "C" {
#endif


// PKCS#7.
//
// This library contains functions for extracting information from PKCS#7
// structures (RFC 2315).

DECLARE_STACK_OF(CRYPTO_BUFFER)
DECLARE_STACK_OF(X509)
DECLARE_STACK_OF(X509_CRL)

// PKCS7_get_raw_certificates parses a PKCS#7, SignedData structure from |cbs|
// and appends the included certificates to |out_certs|. It returns one on
// success and zero on error. |cbs| is advanced passed the structure.
//
// Note that a SignedData structure may contain no certificates, in which case
// this function succeeds but does not append any certificates. Additionally,
// certificates in SignedData structures are unordered. Callers should not
// assume a particular order in |*out_certs| and may need to search for matches
// or run path-building algorithms.
OPENSSL_EXPORT int PKCS7_get_raw_certificates(
    STACK_OF(CRYPTO_BUFFER) *out_certs, CBS *cbs, CRYPTO_BUFFER_POOL *pool);

// PKCS7_get_certificates behaves like |PKCS7_get_raw_certificates| but parses
// them into |X509| objects.
OPENSSL_EXPORT int PKCS7_get_certificates(STACK_OF(X509) *out_certs, CBS *cbs);

// PKCS7_bundle_raw_certificates appends a PKCS#7, SignedData structure
// containing |certs| to |out|. It returns one on success and zero on error.
// Note that certificates in SignedData structures are unordered. The order in
// |certs| will not be preserved.
OPENSSL_EXPORT int PKCS7_bundle_raw_certificates(
    CBB *out, const STACK_OF(CRYPTO_BUFFER) *certs);

// PKCS7_bundle_certificates behaves like |PKCS7_bundle_raw_certificates| but
// takes |X509| objects as input.
OPENSSL_EXPORT int PKCS7_bundle_certificates(CBB *out,
                                             const STACK_OF(X509) *certs);

// PKCS7_get_CRLs parses a PKCS#7, SignedData structure from |cbs| and appends
// the included CRLs to |out_crls|. It returns one on success and zero on error.
// |cbs| is advanced passed the structure.
//
// Note that a SignedData structure may contain no CRLs, in which case this
// function succeeds but does not append any CRLs. Additionally, CRLs in
// SignedData structures are unordered. Callers should not assume an order in
// |*out_crls| and may need to search for matches.
OPENSSL_EXPORT int PKCS7_get_CRLs(STACK_OF(X509_CRL) *out_crls, CBS *cbs);

// PKCS7_bundle_CRLs appends a PKCS#7, SignedData structure containing
// |crls| to |out|. It returns one on success and zero on error. Note that CRLs
// in SignedData structures are unordered. The order in |crls| will not be
// preserved.
OPENSSL_EXPORT int PKCS7_bundle_CRLs(CBB *out, const STACK_OF(X509_CRL) *crls);

// PKCS7_get_PEM_certificates reads a PEM-encoded, PKCS#7, SignedData structure
// from |pem_bio| and appends the included certificates to |out_certs|. It
// returns one on success and zero on error.
//
// Note that a SignedData structure may contain no certificates, in which case
// this function succeeds but does not append any certificates. Additionally,
// certificates in SignedData structures are unordered. Callers should not
// assume a particular order in |*out_certs| and may need to search for matches
// or run path-building algorithms.
OPENSSL_EXPORT int PKCS7_get_PEM_certificates(STACK_OF(X509) *out_certs,
                                              BIO *pem_bio);

// PKCS7_get_PEM_CRLs reads a PEM-encoded, PKCS#7, SignedData structure from
// |pem_bio| and appends the included CRLs to |out_crls|. It returns one on
// success and zero on error.
//
// Note that a SignedData structure may contain no CRLs, in which case this
// function succeeds but does not append any CRLs. Additionally, CRLs in
// SignedData structures are unordered. Callers should not assume an order in
// |*out_crls| and may need to search for matches.
OPENSSL_EXPORT int PKCS7_get_PEM_CRLs(STACK_OF(X509_CRL) *out_crls,
                                      BIO *pem_bio);

// d2i_PKCS7_bio behaves like |d2i_PKCS7| but reads the input from |bio|.  If
// the length of the object is indefinite the full contents of |bio| are read.
//
// If the function fails then some unknown amount of data may have been read
// from |bio|.
OPENSSL_EXPORT PKCS7 *d2i_PKCS7_bio(BIO *bio, PKCS7 **out);

// i2d_PKCS7_bio writes |p7| to |bio|. It returns one on success and zero on
// error.
OPENSSL_EXPORT int i2d_PKCS7_bio(BIO *bio, const PKCS7 *p7);

// PKCS7_type_is_data returns 1 if |p7| is of type data
OPENSSL_EXPORT int PKCS7_type_is_data(const PKCS7 *p7);

// PKCS7_type_is_digest returns 1 if |p7| is of type digest
OPENSSL_EXPORT int PKCS7_type_is_digest(const PKCS7 *p7);

// PKCS7_type_is_encrypted returns 1 if |p7| is of type encrypted
OPENSSL_EXPORT int PKCS7_type_is_encrypted(const PKCS7 *p7);

// PKCS7_type_is_enveloped returns 1 if |p7| is of type enveloped
OPENSSL_EXPORT int PKCS7_type_is_enveloped(const PKCS7 *p7);

// PKCS7_type_is_signed returns 1 if |p7| is of type signed
OPENSSL_EXPORT int PKCS7_type_is_signed(const PKCS7 *p7);

// PKCS7_type_is_signedAndEnveloped returns 1 if |p7| is of type
// signedAndEnveloped
OPENSSL_EXPORT int PKCS7_type_is_signedAndEnveloped(const PKCS7 *p7);


// Deprecated functions.
//
// These functions are a compatibility layer over a subset of OpenSSL's PKCS#7
// API. It intentionally does not implement the whole thing, only the minimum
// needed to build cryptography.io and CRuby.

// ASN.1 defined here https://datatracker.ietf.org/doc/html/rfc2315#section-7
//
//   ContentInfo ::= SEQUENCE {
//     contentType ContentType,
//     content
//       [0] EXPLICIT ANY DEFINED BY contentType OPTIONAL }
<<<<<<< HEAD
//
//   ContentType ::= OBJECT IDENTIFIER
struct pkcs7_st {
  // Unlike OpenSSL, the following fields are immutable. They filled in when the
  // object is parsed and ignored in serialization.
  ASN1_OBJECT *type;
  union {
    char *ptr;
    ASN1_OCTET_STRING *data;
    PKCS7_SIGNED *sign;
    PKCS7_ENVELOPE *enveloped;
    PKCS7_SIGN_ENVELOPE *signed_and_enveloped;
    PKCS7_DIGEST *digest;
    PKCS7_ENCRYPT *encrypted;
  } d;
};

// ASN.1 defined here https://datatracker.ietf.org/doc/html/rfc2315#section-9.1
//
//   SignedData ::= SEQUENCE {
//     version Version,
//     digestAlgorithms DigestAlgorithmIdentifiers,
//     contentInfo ContentInfo,
//     certificates
//        [0] IMPLICIT ExtendedCertificatesAndCertificates
//          OPTIONAL,
//     crls
//       [1] IMPLICIT CertificateRevocationLists OPTIONAL,
//     signerInfos SignerInfos }
//
//   DigestAlgorithmIdentifiers ::=
//
//     SET OF DigestAlgorithmIdentifier
//
//   SignerInfos ::= SET OF SignerInfo
struct pkcs7_signed_st {
  ASN1_INTEGER *version;
  STACK_OF(X509_ALGOR) *md_algs;
  PKCS7 *contents;
  STACK_OF(X509) *cert;
  STACK_OF(X509_CRL) *crl;
  STACK_OF(PKCS7_SIGNER_INFO) *signer_info;
};

// ASN.1 defined here https://datatracker.ietf.org/doc/html/rfc2315#section-9.2
//
//   SignerInfo ::= SEQUENCE {
//     version Version,
//     issuerAndSerialNumber IssuerAndSerialNumber,
//     digestAlgorithm DigestAlgorithmIdentifier,
//     authenticatedAttributes
//       [0] IMPLICIT Attributes OPTIONAL,
//     digestEncryptionAlgorithm
//       DigestEncryptionAlgorithmIdentifier,
//     encryptedDigest EncryptedDigest,
//     unauthenticatedAttributes
//       [1] IMPLICIT Attributes OPTIONAL }
//
//   EncryptedDigest ::= OCTET STRING
struct pkcs7_signer_info_st {
  ASN1_INTEGER *version;
  PKCS7_ISSUER_AND_SERIAL *issuer_and_serial;
  X509_ALGOR *digest_alg;
  STACK_OF(X509_ATTRIBUTE) *auth_attr;
  X509_ALGOR *digest_enc_alg;
  ASN1_OCTET_STRING *enc_digest;
  STACK_OF(X509_ATTRIBUTE) *unauth_attr;
  EVP_PKEY *pkey;  // NOTE: |pkey| is not seriliazed.
};

// ASN.1 defined here https://datatracker.ietf.org/doc/html/rfc2315#section-11.1
//
//   SignedAndEnvelopedData ::= SEQUENCE {
//     version Version,
//     recipientInfos RecipientInfos,
//     digestAlgorithms DigestAlgorithmIdentifiers,
//     encryptedContentInfo EncryptedContentInfo,
//     certificates
//        [0] IMPLICIT ExtendedCertificatesAndCertificates
//          OPTIONAL,
//     crls
//       [1] IMPLICIT CertificateRevocationLists OPTIONAL,
//     signerInfos SignerInfos }
struct pkcs7_sign_envelope_st {
  ASN1_INTEGER *version;
  STACK_OF(PKCS7_RECIP_INFO) *recipientinfo;
  STACK_OF(X509_ALGOR) *md_algs;
  PKCS7_ENC_CONTENT *enc_data;
  STACK_OF(X509) *cert;
  STACK_OF(X509_CRL) *crl;
  STACK_OF(PKCS7_SIGNER_INFO) *signer_info;
};

// ASN.1 defined here https://datatracker.ietf.org/doc/html/rfc2315#section-10.1
//
//    EnvelopedData ::= SEQUENCE {
//      version Version,
//      recipientInfos RecipientInfos,
//      encryptedContentInfo EncryptedContentInfo }
//
//    RecipientInfos ::= SET OF RecipientInfo
struct pkcs7_envelope_st {
  ASN1_INTEGER *version;
  PKCS7_ENC_CONTENT *enc_data;
  STACK_OF(PKCS7_RECIP_INFO) *recipientinfo;
};

// ASN.1 defined here https://datatracker.ietf.org/doc/html/rfc2315#section-10.2
//
=======
//
//   ContentType ::= OBJECT IDENTIFIER
struct pkcs7_st {
  // Unlike OpenSSL, the following fields are immutable. They filled in when the
  // object is parsed and ignored in serialization.
  ASN1_OBJECT *type;
  union {
    char *ptr;
    ASN1_OCTET_STRING *data;
    PKCS7_SIGNED *sign;
    PKCS7_ENVELOPE *enveloped;
    PKCS7_SIGN_ENVELOPE *signed_and_enveloped;
    PKCS7_DIGEST *digest;
    PKCS7_ENCRYPT *encrypted;
  } d;
};

// ASN.1 defined here https://datatracker.ietf.org/doc/html/rfc2315#section-9.1
//
//   SignedData ::= SEQUENCE {
//     version Version,
//     digestAlgorithms DigestAlgorithmIdentifiers,
//     contentInfo ContentInfo,
//     certificates
//        [0] IMPLICIT ExtendedCertificatesAndCertificates
//          OPTIONAL,
//     crls
//       [1] IMPLICIT CertificateRevocationLists OPTIONAL,
//     signerInfos SignerInfos }
//
//   DigestAlgorithmIdentifiers ::=
//
//     SET OF DigestAlgorithmIdentifier
//
//   SignerInfos ::= SET OF SignerInfo
struct pkcs7_signed_st {
  ASN1_INTEGER *version;
  STACK_OF(X509_ALGOR) *md_algs;
  PKCS7 *contents;
  STACK_OF(X509) *cert;
  STACK_OF(X509_CRL) *crl;
  STACK_OF(PKCS7_SIGNER_INFO) *signer_info;
};

// ASN.1 defined here https://datatracker.ietf.org/doc/html/rfc2315#section-9.2
//
//   SignerInfo ::= SEQUENCE {
//     version Version,
//     issuerAndSerialNumber IssuerAndSerialNumber,
//     digestAlgorithm DigestAlgorithmIdentifier,
//     authenticatedAttributes
//       [0] IMPLICIT Attributes OPTIONAL,
//     digestEncryptionAlgorithm
//       DigestEncryptionAlgorithmIdentifier,
//     encryptedDigest EncryptedDigest,
//     unauthenticatedAttributes
//       [1] IMPLICIT Attributes OPTIONAL }
//
//   EncryptedDigest ::= OCTET STRING
struct pkcs7_signer_info_st {
  ASN1_INTEGER *version;
  PKCS7_ISSUER_AND_SERIAL *issuer_and_serial;
  X509_ALGOR *digest_alg;
  STACK_OF(X509_ATTRIBUTE) *auth_attr;
  X509_ALGOR *digest_enc_alg;
  ASN1_OCTET_STRING *enc_digest;
  STACK_OF(X509_ATTRIBUTE) *unauth_attr;
  EVP_PKEY *pkey;  // NOTE: |pkey| is not seriliazed.
};

// ASN.1 defined here https://datatracker.ietf.org/doc/html/rfc2315#section-11.1
//
//   SignedAndEnvelopedData ::= SEQUENCE {
//     version Version,
//     recipientInfos RecipientInfos,
//     digestAlgorithms DigestAlgorithmIdentifiers,
//     encryptedContentInfo EncryptedContentInfo,
//     certificates
//        [0] IMPLICIT ExtendedCertificatesAndCertificates
//          OPTIONAL,
//     crls
//       [1] IMPLICIT CertificateRevocationLists OPTIONAL,
//     signerInfos SignerInfos }
struct pkcs7_sign_envelope_st {
  ASN1_INTEGER *version;
  STACK_OF(PKCS7_RECIP_INFO) *recipientinfo;
  STACK_OF(X509_ALGOR) *md_algs;
  PKCS7_ENC_CONTENT *enc_data;
  STACK_OF(X509) *cert;
  STACK_OF(X509_CRL) *crl;
  STACK_OF(PKCS7_SIGNER_INFO) *signer_info;
};

// ASN.1 defined here https://datatracker.ietf.org/doc/html/rfc2315#section-10.1
//
//    EnvelopedData ::= SEQUENCE {
//      version Version,
//      recipientInfos RecipientInfos,
//      encryptedContentInfo EncryptedContentInfo }
//
//    RecipientInfos ::= SET OF RecipientInfo
struct pkcs7_envelope_st {
  ASN1_INTEGER *version;
  PKCS7_ENC_CONTENT *enc_data;
  STACK_OF(PKCS7_RECIP_INFO) *recipientinfo;
};

// ASN.1 defined here https://datatracker.ietf.org/doc/html/rfc2315#section-10.2
//
>>>>>>> d1c1d72f
//   RecipientInfo ::= SEQUENCE {
//     version Version,
//     issuerAndSerialNumber IssuerAndSerialNumber,
//     keyEncryptionAlgorithm
//
//       KeyEncryptionAlgorithmIdentifier,
//     encryptedKey EncryptedKey }
//
//   EncryptedKey ::= OCTET STRING
struct pkcs7_recip_info_st {
  ASN1_INTEGER *version;
  PKCS7_ISSUER_AND_SERIAL *issuer_and_serial;
  X509_ALGOR *key_enc_algor;
  ASN1_OCTET_STRING *enc_key;
  X509 *cert;  // NOTE: |cert| is not serialized
};

// ASN.1 defined here https://datatracker.ietf.org/doc/html/rfc2315#section-6.7
//
//   IssuerAndSerialNumber ::= SEQUENCE {
//     issuer Name,
//     serialNumber CertificateSerialNumber }
struct pkcs7_issuer_and_serial_st {
  X509_NAME *issuer;
  ASN1_INTEGER *serial;
};

// Only declare ASN1 functions or define stacks publibly if needed by supported
// projects that depend on them.
DECLARE_ASN1_FUNCTIONS(PKCS7)
DECLARE_ASN1_FUNCTIONS(PKCS7_RECIP_INFO)
DECLARE_ASN1_FUNCTIONS(PKCS7_SIGNER_INFO)

DEFINE_STACK_OF(PKCS7_RECIP_INFO)
DEFINE_STACK_OF(PKCS7_SIGNER_INFO)

// PKCS7_dup returns a newly allocated copy of |p7| without deep-copying
// internal references.
OPENSSL_EXPORT OPENSSL_DEPRECATED PKCS7 *PKCS7_dup(PKCS7 *p7);

// PKCS7_get_signed_attribute returns a pointer to the first signed attribute
// from |si| with NID |nid| if one is present, else NULL.
OPENSSL_EXPORT OPENSSL_DEPRECATED ASN1_TYPE *PKCS7_get_signed_attribute(
    const PKCS7_SIGNER_INFO *si, int nid);

// PKCS7_get_signer_info returns |p7|'s attached PKCS7_SIGNER_INFO if present
// and |p7| is of a relevant type, else NULL. This function only pertains to
// signedData and signedAndEnvelopedData.
OPENSSL_EXPORT OPENSSL_DEPRECATED STACK_OF(PKCS7_SIGNER_INFO) *
PKCS7_get_signer_info(PKCS7 *p7);

// PKCS7_RECIP_INFO_set attaches |x509| to |p7i| and increments |x509|'s
// reference count. It returns 1 on success and 0 on failure or if |x509|'s
// public key not usable for encryption.
OPENSSL_EXPORT OPENSSL_DEPRECATED int PKCS7_RECIP_INFO_set(
    PKCS7_RECIP_INFO *p7i, X509 *x509);

// PKCS7_SIGNER_INFO_set attaches the other parameters to |p7i|, returning 1 on
// success and 0 on error or if specified parameters are inapplicable to
// signing. Only EC, DH, and RSA |pkey|s are supported. |pkey|'s reference
// count is incremented, but neither |x509|'s nor |dgst|'s is.
OPENSSL_EXPORT OPENSSL_DEPRECATED int PKCS7_SIGNER_INFO_set(
    PKCS7_SIGNER_INFO *p7i, X509 *x509, EVP_PKEY *pkey, const EVP_MD *dgst);

// PKCS7_add_certificate adds |x509| to |p7|'s certificate stack, incrementing
// |x509|'s reference count.  It returns 1 on success and 0 on failure or if
// |p7| isn't of an applicable type: signedData and signedAndEnvelopedData.
OPENSSL_EXPORT OPENSSL_DEPRECATED int PKCS7_add_certificate(PKCS7 *p7,
                                                            X509 *x509);

// PKCS7_add_crl adds |x509| to |p7|'s CRL stack, incrementing |x509|'s
// reference count. It returns 1 on success and 0 on failure or if |p7| isn't
// of an applicable type: signedData and signedAndEnvelopedData.
OPENSSL_EXPORT OPENSSL_DEPRECATED int PKCS7_add_crl(PKCS7 *p7, X509_CRL *x509);

// PKCS7_add_recipient_info adds |ri| to |p7|, returning 1 on succes or 0 if
// |p7| is of an inapplicable type: envelopedData and signedAndEnvelopedData.
OPENSSL_EXPORT OPENSSL_DEPRECATED int PKCS7_add_recipient_info(
    PKCS7 *p7, PKCS7_RECIP_INFO *ri);

// PKCS7_add_signer adds |p7i| to |p7|, returning 1 on succes or 0 if
// |p7| is of an inapplicable type: signedData and signedAndEnvelopedData.
OPENSSL_EXPORT OPENSSL_DEPRECATED int PKCS7_add_signer(PKCS7 *p7,
                                                       PKCS7_SIGNER_INFO *p7i);

// PKCS7_content_new allocates a new PKCS7 and adds it to |p7| as content. It
// returns 1 on success and 0 on failure.
OPENSSL_EXPORT OPENSSL_DEPRECATED int PKCS7_content_new(PKCS7 *p7, int nid);

// PKCS7_set_content sets |p7_data| as content on |p7| for applicable types of
// |p7|. It frees any existing content on |p7|, returning 1 on success and 0 on
// failure.
OPENSSL_EXPORT OPENSSL_DEPRECATED int PKCS7_set_content(PKCS7 *p7,
                                                        PKCS7 *p7_data);

// PKCS7_set_content sets |p7_data| as content on |p7| for applicable types of
// |p7|: signedData and digestData. |p7_data| may be NULL. It frees any
// existing content on |p7|, returning 1 on success and 0 on failure.
OPENSSL_EXPORT OPENSSL_DEPRECATED int PKCS7_set_cipher(
    PKCS7 *p7, const EVP_CIPHER *cipher);

// PKCS7_set_type instantiates |p7| as type |type|. It returns 1 on success and
// 0 on failure or if |type| is not a valid PKCS7 content type.
OPENSSL_EXPORT OPENSSL_DEPRECATED int PKCS7_set_type(PKCS7 *p7, int type);

// PKCS7_RECIP_INFO_get0_alg sets |*penc| to |ri|'s key encryption algorithm,
// if present. Ownership of |*penc| is retained by |ri|.
OPENSSL_EXPORT OPENSSL_DEPRECATED void PKCS7_RECIP_INFO_get0_alg(
    PKCS7_RECIP_INFO *ri, X509_ALGOR **penc);

// PKCS7_SIGNER_INFO_get0_algs sets all of, if present: |*pk| to |si|'s key,
// |*pdig| to |si|'s digest angorithm, and |*psig| to |si|'s signature
// algorithm. Ownership of |*pk|, |*pdig|, and |*psig) is retained by |si|.
OPENSSL_EXPORT OPENSSL_DEPRECATED void PKCS7_SIGNER_INFO_get0_algs(
    PKCS7_SIGNER_INFO *si, EVP_PKEY **pk, X509_ALGOR **pdig, X509_ALGOR **psig);


// Deprecated flags
//
// Not all defined flags are acted upon, and the behavior associated with some
// flags is performed unconditionally. See each |PKCS7_*| for details.

// PKCS7_DETACHED indicates that the PKCS#7 file specifies its data externally.
#define PKCS7_DETACHED 0x40

// PKCS7_BINARY disables the default translation to MIME canonical format (as
// required by the S/MIME specifications). It is assumed in |PKCS7_sign| unless
// the caller is just bundling certs.
#define PKCS7_BINARY 0x80

// PKCS7_NOINTERN disables verification against certificate public keys included
// in a PKCS7 ContentInfo. If this flag is specified, the caller must supply a
// stack of certificates to verify against.
#define PKCS7_NOINTERN 0x10

// PKCS7_NOATTR disables usage of authenticatedAttributes. It is assumed in
// |PKCS7_sign| unless the caller is just bundling certs.
#define PKCS7_NOATTR 0x100

// PKCS7_NOCERTS excludes the signer's certificate and the extra certs defined
// from the PKCS7 structure. Using this will fail |PKCS7_sign| unless used as
// described in |PKCS7_sign|'s documentation.
#define PKCS7_NOCERTS 0x2

// PKCS7_NOVERIFY will skip trust chain verification against the trust store.
// It will still verify signatures against signer infos included in the PKCS7.
#define PKCS7_NOVERIFY 0x20

// The following flags are used in OpenSSL, but are ignored by AWS-LC. They are
// defined here solely for build compatibility.
#define PKCS7_TEXT 0x1
#define PKCS7_NOSIGS 0x4
#define PKCS7_NOCHAIN 0x8
#define PKCS7_NOSMIMECAP 0x200
#define PKCS7_STREAM 0x1000
#define PKCS7_PARTIAL 0x4000

// PKCS7_sign can operate in three modes to provide some backwards
// compatibility:
//
// The first mode assembles |certs| into a PKCS#7 signed data ContentInfo with
// external data and no signatures. It returns a newly-allocated |PKCS7| on
// success or NULL on error. |sign_cert| and |pkey| must be NULL. |data| is
// ignored. |flags| must be equal to |PKCS7_DETACHED|. Additionally,
// certificates in SignedData structures are unordered. The order of |certs|
// will not be preserved.
//
// The second mode generates a detached RSA SHA-256 signature of |data| using
// |pkey| and produces a PKCS#7 SignedData structure containing it. |certs|
// must be NULL and |flags| must be exactly |PKCS7_NOATTR | PKCS7_BINARY |
// PKCS7_NOCERTS | PKCS7_DETACHED|.
//
// The third mode is used for more general signing and does not require the
// specification of any flags, but does require |sign_cert|, |pkey|, and |data|
// to be populated. This mode always behaves as if |PKCS7_NOATTR| and
// |PKCS7_BINARY| are set. It honors the specification (or elision) of
// |PKCS7_DETACHED|. It does not allow |PKCS7_NOCERTS|.
//
// Note this function only implements a subset of the corresponding OpenSSL
// function. It is provided for backwards compatibility only.
OPENSSL_EXPORT OPENSSL_DEPRECATED PKCS7 *PKCS7_sign(X509 *sign_cert,
                                                    EVP_PKEY *pkey,
                                                    STACK_OF(X509) *certs,
                                                    BIO *data, int flags);

// PKCS7_verify takes in a |p7| with signed ContentInfo and verifies its
// signature against |certs| or |store|. If |certs| is specified, this function
// will attempt to verify |p7|'s signature against those certificates' public
// keys. If |store| is specified, its contents will be treated as certificate
// authorities (CAs) for establishing trust of any certificates bundled in |p7|.
//
// If |p7| is detached, |indata| must contain the data over which |p7|'s
// signature was computed. If verification succeeds, the verified content is
// written to |out| and 1 is returned. On error or verification failure, 0 is
// returned.
//
<<<<<<< HEAD
// We don't currently support authenticated attributes, so if any of |p7|'s
// signer infos have authenticated attributes, PKCS7_verify will fail.
//
=======
>>>>>>> d1c1d72f
// Flags: If |PKCS7_NOVERIFY| is specified, trust chain validation is skipped.
// This function also enforces the behavior of OpenSSL's |PKCS7_NO_DUAL_CONTENT|
// meaning that |indata| may not be specified if |p7|'s signed data is attached.
// If |PKCS7_NOINTERN| is set, this function will not verify against certificate
// public keys included |p7|, instead relying solely on |certs|, which must be
// specified.
OPENSSL_EXPORT OPENSSL_DEPRECATED int PKCS7_verify(PKCS7 *p7,
                                                   STACK_OF(X509) *certs,
                                                   X509_STORE *store,
                                                   BIO *indata, BIO *outdata,
                                                   int flags);

// PKCS7_is_detached returns 0 if |p7| has attached content and 1 otherwise.
OPENSSL_EXPORT OPENSSL_DEPRECATED int PKCS7_is_detached(PKCS7 *p7);

// PKCS7_set_detached frees the attached content of |p7| if |detach| is set to
// 1. It returns 0 if otherwise or if |p7| is not of type signed.
//
// Note: |detach| is intended to be a boolean and MUST be set with either 1 or
//       0.
OPENSSL_EXPORT OPENSSL_DEPRECATED int PKCS7_set_detached(PKCS7 *p7, int detach);

// PKCS7_get_detached returns 0 if |p7| has attached content and 1 otherwise.
OPENSSL_EXPORT OPENSSL_DEPRECATED int PKCS7_get_detached(PKCS7 *p7);

// PKCS7_dataInit creates or initializes a BIO chain for reading data from or
// writing data to |p7|. If |bio| is non-null, it is added to the chain.
// Otherwise, a new BIO is allocated and returned to anchor the chain.
OPENSSL_EXPORT OPENSSL_DEPRECATED BIO *PKCS7_dataInit(PKCS7 *p7, BIO *bio);

// PKCS7_dataFinal serializes data written to |bio|'s chain into |p7|. It should
// only be called on BIO chains created by |PKCS7_dataInit|.
OPENSSL_EXPORT OPENSSL_DEPRECATED int PKCS7_dataFinal(PKCS7 *p7, BIO *bio);

// PKCS7_set_digest sets |p7|'s digest to |md|. It returns 1 on success and 0 if
// |p7| is of the wrong content type.
OPENSSL_EXPORT OPENSSL_DEPRECATED int PKCS7_set_digest(PKCS7 *p7,
                                                       const EVP_MD *md);

// PKCS7_get_recipient_info returns a pointer to a stack containing |p7|'s
// |PKCS7_RECIP_INFO| or NULL if none are present.
OPENSSL_EXPORT OPENSSL_DEPRECATED STACK_OF(PKCS7_RECIP_INFO) *
PKCS7_get_recipient_info(PKCS7 *p7);

// PKCS7_add_recipient allocates a new |PCKS7_RECEPIENT_INFO|, adds |x509| to it
// and returns that |PCKS7_RECEPIENT_INFO|.
OPENSSL_EXPORT OPENSSL_DEPRECATED PKCS7_RECIP_INFO *PKCS7_add_recipient(
    PKCS7 *p7, X509 *x509);

// PKCS7_encrypt encrypts the contents of |in| with |cipher| and adds |certs| as
// recipient infos and returns an encrypted |PKCS7| or NULL on failed
// encryption. |flags| is ignored. We only perform key encryption using RSA, so
// |certs| must use RSA public keys.
OPENSSL_EXPORT OPENSSL_DEPRECATED PKCS7 *PKCS7_encrypt(STACK_OF(X509) *certs,
                                                       BIO *in,
                                                       const EVP_CIPHER *cipher,
                                                       int flags);

// PKCS7_decrypt decrypts |p7| with |pkey| and writes the plaintext to |data|.
// If |cert| is present, it's public key is checked against |pkey| and |p7|'s
// recipient infos. 1 is returned on success and 0 on failure. |flags| is
// ignored. |pkey| must be an |EVP_PKEY_RSA|.
//
// NOTE: If |p7| was encrypted with a stream cipher, this operation may return 1
// even on decryption failure. The reason for this is detailed in RFC 3218 and
// comments in the |PKCS7_decrypt| source.
OPENSSL_EXPORT OPENSSL_DEPRECATED int PKCS7_decrypt(PKCS7 *p7, EVP_PKEY *pkey,
                                                    X509 *cert, BIO *data,
                                                    int flags);

// No-ops
//
// These functions do nothing. They're provided solely for build compatibility

// SMIME_read_PKCS7 is a no-op and returns NULL
OPENSSL_EXPORT OPENSSL_DEPRECATED PKCS7 *SMIME_read_PKCS7(BIO *in, BIO **bcont);

// SMIME_write_PKCS7 is a no-op and returns 0
OPENSSL_EXPORT OPENSSL_DEPRECATED int SMIME_write_PKCS7(BIO *out, PKCS7 *p7,
                                                        BIO *data, int flags);

// PKCS7_print_ctx prints "PKCS7 printing is not supported" and returns 1.
OPENSSL_EXPORT OPENSSL_DEPRECATED int PKCS7_print_ctx(BIO *bio, PKCS7 *pkcs7,
                                                      int indent,
                                                      const ASN1_PCTX *pctx);

#if defined(__cplusplus)
}  // extern C

extern "C++" {
BSSL_NAMESPACE_BEGIN

BORINGSSL_MAKE_DELETER(PKCS7, PKCS7_free)
BORINGSSL_MAKE_DELETER(PKCS7_SIGNER_INFO, PKCS7_SIGNER_INFO_free)

BSSL_NAMESPACE_END
}  // extern C++
#endif

#define PKCS7_R_BAD_PKCS7_VERSION 100
#define PKCS7_R_NOT_PKCS7_SIGNED_DATA 101
#define PKCS7_R_NO_CERTIFICATES_INCLUDED 102
#define PKCS7_R_NO_CRLS_INCLUDED 103
#define PKCS7_R_INVALID_NULL_POINTER 104
#define PKCS7_R_NO_CONTENT 105
#define PKCS7_R_CIPHER_NOT_INITIALIZED 106
#define PKCS7_R_UNSUPPORTED_CONTENT_TYPE 107
#define PKCS7_R_UNABLE_TO_FIND_MESSAGE_DIGEST 108
#define PKCS7_R_UNABLE_TO_FIND_MEM_BIO 109
#define PKCS7_R_WRONG_CONTENT_TYPE 110
#define PKCS7_R_CONTENT_AND_DATA_PRESENT 111
#define PKCS7_R_NO_SIGNATURES_ON_DATA 112
#define PKCS7_R_CERTIFICATE_VERIFY_ERROR 113
#define PKCS7_R_SMIME_TEXT_ERROR 114
#define PKCS7_R_SIGNATURE_FAILURE 115
#define PKCS7_R_NO_SIGNERS 116
#define PKCS7_R_SIGNER_CERTIFICATE_NOT_FOUND 117
#define PKCS7_R_ERROR_SETTING_CIPHER 118
#define PKCS7_R_ERROR_ADDING_RECIPIENT 119
#define PKCS7_R_PRIVATE_KEY_DOES_NOT_MATCH_CERTIFICATE 120
#define PKCS7_R_DECRYPT_ERROR 121
#define PKCS7_R_PKCS7_DATASIGN 122
#define PKCS7_R_CIPHER_HAS_NO_OBJECT_IDENTIFIER 123
#define PKCS7_R_SIGNING_NOT_SUPPORTED_FOR_THIS_KEY_TYPE 124
#define PKCS7_R_UNKNOWN_DIGEST_TYPE 125
#define PKCS7_R_INVALID_SIGNED_DATA_TYPE 126
#define PKCS7_R_UNSUPPORTED_CIPHER_TYPE 127
#define PKCS7_R_NO_RECIPIENT_MATCHES_CERTIFICATE 128
#define PKCS7_R_DIGEST_FAILURE 129
#define PKCS7_R_WRONG_PKCS7_TYPE 130
#define PKCS7_R_PKCS7_ADD_SIGNER_ERROR 131
#define PKCS7_R_PKCS7_ADD_SIGNATURE_ERROR 132
#define PKCS7_R_NO_DEFAULT_DIGEST 133
#define PKCS7_R_CERT_MUST_BE_RSA 134
#define PKCS7_R_OPERATION_NOT_SUPPORTED_ON_THIS_TYPE 135

#endif  // OPENSSL_HEADER_PKCS7_H<|MERGE_RESOLUTION|>--- conflicted
+++ resolved
@@ -144,7 +144,6 @@
 //     contentType ContentType,
 //     content
 //       [0] EXPLICIT ANY DEFINED BY contentType OPTIONAL }
-<<<<<<< HEAD
 //
 //   ContentType ::= OBJECT IDENTIFIER
 struct pkcs7_st {
@@ -254,117 +253,6 @@
 
 // ASN.1 defined here https://datatracker.ietf.org/doc/html/rfc2315#section-10.2
 //
-=======
-//
-//   ContentType ::= OBJECT IDENTIFIER
-struct pkcs7_st {
-  // Unlike OpenSSL, the following fields are immutable. They filled in when the
-  // object is parsed and ignored in serialization.
-  ASN1_OBJECT *type;
-  union {
-    char *ptr;
-    ASN1_OCTET_STRING *data;
-    PKCS7_SIGNED *sign;
-    PKCS7_ENVELOPE *enveloped;
-    PKCS7_SIGN_ENVELOPE *signed_and_enveloped;
-    PKCS7_DIGEST *digest;
-    PKCS7_ENCRYPT *encrypted;
-  } d;
-};
-
-// ASN.1 defined here https://datatracker.ietf.org/doc/html/rfc2315#section-9.1
-//
-//   SignedData ::= SEQUENCE {
-//     version Version,
-//     digestAlgorithms DigestAlgorithmIdentifiers,
-//     contentInfo ContentInfo,
-//     certificates
-//        [0] IMPLICIT ExtendedCertificatesAndCertificates
-//          OPTIONAL,
-//     crls
-//       [1] IMPLICIT CertificateRevocationLists OPTIONAL,
-//     signerInfos SignerInfos }
-//
-//   DigestAlgorithmIdentifiers ::=
-//
-//     SET OF DigestAlgorithmIdentifier
-//
-//   SignerInfos ::= SET OF SignerInfo
-struct pkcs7_signed_st {
-  ASN1_INTEGER *version;
-  STACK_OF(X509_ALGOR) *md_algs;
-  PKCS7 *contents;
-  STACK_OF(X509) *cert;
-  STACK_OF(X509_CRL) *crl;
-  STACK_OF(PKCS7_SIGNER_INFO) *signer_info;
-};
-
-// ASN.1 defined here https://datatracker.ietf.org/doc/html/rfc2315#section-9.2
-//
-//   SignerInfo ::= SEQUENCE {
-//     version Version,
-//     issuerAndSerialNumber IssuerAndSerialNumber,
-//     digestAlgorithm DigestAlgorithmIdentifier,
-//     authenticatedAttributes
-//       [0] IMPLICIT Attributes OPTIONAL,
-//     digestEncryptionAlgorithm
-//       DigestEncryptionAlgorithmIdentifier,
-//     encryptedDigest EncryptedDigest,
-//     unauthenticatedAttributes
-//       [1] IMPLICIT Attributes OPTIONAL }
-//
-//   EncryptedDigest ::= OCTET STRING
-struct pkcs7_signer_info_st {
-  ASN1_INTEGER *version;
-  PKCS7_ISSUER_AND_SERIAL *issuer_and_serial;
-  X509_ALGOR *digest_alg;
-  STACK_OF(X509_ATTRIBUTE) *auth_attr;
-  X509_ALGOR *digest_enc_alg;
-  ASN1_OCTET_STRING *enc_digest;
-  STACK_OF(X509_ATTRIBUTE) *unauth_attr;
-  EVP_PKEY *pkey;  // NOTE: |pkey| is not seriliazed.
-};
-
-// ASN.1 defined here https://datatracker.ietf.org/doc/html/rfc2315#section-11.1
-//
-//   SignedAndEnvelopedData ::= SEQUENCE {
-//     version Version,
-//     recipientInfos RecipientInfos,
-//     digestAlgorithms DigestAlgorithmIdentifiers,
-//     encryptedContentInfo EncryptedContentInfo,
-//     certificates
-//        [0] IMPLICIT ExtendedCertificatesAndCertificates
-//          OPTIONAL,
-//     crls
-//       [1] IMPLICIT CertificateRevocationLists OPTIONAL,
-//     signerInfos SignerInfos }
-struct pkcs7_sign_envelope_st {
-  ASN1_INTEGER *version;
-  STACK_OF(PKCS7_RECIP_INFO) *recipientinfo;
-  STACK_OF(X509_ALGOR) *md_algs;
-  PKCS7_ENC_CONTENT *enc_data;
-  STACK_OF(X509) *cert;
-  STACK_OF(X509_CRL) *crl;
-  STACK_OF(PKCS7_SIGNER_INFO) *signer_info;
-};
-
-// ASN.1 defined here https://datatracker.ietf.org/doc/html/rfc2315#section-10.1
-//
-//    EnvelopedData ::= SEQUENCE {
-//      version Version,
-//      recipientInfos RecipientInfos,
-//      encryptedContentInfo EncryptedContentInfo }
-//
-//    RecipientInfos ::= SET OF RecipientInfo
-struct pkcs7_envelope_st {
-  ASN1_INTEGER *version;
-  PKCS7_ENC_CONTENT *enc_data;
-  STACK_OF(PKCS7_RECIP_INFO) *recipientinfo;
-};
-
-// ASN.1 defined here https://datatracker.ietf.org/doc/html/rfc2315#section-10.2
-//
->>>>>>> d1c1d72f
 //   RecipientInfo ::= SEQUENCE {
 //     version Version,
 //     issuerAndSerialNumber IssuerAndSerialNumber,
@@ -561,12 +449,6 @@
 // written to |out| and 1 is returned. On error or verification failure, 0 is
 // returned.
 //
-<<<<<<< HEAD
-// We don't currently support authenticated attributes, so if any of |p7|'s
-// signer infos have authenticated attributes, PKCS7_verify will fail.
-//
-=======
->>>>>>> d1c1d72f
 // Flags: If |PKCS7_NOVERIFY| is specified, trust chain validation is skipped.
 // This function also enforces the behavior of OpenSSL's |PKCS7_NO_DUAL_CONTENT|
 // meaning that |indata| may not be specified if |p7|'s signed data is attached.
