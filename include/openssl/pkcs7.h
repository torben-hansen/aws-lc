/* Copyright (c) 2014, Google Inc.
 *
 * Permission to use, copy, modify, and/or distribute this software for any
 * purpose with or without fee is hereby granted, provided that the above
 * copyright notice and this permission notice appear in all copies.
 *
 * THE SOFTWARE IS PROVIDED "AS IS" AND THE AUTHOR DISCLAIMS ALL WARRANTIES
 * WITH REGARD TO THIS SOFTWARE INCLUDING ALL IMPLIED WARRANTIES OF
 * MERCHANTABILITY AND FITNESS. IN NO EVENT SHALL THE AUTHOR BE LIABLE FOR ANY
 * SPECIAL, DIRECT, INDIRECT, OR CONSEQUENTIAL DAMAGES OR ANY DAMAGES
 * WHATSOEVER RESULTING FROM LOSS OF USE, DATA OR PROFITS, WHETHER IN AN ACTION
 * OF CONTRACT, NEGLIGENCE OR OTHER TORTIOUS ACTION, ARISING OUT OF OR IN
 * CONNECTION WITH THE USE OR PERFORMANCE OF THIS SOFTWARE. */

#ifndef OPENSSL_HEADER_PKCS7_H
#define OPENSSL_HEADER_PKCS7_H

#include <openssl/asn1.h>
#include <openssl/base.h>

#include <openssl/stack.h>

#if defined(__cplusplus)
extern "C" {
#endif


// PKCS#7.
//
// This library contains functions for extracting information from PKCS#7
// structures (RFC 2315).

DECLARE_STACK_OF(CRYPTO_BUFFER)
DECLARE_STACK_OF(X509)
DECLARE_STACK_OF(X509_CRL)

// PKCS7_get_raw_certificates parses a PKCS#7, SignedData structure from |cbs|
// and appends the included certificates to |out_certs|. It returns one on
// success and zero on error. |cbs| is advanced passed the structure.
//
// Note that a SignedData structure may contain no certificates, in which case
// this function succeeds but does not append any certificates. Additionally,
// certificates in SignedData structures are unordered. Callers should not
// assume a particular order in |*out_certs| and may need to search for matches
// or run path-building algorithms.
OPENSSL_EXPORT int PKCS7_get_raw_certificates(
    STACK_OF(CRYPTO_BUFFER) *out_certs, CBS *cbs, CRYPTO_BUFFER_POOL *pool);

// PKCS7_get_certificates behaves like |PKCS7_get_raw_certificates| but parses
// them into |X509| objects.
OPENSSL_EXPORT int PKCS7_get_certificates(STACK_OF(X509) *out_certs, CBS *cbs);

// PKCS7_bundle_raw_certificates appends a PKCS#7, SignedData structure
// containing |certs| to |out|. It returns one on success and zero on error.
// Note that certificates in SignedData structures are unordered. The order in
// |certs| will not be preserved.
OPENSSL_EXPORT int PKCS7_bundle_raw_certificates(
    CBB *out, const STACK_OF(CRYPTO_BUFFER) *certs);

// PKCS7_bundle_certificates behaves like |PKCS7_bundle_raw_certificates| but
// takes |X509| objects as input.
OPENSSL_EXPORT int PKCS7_bundle_certificates(CBB *out,
                                             const STACK_OF(X509) *certs);

// PKCS7_get_CRLs parses a PKCS#7, SignedData structure from |cbs| and appends
// the included CRLs to |out_crls|. It returns one on success and zero on error.
// |cbs| is advanced passed the structure.
//
// Note that a SignedData structure may contain no CRLs, in which case this
// function succeeds but does not append any CRLs. Additionally, CRLs in
// SignedData structures are unordered. Callers should not assume an order in
// |*out_crls| and may need to search for matches.
OPENSSL_EXPORT int PKCS7_get_CRLs(STACK_OF(X509_CRL) *out_crls, CBS *cbs);

// PKCS7_bundle_CRLs appends a PKCS#7, SignedData structure containing
// |crls| to |out|. It returns one on success and zero on error. Note that CRLs
// in SignedData structures are unordered. The order in |crls| will not be
// preserved.
OPENSSL_EXPORT int PKCS7_bundle_CRLs(CBB *out, const STACK_OF(X509_CRL) *crls);

// PKCS7_get_PEM_certificates reads a PEM-encoded, PKCS#7, SignedData structure
// from |pem_bio| and appends the included certificates to |out_certs|. It
// returns one on success and zero on error.
//
// Note that a SignedData structure may contain no certificates, in which case
// this function succeeds but does not append any certificates. Additionally,
// certificates in SignedData structures are unordered. Callers should not
// assume a particular order in |*out_certs| and may need to search for matches
// or run path-building algorithms.
OPENSSL_EXPORT int PKCS7_get_PEM_certificates(STACK_OF(X509) *out_certs,
                                              BIO *pem_bio);

// PKCS7_get_PEM_CRLs reads a PEM-encoded, PKCS#7, SignedData structure from
// |pem_bio| and appends the included CRLs to |out_crls|. It returns one on
// success and zero on error.
//
// Note that a SignedData structure may contain no CRLs, in which case this
// function succeeds but does not append any CRLs. Additionally, CRLs in
// SignedData structures are unordered. Callers should not assume an order in
// |*out_crls| and may need to search for matches.
OPENSSL_EXPORT int PKCS7_get_PEM_CRLs(STACK_OF(X509_CRL) *out_crls,
                                      BIO *pem_bio);

// d2i_PKCS7_bio behaves like |d2i_PKCS7| but reads the input from |bio|.  If
// the length of the object is indefinite the full contents of |bio| are read.
//
// If the function fails then some unknown amount of data may have been read
// from |bio|.
OPENSSL_EXPORT PKCS7 *d2i_PKCS7_bio(BIO *bio, PKCS7 **out);

// i2d_PKCS7_bio writes |p7| to |bio|. It returns one on success and zero on
// error.
OPENSSL_EXPORT int i2d_PKCS7_bio(BIO *bio, const PKCS7 *p7);

// PKCS7_type_is_data returns 1 if |p7| is of type data
OPENSSL_EXPORT int PKCS7_type_is_data(const PKCS7 *p7);

// PKCS7_type_is_digest returns 1 if |p7| is of type digest
OPENSSL_EXPORT int PKCS7_type_is_digest(const PKCS7 *p7);

// PKCS7_type_is_encrypted returns 1 if |p7| is of type encrypted
OPENSSL_EXPORT int PKCS7_type_is_encrypted(const PKCS7 *p7);

// PKCS7_type_is_enveloped returns 1 if |p7| is of type enveloped
OPENSSL_EXPORT int PKCS7_type_is_enveloped(const PKCS7 *p7);

// PKCS7_type_is_signed returns 1 if |p7| is of type signed
OPENSSL_EXPORT int PKCS7_type_is_signed(const PKCS7 *p7);

// PKCS7_type_is_signedAndEnveloped returns 1 if |p7| is of type
// signedAndEnveloped
OPENSSL_EXPORT int PKCS7_type_is_signedAndEnveloped(const PKCS7 *p7);


// Deprecated functions.
//
// These functions are a compatibility layer over a subset of OpenSSL's PKCS#7
// API. It intentionally does not implement the whole thing, only the minimum
// needed to build cryptography.io and CRuby.

// ASN.1 defined here https://datatracker.ietf.org/doc/html/rfc2315#section-7
//
//   ContentInfo ::= SEQUENCE {
//     contentType ContentType,
//     content
//       [0] EXPLICIT ANY DEFINED BY contentType OPTIONAL }
//
//   ContentType ::= OBJECT IDENTIFIER
struct pkcs7_st {
  // Unlike OpenSSL, the following fields are immutable. They filled in when the
  // object is parsed and ignored in serialization.
  ASN1_OBJECT *type;
  union {
    char *ptr;
    ASN1_OCTET_STRING *data;
    PKCS7_SIGNED *sign;
    PKCS7_ENVELOPE *enveloped;
    PKCS7_SIGN_ENVELOPE *signed_and_enveloped;
    PKCS7_DIGEST *digest;
    PKCS7_ENCRYPT *encrypted;
  } d;
};

// ASN.1 defined here https://datatracker.ietf.org/doc/html/rfc2315#section-9.1
//
//   SignedData ::= SEQUENCE {
//     version Version,
//     digestAlgorithms DigestAlgorithmIdentifiers,
//     contentInfo ContentInfo,
//     certificates
//        [0] IMPLICIT ExtendedCertificatesAndCertificates
//          OPTIONAL,
//     crls
//       [1] IMPLICIT CertificateRevocationLists OPTIONAL,
//     signerInfos SignerInfos }
//
//   DigestAlgorithmIdentifiers ::=
//
//     SET OF DigestAlgorithmIdentifier
//
//   SignerInfos ::= SET OF SignerInfo
struct pkcs7_signed_st {
  ASN1_INTEGER *version;
  STACK_OF(X509_ALGOR) *md_algs;
  PKCS7 *contents;
  STACK_OF(X509) *cert;
  STACK_OF(X509_CRL) *crl;
  STACK_OF(PKCS7_SIGNER_INFO) *signer_info;
};

// ASN.1 defined here https://datatracker.ietf.org/doc/html/rfc2315#section-9.2
//
//   SignerInfo ::= SEQUENCE {
//     version Version,
//     issuerAndSerialNumber IssuerAndSerialNumber,
//     digestAlgorithm DigestAlgorithmIdentifier,
//     authenticatedAttributes
//       [0] IMPLICIT Attributes OPTIONAL,
//     digestEncryptionAlgorithm
//       DigestEncryptionAlgorithmIdentifier,
//     encryptedDigest EncryptedDigest,
//     unauthenticatedAttributes
//       [1] IMPLICIT Attributes OPTIONAL }
//
//   EncryptedDigest ::= OCTET STRING
struct pkcs7_signer_info_st {
  ASN1_INTEGER *version;
  PKCS7_ISSUER_AND_SERIAL *issuer_and_serial;
  X509_ALGOR *digest_alg;
  STACK_OF(X509_ATTRIBUTE) *auth_attr;
  X509_ALGOR *digest_enc_alg;
  ASN1_OCTET_STRING *enc_digest;
  STACK_OF(X509_ATTRIBUTE) *unauth_attr;
  EVP_PKEY *pkey;  // NOTE: |pkey| is not seriliazed.
};

// ASN.1 defined here https://datatracker.ietf.org/doc/html/rfc2315#section-11.1
//
//   SignedAndEnvelopedData ::= SEQUENCE {
//     version Version,
//     recipientInfos RecipientInfos,
//     digestAlgorithms DigestAlgorithmIdentifiers,
//     encryptedContentInfo EncryptedContentInfo,
//     certificates
//        [0] IMPLICIT ExtendedCertificatesAndCertificates
//          OPTIONAL,
//     crls
//       [1] IMPLICIT CertificateRevocationLists OPTIONAL,
//     signerInfos SignerInfos }
struct pkcs7_sign_envelope_st {
  ASN1_INTEGER *version;
  STACK_OF(PKCS7_RECIP_INFO) *recipientinfo;
  STACK_OF(X509_ALGOR) *md_algs;
  PKCS7_ENC_CONTENT *enc_data;
  STACK_OF(X509) *cert;
  STACK_OF(X509_CRL) *crl;
  STACK_OF(PKCS7_SIGNER_INFO) *signer_info;
};

// ASN.1 defined here https://datatracker.ietf.org/doc/html/rfc2315#section-10.1
//
//    EnvelopedData ::= SEQUENCE {
//      version Version,
//      recipientInfos RecipientInfos,
//      encryptedContentInfo EncryptedContentInfo }
//
//    RecipientInfos ::= SET OF RecipientInfo
struct pkcs7_envelope_st {
  ASN1_INTEGER *version;
  PKCS7_ENC_CONTENT *enc_data;
  STACK_OF(PKCS7_RECIP_INFO) *recipientinfo;
};

// ASN.1 defined here https://datatracker.ietf.org/doc/html/rfc2315#section-10.2
//
//   RecipientInfo ::= SEQUENCE {
//     version Version,
//     issuerAndSerialNumber IssuerAndSerialNumber,
//     keyEncryptionAlgorithm
//
//       KeyEncryptionAlgorithmIdentifier,
//     encryptedKey EncryptedKey }
//
//   EncryptedKey ::= OCTET STRING
struct pkcs7_recip_info_st {
  ASN1_INTEGER *version;
  PKCS7_ISSUER_AND_SERIAL *issuer_and_serial;
  X509_ALGOR *key_enc_algor;
  ASN1_OCTET_STRING *enc_key;
  X509 *cert;  // NOTE: |cert| is not serialized
};

// ASN.1 defined here https://datatracker.ietf.org/doc/html/rfc2315#section-6.7
//
//   IssuerAndSerialNumber ::= SEQUENCE {
//     issuer Name,
//     serialNumber CertificateSerialNumber }
struct pkcs7_issuer_and_serial_st {
  X509_NAME *issuer;
  ASN1_INTEGER *serial;
};

// Only declare ASN1 functions or define stacks publibly if needed by supported
// projects that depend on them.
DECLARE_ASN1_FUNCTIONS(PKCS7)
DECLARE_ASN1_FUNCTIONS(PKCS7_RECIP_INFO)
DECLARE_ASN1_FUNCTIONS(PKCS7_SIGNER_INFO)

DEFINE_STACK_OF(PKCS7_RECIP_INFO)
DEFINE_STACK_OF(PKCS7_SIGNER_INFO)

// PKCS7_dup returns a newly allocated copy of |p7| without deep-copying
// internal references.
OPENSSL_EXPORT OPENSSL_DEPRECATED PKCS7 *PKCS7_dup(PKCS7 *p7);

// PKCS7_get_signed_attribute returns a pointer to the first signed attribute
// from |si| with NID |nid| if one is present, else NULL.
OPENSSL_EXPORT OPENSSL_DEPRECATED ASN1_TYPE *PKCS7_get_signed_attribute(
    const PKCS7_SIGNER_INFO *si, int nid);

// PKCS7_get_signer_info returns |p7|'s attached PKCS7_SIGNER_INFO if present
// and |p7| is of a relevant type, else NULL. This function only pertains to
// signedData and signedAndEnvelopedData.
OPENSSL_EXPORT OPENSSL_DEPRECATED STACK_OF(PKCS7_SIGNER_INFO) *
PKCS7_get_signer_info(PKCS7 *p7);

// PKCS7_RECIP_INFO_set attaches |x509| to |p7i| and increments |x509|'s
// reference count. It returns 1 on success and 0 on failure or if |x509|'s
// public key not usable for encryption.
OPENSSL_EXPORT OPENSSL_DEPRECATED int PKCS7_RECIP_INFO_set(
    PKCS7_RECIP_INFO *p7i, X509 *x509);

// PKCS7_SIGNER_INFO_set attaches the other parameters to |p7i|, returning 1 on
// success and 0 on error or if specified parameters are inapplicable to
// signing. Only EC, DH, and RSA |pkey|s are supported. |pkey|'s reference
// count is incremented, but neither |x509|'s nor |dgst|'s is.
OPENSSL_EXPORT OPENSSL_DEPRECATED int PKCS7_SIGNER_INFO_set(
    PKCS7_SIGNER_INFO *p7i, X509 *x509, EVP_PKEY *pkey, const EVP_MD *dgst);

// PKCS7_add_certificate adds |x509| to |p7|'s certificate stack, incrementing
// |x509|'s reference count.  It returns 1 on success and 0 on failure or if
// |p7| isn't of an applicable type: signedData and signedAndEnvelopedData.
OPENSSL_EXPORT OPENSSL_DEPRECATED int PKCS7_add_certificate(PKCS7 *p7,
                                                            X509 *x509);

// PKCS7_add_crl adds |x509| to |p7|'s CRL stack, incrementing |x509|'s
// reference count. It returns 1 on success and 0 on failure or if |p7| isn't
// of an applicable type: signedData and signedAndEnvelopedData.
OPENSSL_EXPORT OPENSSL_DEPRECATED int PKCS7_add_crl(PKCS7 *p7, X509_CRL *x509);

// PKCS7_add_recipient_info adds |ri| to |p7|, returning 1 on succes or 0 if
// |p7| is of an inapplicable type: envelopedData and signedAndEnvelopedData.
OPENSSL_EXPORT OPENSSL_DEPRECATED int PKCS7_add_recipient_info(
    PKCS7 *p7, PKCS7_RECIP_INFO *ri);

// PKCS7_add_signer adds |p7i| to |p7|, returning 1 on succes or 0 if
// |p7| is of an inapplicable type: signedData and signedAndEnvelopedData.
OPENSSL_EXPORT OPENSSL_DEPRECATED int PKCS7_add_signer(PKCS7 *p7,
                                                       PKCS7_SIGNER_INFO *p7i);

// PKCS7_content_new allocates a new PKCS7 and adds it to |p7| as content. It
// returns 1 on success and 0 on failure.
OPENSSL_EXPORT OPENSSL_DEPRECATED int PKCS7_content_new(PKCS7 *p7, int nid);

// PKCS7_set_content sets |p7_data| as content on |p7| for applicable types of
// |p7|. It frees any existing content on |p7|, returning 1 on success and 0 on
// failure.
OPENSSL_EXPORT OPENSSL_DEPRECATED int PKCS7_set_content(PKCS7 *p7,
                                                        PKCS7 *p7_data);

// PKCS7_set_content sets |p7_data| as content on |p7| for applicable types of
// |p7|: signedData and digestData. |p7_data| may be NULL. It frees any
// existing content on |p7|, returning 1 on success and 0 on failure.
OPENSSL_EXPORT OPENSSL_DEPRECATED int PKCS7_set_cipher(
    PKCS7 *p7, const EVP_CIPHER *cipher);

// PKCS7_set_type instantiates |p7| as type |type|. It returns 1 on success and
// 0 on failure or if |type| is not a valid PKCS7 content type.
OPENSSL_EXPORT OPENSSL_DEPRECATED int PKCS7_set_type(PKCS7 *p7, int type);

// PKCS7_RECIP_INFO_get0_alg sets |*penc| to |ri|'s key encryption algorithm,
// if present. Ownership of |*penc| is retained by |ri|.
OPENSSL_EXPORT OPENSSL_DEPRECATED void PKCS7_RECIP_INFO_get0_alg(
    PKCS7_RECIP_INFO *ri, X509_ALGOR **penc);

// PKCS7_SIGNER_INFO_get0_algs sets all of, if present: |*pk| to |si|'s key,
// |*pdig| to |si|'s digest angorithm, and |*psig| to |si|'s signature
// algorithm. Ownership of |*pk|, |*pdig|, and |*psig) is retained by |si|.
OPENSSL_EXPORT OPENSSL_DEPRECATED void PKCS7_SIGNER_INFO_get0_algs(
    PKCS7_SIGNER_INFO *si, EVP_PKEY **pk, X509_ALGOR **pdig, X509_ALGOR **psig);


// Deprecated flags
//
// Not all defined flags are acted upon, and the behavior associated with some
// flags is performed unconditionally. See each |PKCS7_*| for details.

// PKCS7_DETACHED indicates that the PKCS#7 file specifies its data externally.
#define PKCS7_DETACHED 0x40

// PKCS7_BINARY disables the default translation to MIME canonical format (as
// required by the S/MIME specifications). It is assumed in |PKCS7_sign| unless
// the caller is just bundling certs.
#define PKCS7_BINARY 0x80

// PKCS7_NOINTERN disables verification against certificate public keys included
// in a PKCS7 ContentInfo. If this flag is specified, the caller must supply a
// stack of certificates to verify against.
#define PKCS7_NOINTERN 0x10

// PKCS7_NOATTR disables usage of authenticatedAttributes. It is assumed in
// |PKCS7_sign| unless the caller is just bundling certs.
#define PKCS7_NOATTR 0x100

// PKCS7_NOCERTS excludes the signer's certificate and the extra certs defined
// from the PKCS7 structure. Using this will fail |PKCS7_sign| unless used as
// described in |PKCS7_sign|'s documentation.
#define PKCS7_NOCERTS 0x2

// PKCS7_NOVERIFY will skip trust chain verification against the trust store.
// It will still verify signatures against signer infos included in the PKCS7.
#define PKCS7_NOVERIFY 0x20

// The following flags are used in OpenSSL, but are ignored by AWS-LC. They are
// defined here solely for build compatibility.
#define PKCS7_TEXT 0x1
#define PKCS7_NOSIGS 0x4
#define PKCS7_NOCHAIN 0x8
#define PKCS7_NOSMIMECAP 0x200
#define PKCS7_STREAM 0x1000
#define PKCS7_PARTIAL 0x4000

// PKCS7_sign can operate in three modes to provide some backwards
// compatibility:
//
// The first mode assembles |certs| into a PKCS#7 signed data ContentInfo with
// external data and no signatures. It returns a newly-allocated |PKCS7| on
// success or NULL on error. |sign_cert| and |pkey| must be NULL. |data| is
// ignored. |flags| must be equal to |PKCS7_DETACHED|. Additionally,
// certificates in SignedData structures are unordered. The order of |certs|
// will not be preserved.
//
// The second mode generates a detached RSA SHA-256 signature of |data| using
// |pkey| and produces a PKCS#7 SignedData structure containing it. |certs|
// must be NULL and |flags| must be exactly |PKCS7_NOATTR | PKCS7_BINARY |
// PKCS7_NOCERTS | PKCS7_DETACHED|.
//
// The third mode is used for more general signing and does not require the
// specification of any flags, but does require |sign_cert|, |pkey|, and |data|
// to be populated. This mode always behaves as if |PKCS7_NOATTR| and
// |PKCS7_BINARY| are set. It honors the specification (or elision) of
// |PKCS7_DETACHED|. It does not allow |PKCS7_NOCERTS|.
//
// Note this function only implements a subset of the corresponding OpenSSL
// function. It is provided for backwards compatibility only.
OPENSSL_EXPORT OPENSSL_DEPRECATED PKCS7 *PKCS7_sign(X509 *sign_cert,
                                                    EVP_PKEY *pkey,
                                                    STACK_OF(X509) *certs,
                                                    BIO *data, int flags);

// PKCS7_verify takes in a |p7| with signed ContentInfo and verifies its
// signature against |certs| or |store|. If |certs| is specified, this function
// will attempt to verify |p7|'s signature against those certificates' public
// keys. If |store| is specified, its contents will be treated as certificate
// authorities (CAs) for establishing trust of any certificates bundled in |p7|.
//
// If |p7| is detached, |indata| must contain the data over which |p7|'s
// signature was computed. If verification succeeds, the verified content is
// written to |out| and 1 is returned. On error or verification failure, 0 is
// returned.
//
// Flags: If |PKCS7_NOVERIFY| is specified, trust chain validation is skipped.
// This function also enforces the behavior of OpenSSL's |PKCS7_NO_DUAL_CONTENT|
// meaning that |indata| may not be specified if |p7|'s signed data is attached.
// If |PKCS7_NOINTERN| is set, this function will not verify against certificate
// public keys included |p7|, instead relying solely on |certs|, which must be
// specified.
OPENSSL_EXPORT OPENSSL_DEPRECATED int PKCS7_verify(PKCS7 *p7,
                                                   STACK_OF(X509) *certs,
                                                   X509_STORE *store,
                                                   BIO *indata, BIO *outdata,
                                                   int flags);

// PKCS7_is_detached returns 0 if |p7| has attached content and 1 otherwise.
OPENSSL_EXPORT OPENSSL_DEPRECATED int PKCS7_is_detached(PKCS7 *p7);

// PKCS7_set_detached frees the attached content of |p7| if |detach| is set to
// 1. It returns 0 if otherwise or if |p7| is not of type signed.
//
// Note: |detach| is intended to be a boolean and MUST be set with either 1 or
//       0.
OPENSSL_EXPORT OPENSSL_DEPRECATED int PKCS7_set_detached(PKCS7 *p7, int detach);

// PKCS7_get_detached returns 0 if |p7| has attached content and 1 otherwise.
OPENSSL_EXPORT OPENSSL_DEPRECATED int PKCS7_get_detached(PKCS7 *p7);

// PKCS7_dataInit creates or initializes a BIO chain for reading data from or
// writing data to |p7|. If |bio| is non-null, it is added to the chain.
// Otherwise, a new BIO is allocated and returned to anchor the chain.
OPENSSL_EXPORT OPENSSL_DEPRECATED BIO *PKCS7_dataInit(PKCS7 *p7, BIO *bio);

// PKCS7_dataFinal serializes data written to |bio|'s chain into |p7|. It should
// only be called on BIO chains created by |PKCS7_dataInit|.
OPENSSL_EXPORT OPENSSL_DEPRECATED int PKCS7_dataFinal(PKCS7 *p7, BIO *bio);

// PKCS7_set_digest sets |p7|'s digest to |md|. It returns 1 on success and 0 if
// |p7| is of the wrong content type.
OPENSSL_EXPORT OPENSSL_DEPRECATED int PKCS7_set_digest(PKCS7 *p7,
                                                       const EVP_MD *md);

// PKCS7_get_recipient_info returns a pointer to a stack containing |p7|'s
// |PKCS7_RECIP_INFO| or NULL if none are present.
OPENSSL_EXPORT OPENSSL_DEPRECATED STACK_OF(PKCS7_RECIP_INFO) *
PKCS7_get_recipient_info(PKCS7 *p7);

// PKCS7_add_recipient allocates a new |PCKS7_RECEPIENT_INFO|, adds |x509| to it
// and returns that |PCKS7_RECEPIENT_INFO|.
OPENSSL_EXPORT OPENSSL_DEPRECATED PKCS7_RECIP_INFO *PKCS7_add_recipient(
    PKCS7 *p7, X509 *x509);

<<<<<<< HEAD
=======
// PKCS7_get0_signers retrieves the signer's certificates from p7. It does not
// check their validity or whether any signatures are valid. The caller owns the
// returned X509 stack and is responsible for freeing it.
OPENSSL_EXPORT OPENSSL_DEPRECATED STACK_OF(X509) *PKCS7_get0_signers(
    PKCS7 *p7, STACK_OF(X509) *certs, int flags);

>>>>>>> 7b9a58e0
// PKCS7_encrypt encrypts the contents of |in| with |cipher| and adds |certs| as
// recipient infos and returns an encrypted |PKCS7| or NULL on failed
// encryption. |flags| is ignored. We only perform key encryption using RSA, so
// |certs| must use RSA public keys.
OPENSSL_EXPORT OPENSSL_DEPRECATED PKCS7 *PKCS7_encrypt(STACK_OF(X509) *certs,
                                                       BIO *in,
                                                       const EVP_CIPHER *cipher,
                                                       int flags);

// PKCS7_decrypt decrypts |p7| with |pkey| and writes the plaintext to |data|.
// If |cert| is present, it's public key is checked against |pkey| and |p7|'s
// recipient infos. 1 is returned on success and 0 on failure. |flags| is
// ignored. |pkey| must be an |EVP_PKEY_RSA|.
//
// NOTE: If |p7| was encrypted with a stream cipher, this operation may return 1
// even on decryption failure. The reason for this is detailed in RFC 3218 and
// comments in the |PKCS7_decrypt| source.
OPENSSL_EXPORT OPENSSL_DEPRECATED int PKCS7_decrypt(PKCS7 *p7, EVP_PKEY *pkey,
                                                    X509 *cert, BIO *data,
                                                    int flags);

// No-ops
//
// These functions do nothing. They're provided solely for build compatibility

// SMIME_read_PKCS7 is a no-op and returns NULL
OPENSSL_EXPORT OPENSSL_DEPRECATED PKCS7 *SMIME_read_PKCS7(BIO *in, BIO **bcont);

// SMIME_write_PKCS7 is a no-op and returns 0
OPENSSL_EXPORT OPENSSL_DEPRECATED int SMIME_write_PKCS7(BIO *out, PKCS7 *p7,
                                                        BIO *data, int flags);

// PKCS7_print_ctx prints "PKCS7 printing is not supported" and returns 1.
OPENSSL_EXPORT OPENSSL_DEPRECATED int PKCS7_print_ctx(BIO *bio, PKCS7 *pkcs7,
                                                      int indent,
                                                      const ASN1_PCTX *pctx);

#if defined(__cplusplus)
}  // extern C

extern "C++" {
BSSL_NAMESPACE_BEGIN

BORINGSSL_MAKE_DELETER(PKCS7, PKCS7_free)
BORINGSSL_MAKE_DELETER(PKCS7_SIGNER_INFO, PKCS7_SIGNER_INFO_free)

BSSL_NAMESPACE_END
}  // extern C++
#endif

#define PKCS7_R_BAD_PKCS7_VERSION 100
#define PKCS7_R_NOT_PKCS7_SIGNED_DATA 101
#define PKCS7_R_NO_CERTIFICATES_INCLUDED 102
#define PKCS7_R_NO_CRLS_INCLUDED 103
#define PKCS7_R_INVALID_NULL_POINTER 104
#define PKCS7_R_NO_CONTENT 105
#define PKCS7_R_CIPHER_NOT_INITIALIZED 106
#define PKCS7_R_UNSUPPORTED_CONTENT_TYPE 107
#define PKCS7_R_UNABLE_TO_FIND_MESSAGE_DIGEST 108
#define PKCS7_R_UNABLE_TO_FIND_MEM_BIO 109
#define PKCS7_R_WRONG_CONTENT_TYPE 110
#define PKCS7_R_CONTENT_AND_DATA_PRESENT 111
#define PKCS7_R_NO_SIGNATURES_ON_DATA 112
#define PKCS7_R_CERTIFICATE_VERIFY_ERROR 113
#define PKCS7_R_SMIME_TEXT_ERROR 114
#define PKCS7_R_SIGNATURE_FAILURE 115
#define PKCS7_R_NO_SIGNERS 116
#define PKCS7_R_SIGNER_CERTIFICATE_NOT_FOUND 117
#define PKCS7_R_ERROR_SETTING_CIPHER 118
#define PKCS7_R_ERROR_ADDING_RECIPIENT 119
#define PKCS7_R_PRIVATE_KEY_DOES_NOT_MATCH_CERTIFICATE 120
#define PKCS7_R_DECRYPT_ERROR 121
#define PKCS7_R_PKCS7_DATASIGN 122
#define PKCS7_R_CIPHER_HAS_NO_OBJECT_IDENTIFIER 123
#define PKCS7_R_SIGNING_NOT_SUPPORTED_FOR_THIS_KEY_TYPE 124
#define PKCS7_R_UNKNOWN_DIGEST_TYPE 125
#define PKCS7_R_INVALID_SIGNED_DATA_TYPE 126
#define PKCS7_R_UNSUPPORTED_CIPHER_TYPE 127
#define PKCS7_R_NO_RECIPIENT_MATCHES_CERTIFICATE 128
#define PKCS7_R_DIGEST_FAILURE 129
#define PKCS7_R_WRONG_PKCS7_TYPE 130
#define PKCS7_R_PKCS7_ADD_SIGNER_ERROR 131
#define PKCS7_R_PKCS7_ADD_SIGNATURE_ERROR 132
#define PKCS7_R_NO_DEFAULT_DIGEST 133
#define PKCS7_R_CERT_MUST_BE_RSA 134
#define PKCS7_R_OPERATION_NOT_SUPPORTED_ON_THIS_TYPE 135

#endif  // OPENSSL_HEADER_PKCS7_H<|MERGE_RESOLUTION|>--- conflicted
+++ resolved
@@ -498,15 +498,12 @@
 OPENSSL_EXPORT OPENSSL_DEPRECATED PKCS7_RECIP_INFO *PKCS7_add_recipient(
     PKCS7 *p7, X509 *x509);
 
-<<<<<<< HEAD
-=======
 // PKCS7_get0_signers retrieves the signer's certificates from p7. It does not
 // check their validity or whether any signatures are valid. The caller owns the
 // returned X509 stack and is responsible for freeing it.
 OPENSSL_EXPORT OPENSSL_DEPRECATED STACK_OF(X509) *PKCS7_get0_signers(
     PKCS7 *p7, STACK_OF(X509) *certs, int flags);
 
->>>>>>> 7b9a58e0
 // PKCS7_encrypt encrypts the contents of |in| with |cipher| and adds |certs| as
 // recipient infos and returns an encrypted |PKCS7| or NULL on failed
 // encryption. |flags| is ignored. We only perform key encryption using RSA, so
