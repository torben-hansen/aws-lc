/* ====================================================================
 * Copyright (c) 1998-2001 The OpenSSL Project.  All rights reserved.
 *
 * Redistribution and use in source and binary forms, with or without
 * modification, are permitted provided that the following conditions
 * are met:
 *
 * 1. Redistributions of source code must retain the above copyright
 *    notice, this list of conditions and the following disclaimer.
 *
 * 2. Redistributions in binary form must reproduce the above copyright
 *    notice, this list of conditions and the following disclaimer in
 *    the documentation and/or other materials provided with the
 *    distribution.
 *
 * 3. All advertising materials mentioning features or use of this
 *    software must display the following acknowledgment:
 *    "This product includes software developed by the OpenSSL Project
 *    for use in the OpenSSL Toolkit. (http://www.openssl.org/)"
 *
 * 4. The names "OpenSSL Toolkit" and "OpenSSL Project" must not be used to
 *    endorse or promote products derived from this software without
 *    prior written permission. For written permission, please contact
 *    openssl-core@openssl.org.
 *
 * 5. Products derived from this software may not be called "OpenSSL"
 *    nor may "OpenSSL" appear in their names without prior written
 *    permission of the OpenSSL Project.
 *
 * 6. Redistributions of any form whatsoever must retain the following
 *    acknowledgment:
 *    "This product includes software developed by the OpenSSL Project
 *    for use in the OpenSSL Toolkit (http://www.openssl.org/)"
 *
 * THIS SOFTWARE IS PROVIDED BY THE OpenSSL PROJECT ``AS IS'' AND ANY
 * EXPRESSED OR IMPLIED WARRANTIES, INCLUDING, BUT NOT LIMITED TO, THE
 * IMPLIED WARRANTIES OF MERCHANTABILITY AND FITNESS FOR A PARTICULAR
 * PURPOSE ARE DISCLAIMED.  IN NO EVENT SHALL THE OpenSSL PROJECT OR
 * ITS CONTRIBUTORS BE LIABLE FOR ANY DIRECT, INDIRECT, INCIDENTAL,
 * SPECIAL, EXEMPLARY, OR CONSEQUENTIAL DAMAGES (INCLUDING, BUT
 * NOT LIMITED TO, PROCUREMENT OF SUBSTITUTE GOODS OR SERVICES;
 * LOSS OF USE, DATA, OR PROFITS; OR BUSINESS INTERRUPTION)
 * HOWEVER CAUSED AND ON ANY THEORY OF LIABILITY, WHETHER IN CONTRACT,
 * STRICT LIABILITY, OR TORT (INCLUDING NEGLIGENCE OR OTHERWISE)
 * ARISING IN ANY WAY OUT OF THE USE OF THIS SOFTWARE, EVEN IF ADVISED
 * OF THE POSSIBILITY OF SUCH DAMAGE.
 * ====================================================================
 *
 * This product includes cryptographic software written by Eric Young
 * (eay@cryptsoft.com).  This product includes software written by Tim
 * Hudson (tjh@cryptsoft.com). */

#ifndef OPENSSL_HEADER_BASE_H
#define OPENSSL_HEADER_BASE_H


// This file should be the first included by all BoringSSL headers.

#include <stddef.h>
#include <stdint.h>
#include <stdlib.h>
#include <sys/types.h>

#if defined(__MINGW32__)
// stdio.h is needed on MinGW for __MINGW_PRINTF_FORMAT.
#include <stdio.h>
#endif

#if defined(__APPLE__)
#include <TargetConditionals.h>
#endif

// Include an AWS-LC-only header so consumers including this header without
// setting up include paths do not accidentally pick up the system
// opensslconf.h.
#include <openssl/is_awslc.h>
#include <openssl/opensslconf.h>
#include <openssl/target.h>  // IWYU pragma: export

#include <openssl/boringssl_prefix_symbols.h>

#if defined(__cplusplus)
extern "C" {
#endif

#if defined(BORINGSSL_FIPS)
#define AWSLC_FIPS
#endif

#if defined(__APPLE__)
// Note |TARGET_OS_MAC| is set for all Apple OS variants. |TARGET_OS_OSX|
// targets macOS specifically.
#if defined(TARGET_OS_OSX) && TARGET_OS_OSX
#define OPENSSL_MACOS
#endif
#if defined(TARGET_OS_IPHONE) && TARGET_OS_IPHONE
#define OPENSSL_IOS
#endif
#endif

#define AWSLC_VERSION_NAME "AWS-LC"
#define OPENSSL_IS_AWSLC
// |OPENSSL_VERSION_NUMBER| should match the version number in opensslv.h.
#define OPENSSL_VERSION_NUMBER 0x1010107f
#define SSLEAY_VERSION_NUMBER OPENSSL_VERSION_NUMBER

// BORINGSSL_API_VERSION is replaced with AWSLC_API_VERSION to avoid users interpreting AWSLC as BoringSSL.
// Below are BoringSSL's comments on BORINGSSL_API_VERSION.
// BORINGSSL_API_VERSION is a positive integer that increments as BoringSSL
// changes over time. The value itself is not meaningful. It will be incremented
// whenever is convenient to coordinate an API change with consumers. This will
// not denote any special point in development.
//
// A consumer may use this symbol in the preprocessor to temporarily build
// against multiple revisions of BoringSSL at the same time. It is not
// recommended to do so for longer than is necessary.
<<<<<<< HEAD
#define AWSLC_API_VERSION 32
=======
#define AWSLC_API_VERSION 34
>>>>>>> 7b9a58e0

// This string tracks the most current production release version on Github
// https://github.com/aws/aws-lc/releases.
// When bumping the encoded version number, also update the test fixture:
// ServiceIndicatorTest.AWSLCVersionString
// Note: there are two versions of this test. Only one test is compiled
// depending on FIPS mode.
<<<<<<< HEAD
#define AWSLC_VERSION_NUMBER_STRING "1.49.1"
=======
#define AWSLC_VERSION_NUMBER_STRING "1.52.0"
>>>>>>> 7b9a58e0

#if defined(BORINGSSL_SHARED_LIBRARY)

#if defined(OPENSSL_WINDOWS)

#if defined(BORINGSSL_IMPLEMENTATION)
#define OPENSSL_EXPORT __declspec(dllexport)
#else
#define OPENSSL_EXPORT __declspec(dllimport)
#endif

#else  // defined(OPENSSL_WINDOWS)

#if defined(BORINGSSL_IMPLEMENTATION)
#define OPENSSL_EXPORT __attribute__((visibility("default")))
#else
#define OPENSSL_EXPORT
#endif

#endif  // defined(OPENSSL_WINDOWS)

#else  // defined(BORINGSSL_SHARED_LIBRARY)

#if defined(OPENSSL_WINDOWS)
#define OPENSSL_EXPORT
#else
#define OPENSSL_EXPORT __attribute__((visibility("default")))
#endif

#endif  // defined(BORINGSSL_SHARED_LIBRARY)

#if !defined(OPENSSL_WARN_UNUSED_RESULT)
// This should only affect internal usage of functions
#if defined(BORINGSSL_IMPLEMENTATION) || defined(AWS_LC_TEST_ENV)
#if defined(__GNUC__) || defined(__clang__)
# define OPENSSL_WARN_UNUSED_RESULT __attribute__ ((warn_unused_result))
#elif defined(_MSC_VER)
# define OPENSSL_WARN_UNUSED_RESULT _Check_return_
#else
# define OPENSSL_WARN_UNUSED_RESULT
#endif
#else
// The macro is ignored by consumers
# define OPENSSL_WARN_UNUSED_RESULT
#endif
#endif

#if defined(_MSC_VER)

// OPENSSL_DEPRECATED is used to mark a function as deprecated. Use
// of any functions so marked in caller code will produce a warning.
// OPENSSL_BEGIN_ALLOW_DEPRECATED and OPENSSL_END_ALLOW_DEPRECATED
// can be used to suppress the warning in regions of caller code.
#define OPENSSL_DEPRECATED __declspec(deprecated)
#define OPENSSL_BEGIN_ALLOW_DEPRECATED \
  __pragma(warning(push)) __pragma(warning(disable : 4996))
#define OPENSSL_END_ALLOW_DEPRECATED __pragma(warning(pop))

#elif (defined(__GNUC__) && ((__GNUC__ > 4) ||  (__GNUC_MINOR__ >= 6))) || defined(__clang__)
// `_Pragma("GCC diagnostic push")` was added in GCC 4.6
// http://gcc.gnu.org/gcc-4.6/changes.html
#define OPENSSL_DEPRECATED __attribute__((__deprecated__))
#define OPENSSL_BEGIN_ALLOW_DEPRECATED \
  _Pragma("GCC diagnostic push")       \
      _Pragma("GCC diagnostic ignored \"-Wdeprecated-declarations\"")
#define OPENSSL_END_ALLOW_DEPRECATED _Pragma("GCC diagnostic pop")

#else

#define OPENSSL_DEPRECATED
#define OPENSSL_BEGIN_ALLOW_DEPRECATED
#define OPENSSL_END_ALLOW_DEPRECATED

#endif


#if defined(__GNUC__) || defined(__clang__)
// MinGW has two different printf implementations. Ensure the format macro
// matches the selected implementation. See
// https://sourceforge.net/p/mingw-w64/wiki2/gnu%20printf/.
#if defined(__MINGW_PRINTF_FORMAT)
#define OPENSSL_PRINTF_FORMAT_FUNC(string_index, first_to_check) \
  __attribute__(                                                 \
      (__format__(__MINGW_PRINTF_FORMAT, string_index, first_to_check)))
#else
#define OPENSSL_PRINTF_FORMAT_FUNC(string_index, first_to_check) \
  __attribute__((__format__(__printf__, string_index, first_to_check)))
#endif
#else
#define OPENSSL_PRINTF_FORMAT_FUNC(string_index, first_to_check)
#endif

// OPENSSL_CLANG_PRAGMA emits a pragma on clang and nothing on other compilers.
#if defined(__clang__)
#define OPENSSL_CLANG_PRAGMA(arg) _Pragma(arg)
#else
#define OPENSSL_CLANG_PRAGMA(arg)
#endif

// OPENSSL_MSVC_PRAGMA emits a pragma on MSVC and nothing on other compilers.
#if defined(_MSC_VER)
#define OPENSSL_MSVC_PRAGMA(arg) __pragma(arg)
#else
#define OPENSSL_MSVC_PRAGMA(arg)
#endif

#if defined(__GNUC__) || defined(__clang__)
#define OPENSSL_UNUSED __attribute__((unused))
#else
#define OPENSSL_UNUSED
#endif

// C and C++ handle inline functions differently. In C++, an inline function is
// defined in just the header file, potentially emitted in multiple compilation
// units (in cases the compiler did not inline), but each copy must be identical
// to satsify ODR. In C, a non-static inline must be manually emitted in exactly
// one compilation unit with a separate extern inline declaration.
//
// In both languages, exported inline functions referencing file-local symbols
// are problematic. C forbids this altogether (though GCC and Clang seem not to
// enforce it). It works in C++, but ODR requires the definitions be identical,
// including all names in the definitions resolving to the "same entity". In
// practice, this is unlikely to be a problem, but an inline function that
// returns a pointer to a file-local symbol
// could compile oddly.
//
// Historically, we used static inline in headers. However, to satisfy ODR, use
// plain inline in C++, to allow inline consumer functions to call our header
// functions. Plain inline would also work better with C99 inline, but that is
// not used much in practice, extern inline is tedious, and there are conflicts
// with the old gnu89 model:
// https://stackoverflow.com/questions/216510/extern-inline
#if defined(__cplusplus)
#define OPENSSL_INLINE inline
#else
// Add OPENSSL_UNUSED so that, should an inline function be emitted via macro
// (e.g. a |STACK_OF(T)| implementation) in a source file without tripping
// clang's -Wunused-function.
#define OPENSSL_INLINE static inline OPENSSL_UNUSED
#endif

#if defined(OPENSSL_WINDOWS)
#define OPENSSL_NOINLINE __declspec(noinline)
#else
#define OPENSSL_NOINLINE __attribute__((noinline))
#endif

// ossl_ssize_t is a signed type which is large enough to fit the size of any
// valid memory allocation. We prefer using |size_t|, but sometimes we need a
// signed type for OpenSSL API compatibility. This type can be used in such
// cases to avoid overflow.
//
// Not all |size_t| values fit in |ossl_ssize_t|, but all |size_t| values that
// are sizes of or indices into C objects, can be converted without overflow.
typedef ptrdiff_t ossl_ssize_t;

// CBS_ASN1_TAG is the type used by |CBS| and |CBB| for ASN.1 tags. See that
// header for details. This type is defined in base.h as a forward declaration.
typedef uint32_t CBS_ASN1_TAG;

// CRYPTO_THREADID is a dummy value.
typedef int CRYPTO_THREADID;

// An |ASN1_NULL| is an opaque type. asn1.h represents the ASN.1 NULL value as
// an opaque, non-NULL |ASN1_NULL*| pointer.
typedef struct asn1_null_st ASN1_NULL;

typedef int ASN1_BOOLEAN;
typedef struct ASN1_ITEM_st ASN1_ITEM;
typedef struct asn1_object_st ASN1_OBJECT;
typedef struct asn1_pctx_st ASN1_PCTX;
typedef struct asn1_string_st ASN1_BIT_STRING;
typedef struct asn1_string_st ASN1_BMPSTRING;
typedef struct asn1_string_st ASN1_ENUMERATED;
typedef struct asn1_string_st ASN1_GENERALIZEDTIME;
typedef struct asn1_string_st ASN1_GENERALSTRING;
typedef struct asn1_string_st ASN1_IA5STRING;
typedef struct asn1_string_st ASN1_INTEGER;
typedef struct asn1_string_st ASN1_OCTET_STRING;
typedef struct asn1_string_st ASN1_PRINTABLESTRING;
typedef struct asn1_string_st ASN1_STRING;
typedef struct asn1_string_st ASN1_T61STRING;
typedef struct asn1_string_st ASN1_TIME;
typedef struct asn1_string_st ASN1_UNIVERSALSTRING;
typedef struct asn1_string_st ASN1_UTCTIME;
typedef struct asn1_string_st ASN1_UTF8STRING;
typedef struct asn1_string_st ASN1_VISIBLESTRING;
typedef struct asn1_type_st ASN1_TYPE;
typedef struct AUTHORITY_KEYID_st AUTHORITY_KEYID;
typedef struct BASIC_CONSTRAINTS_st BASIC_CONSTRAINTS;
typedef struct DIST_POINT_st DIST_POINT;
typedef struct DSA_SIG_st DSA_SIG;
typedef struct GENERAL_NAME_st GENERAL_NAME;
typedef struct ISSUING_DIST_POINT_st ISSUING_DIST_POINT;
typedef struct NAME_CONSTRAINTS_st NAME_CONSTRAINTS;
typedef struct Netscape_spkac_st NETSCAPE_SPKAC;
typedef struct Netscape_spki_st NETSCAPE_SPKI;
typedef struct RIPEMD160state_st RIPEMD160_CTX;
typedef struct X509_VERIFY_PARAM_st X509_VERIFY_PARAM;
typedef struct X509_algor_st X509_ALGOR;
typedef struct X509_crl_st X509_CRL;
typedef struct X509_extension_st X509_EXTENSION;
typedef struct X509_info_st X509_INFO;
typedef struct X509_name_entry_st X509_NAME_ENTRY;
typedef struct X509_name_st X509_NAME;
typedef struct X509_pubkey_st X509_PUBKEY;
typedef struct X509_req_st X509_REQ;
typedef struct x509_sig_info_st X509_SIG_INFO;
typedef struct X509_sig_st X509_SIG;
typedef struct bignum_ctx BN_CTX;
typedef struct bignum_st BIGNUM;
typedef struct bio_method_st BIO_METHOD;
typedef struct bio_st BIO;
typedef struct blake2b_state_st BLAKE2B_CTX;
typedef struct bn_gencb_st BN_GENCB;
typedef struct bn_mont_ctx_st BN_MONT_CTX;
typedef struct buf_mem_st BUF_MEM;
typedef struct cast_key_st CAST_KEY;
typedef struct cbb_st CBB;
typedef struct cbs_st CBS;
typedef struct cmac_ctx_st CMAC_CTX;
typedef struct conf_st CONF;
typedef struct conf_value_st CONF_VALUE;
typedef struct crypto_buffer_pool_st CRYPTO_BUFFER_POOL;
typedef struct crypto_buffer_st CRYPTO_BUFFER;
typedef struct ctr_drbg_state_st CTR_DRBG_STATE;
typedef struct dh_st DH;
typedef struct dsa_st DSA;
typedef struct ec_group_st EC_GROUP;
typedef struct ec_key_st EC_KEY;
typedef struct ec_point_st EC_POINT;
typedef struct ec_key_method_st EC_KEY_METHOD;
typedef struct ecdsa_sig_st ECDSA_SIG;
typedef struct engine_st ENGINE;
typedef struct env_md_ctx_st EVP_MD_CTX;
typedef struct env_md_st EVP_MD;
typedef struct evp_aead_st EVP_AEAD;
typedef struct evp_aead_ctx_st EVP_AEAD_CTX;
typedef struct evp_cipher_ctx_st EVP_CIPHER_CTX;
typedef struct evp_cipher_st EVP_CIPHER;
typedef struct evp_encode_ctx_st EVP_ENCODE_CTX;
typedef struct evp_hpke_aead_st EVP_HPKE_AEAD;
typedef struct evp_hpke_ctx_st EVP_HPKE_CTX;
typedef struct evp_hpke_kdf_st EVP_HPKE_KDF;
typedef struct evp_hpke_kem_st EVP_HPKE_KEM;
typedef struct evp_hpke_key_st EVP_HPKE_KEY;
typedef struct evp_kem_st EVP_KEM;
typedef struct kem_key_st KEM_KEY;
typedef struct evp_pkey_ctx_st EVP_PKEY_CTX;
typedef struct evp_pkey_asn1_method_st EVP_PKEY_ASN1_METHOD;
typedef struct evp_pkey_st EVP_PKEY;
typedef struct evp_pkey_ctx_signature_context_params_st EVP_PKEY_CTX_SIGNATURE_CONTEXT_PARAMS;
typedef struct hmac_ctx_st HMAC_CTX;
typedef struct md4_state_st MD4_CTX;
typedef struct md5_state_st MD5_CTX;
typedef struct pqdsa_key_st PQDSA_KEY;
typedef struct ocsp_req_ctx_st OCSP_REQ_CTX;
typedef struct ossl_init_settings_st OPENSSL_INIT_SETTINGS;
typedef struct pkcs7_digest_st PKCS7_DIGEST;
typedef struct pkcs7_enc_content_st PKCS7_ENC_CONTENT;
typedef struct pkcs7_encrypt_st PKCS7_ENCRYPT;
typedef struct pkcs7_envelope_st PKCS7_ENVELOPE;
typedef struct pkcs7_issuer_and_serial_st PKCS7_ISSUER_AND_SERIAL;
typedef struct pkcs7_recip_info_st PKCS7_RECIP_INFO;
typedef struct pkcs7_sign_envelope_st PKCS7_SIGN_ENVELOPE;
typedef struct pkcs7_signed_st PKCS7_SIGNED;
typedef struct pkcs7_signer_info_st PKCS7_SIGNER_INFO;
typedef struct pkcs7_st PKCS7;
typedef struct pkcs12_st PKCS12;
typedef struct pkcs8_priv_key_info_st PKCS8_PRIV_KEY_INFO;
typedef struct private_key_st X509_PKEY;
typedef struct rand_meth_st RAND_METHOD;
typedef struct rc4_key_st RC4_KEY;
typedef struct rsa_meth_st RSA_METHOD;
typedef struct rsassa_pss_params_st RSASSA_PSS_PARAMS;
typedef struct rsa_pss_params_st RSA_PSS_PARAMS;
typedef struct rsa_st RSA;
typedef struct sha256_state_st SHA256_CTX;
typedef struct sha512_state_st SHA512_CTX;
typedef struct sha_state_st SHA_CTX;
typedef struct spake2_ctx_st SPAKE2_CTX;
typedef struct srtp_protection_profile_st SRTP_PROTECTION_PROFILE;
typedef struct ssl_cipher_st SSL_CIPHER;
typedef struct ssl_ctx_st SSL_CTX;
typedef struct ssl_early_callback_ctx SSL_CLIENT_HELLO;
typedef struct ssl_ech_keys_st SSL_ECH_KEYS;
typedef struct ssl_method_st SSL_METHOD;
typedef struct ssl_private_key_method_st SSL_PRIVATE_KEY_METHOD;
typedef struct ssl_quic_method_st SSL_QUIC_METHOD;
typedef struct ssl_session_st SSL_SESSION;
typedef struct ssl_st SSL;
typedef struct ssl_ticket_aead_method_st SSL_TICKET_AEAD_METHOD;
typedef struct st_ERR_FNS ERR_FNS;
typedef struct trust_token_st TRUST_TOKEN;
typedef struct trust_token_client_st TRUST_TOKEN_CLIENT;
typedef struct trust_token_issuer_st TRUST_TOKEN_ISSUER;
typedef struct trust_token_method_st TRUST_TOKEN_METHOD;
typedef struct v3_ext_ctx X509V3_CTX;
typedef struct v3_ext_method X509V3_EXT_METHOD;
typedef struct x509_attributes_st X509_ATTRIBUTE;
typedef struct x509_lookup_st X509_LOOKUP;
typedef struct x509_lookup_method_st X509_LOOKUP_METHOD;
typedef struct x509_object_st X509_OBJECT;
typedef struct x509_revoked_st X509_REVOKED;
typedef struct x509_st X509;
typedef struct x509_store_ctx_st X509_STORE_CTX;
typedef struct x509_store_st X509_STORE;
typedef struct x509_trust_st X509_TRUST;

typedef void *OPENSSL_BLOCK;

// BSSL_CHECK aborts if |condition| is not true.
#define BSSL_CHECK(condition) \
  do {                        \
    if (!(condition)) {       \
      abort();                \
    }                         \
  } while (0);

#if defined(__cplusplus)
}  // extern C
#elif !defined(BORINGSSL_NO_CXX)
#define BORINGSSL_NO_CXX
#endif

#if defined(BORINGSSL_PREFIX)
#define BSSL_NAMESPACE_BEGIN \
  namespace bssl {           \
  inline namespace BORINGSSL_PREFIX {
#define BSSL_NAMESPACE_END \
  }                        \
  }
#else
#define BSSL_NAMESPACE_BEGIN namespace bssl {
#define BSSL_NAMESPACE_END }
#endif

// MSVC doesn't set __cplusplus to 201103 to indicate C++11 support (see
// https://connect.microsoft.com/VisualStudio/feedback/details/763051/a-value-of-predefined-macro-cplusplus-is-still-199711l)
// so MSVC is just assumed to support C++11.
#if !defined(BORINGSSL_NO_CXX) && __cplusplus < 201103L && !defined(_MSC_VER)
#define BORINGSSL_NO_CXX
#endif

#if !defined(BORINGSSL_NO_CXX)

extern "C++" {

#include <memory>

// STLPort, used by some Android consumers, not have std::unique_ptr.
#if defined(_STLPORT_VERSION)
#define BORINGSSL_NO_CXX
#endif

}  // extern C++
#endif  // !BORINGSSL_NO_CXX

#if defined(BORINGSSL_NO_CXX)

#define BORINGSSL_MAKE_DELETER(type, deleter)
#define BORINGSSL_MAKE_UP_REF(type, up_ref_func)

#else

extern "C++" {

BSSL_NAMESPACE_BEGIN

namespace internal {

// The Enable parameter is ignored and only exists so specializations can use
// SFINAE.
template <typename T, typename Enable = void>
struct DeleterImpl {};

struct Deleter {
  template <typename T>
  void operator()(T *ptr) {
    // Rather than specialize Deleter for each type, we specialize
    // DeleterImpl. This allows bssl::UniquePtr<T> to be used while only
    // including base.h as long as the destructor is not emitted. This matches
    // std::unique_ptr's behavior on forward-declared types.
    //
    // DeleterImpl itself is specialized in the corresponding module's header
    // and must be included to release an object. If not included, the compiler
    // will error that DeleterImpl<T> does not have a method Free.
    DeleterImpl<T>::Free(ptr);
  }
};

template <typename T, typename CleanupRet, void (*init)(T *),
          CleanupRet (*cleanup)(T *)>
class StackAllocated {
 public:
  StackAllocated() { init(&ctx_); }
  ~StackAllocated() { cleanup(&ctx_); }

  StackAllocated(const StackAllocated &) = delete;
  StackAllocated& operator=(const StackAllocated &) = delete;

  T *get() { return &ctx_; }
  const T *get() const { return &ctx_; }

  T *operator->() { return &ctx_; }
  const T *operator->() const { return &ctx_; }

  void Reset() {
    cleanup(&ctx_);
    init(&ctx_);
  }

 private:
  T ctx_;
};

template <typename T, typename CleanupRet, void (*init)(T *),
          CleanupRet (*cleanup)(T *), void (*move)(T *, T *)>
class StackAllocatedMovable {
 public:
  StackAllocatedMovable() { init(&ctx_); }
  ~StackAllocatedMovable() { cleanup(&ctx_); }

  StackAllocatedMovable(StackAllocatedMovable &&other) {
    init(&ctx_);
    move(&ctx_, &other.ctx_);
  }
  StackAllocatedMovable &operator=(StackAllocatedMovable &&other) {
    move(&ctx_, &other.ctx_);
    return *this;
  }

  T *get() { return &ctx_; }
  const T *get() const { return &ctx_; }

  T *operator->() { return &ctx_; }
  const T *operator->() const { return &ctx_; }

  void Reset() {
    cleanup(&ctx_);
    init(&ctx_);
  }

 private:
  T ctx_;
};

}  // namespace internal

#define BORINGSSL_MAKE_DELETER(type, deleter)     \
  namespace internal {                            \
  template <>                                     \
  struct DeleterImpl<type> {                      \
    static void Free(type *ptr) { deleter(ptr); } \
  };                                              \
  }

// Holds ownership of heap-allocated BoringSSL structures. Sample usage:
//   bssl::UniquePtr<RSA> rsa(RSA_new());
//   bssl::UniquePtr<BIO> bio(BIO_new(BIO_s_mem()));
template <typename T>
using UniquePtr = std::unique_ptr<T, internal::Deleter>;

#define BORINGSSL_MAKE_UP_REF(type, up_ref_func)             \
  inline UniquePtr<type> UpRef(type *v) {                    \
    if (v != nullptr) {                                      \
      up_ref_func(v);                                        \
    }                                                        \
    return UniquePtr<type>(v);                               \
  }                                                          \
                                                             \
  inline UniquePtr<type> UpRef(const UniquePtr<type> &ptr) { \
    return UpRef(ptr.get());                                 \
  }

BSSL_NAMESPACE_END

}  // extern C++

#endif  // !BORINGSSL_NO_CXX

#endif  // OPENSSL_HEADER_BASE_H<|MERGE_RESOLUTION|>--- conflicted
+++ resolved
@@ -114,11 +114,7 @@
 // A consumer may use this symbol in the preprocessor to temporarily build
 // against multiple revisions of BoringSSL at the same time. It is not
 // recommended to do so for longer than is necessary.
-<<<<<<< HEAD
-#define AWSLC_API_VERSION 32
-=======
 #define AWSLC_API_VERSION 34
->>>>>>> 7b9a58e0
 
 // This string tracks the most current production release version on Github
 // https://github.com/aws/aws-lc/releases.
@@ -126,11 +122,7 @@
 // ServiceIndicatorTest.AWSLCVersionString
 // Note: there are two versions of this test. Only one test is compiled
 // depending on FIPS mode.
-<<<<<<< HEAD
-#define AWSLC_VERSION_NUMBER_STRING "1.49.1"
-=======
 #define AWSLC_VERSION_NUMBER_STRING "1.52.0"
->>>>>>> 7b9a58e0
 
 #if defined(BORINGSSL_SHARED_LIBRARY)
 
