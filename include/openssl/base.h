--- conflicted
+++ resolved
@@ -122,11 +122,7 @@
 // ServiceIndicatorTest.AWSLCVersionString
 // Note: there are two versions of this test. Only one test is compiled
 // depending on FIPS mode.
-<<<<<<< HEAD
-#define AWSLC_VERSION_NUMBER_STRING "1.45.0"
-=======
 #define AWSLC_VERSION_NUMBER_STRING "1.49.1"
->>>>>>> d1c1d72f
 
 #if defined(BORINGSSL_SHARED_LIBRARY)
 
