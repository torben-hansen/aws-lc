--- conflicted
+++ resolved
@@ -1276,12 +1276,7 @@
     SSL *ssl, CRYPTO_BUFFER *const *certs, size_t num_certs, EVP_PKEY *privkey,
     const SSL_PRIVATE_KEY_METHOD *privkey_method);
 
-<<<<<<< HEAD
-
-// SSL_get0_chain returns the list of |CRYPTO_BUFFER|s that were set by
-=======
 // SSL_CTX_get0_chain returns the list of |CRYPTO_BUFFER|s that were set by
->>>>>>> d1c1d72f
 // |SSL_set_chain_and_key|, unless they have been discarded. Reference counts
 // are not incremented by this call. The return value may be |NULL| if no chain
 // has been set.
@@ -2709,14 +2704,6 @@
 // https://datatracker.ietf.org/doc/html/draft-tls-westerbaan-xyber768d00
 #define SSL_GROUP_X25519_KYBER768_DRAFT00 0x6399
 
-<<<<<<< HEAD
-// https://datatracker.ietf.org/doc/html/draft-kwiatkowski-tls-ecdhe-mlkem.html
-#define SSL_GROUP_SECP256R1_MLKEM768 0x11EB
-#define SSL_GROUP_X25519_MLKEM768    0x11EC
-
-// PQ and hybrid group IDs are not yet standardized. Current IDs are driven by
-// community consensus and are defined at
-=======
 // The following are defined at
 // https://datatracker.ietf.org/doc/html/draft-kwiatkowski-tls-ecdhe-mlkem.html
 #define SSL_GROUP_SECP256R1_MLKEM768 0x11EB
@@ -2725,23 +2712,16 @@
 
 // The following PQ and hybrid group IDs are not yet standardized. Current IDs
 // are driven by community consensus and are defined at:
->>>>>>> d1c1d72f
 // https://github.com/open-quantum-safe/oqs-provider/blob/main/oqs-template/oqs-kem-info.md
 #define SSL_GROUP_KYBER512_R3 0x023A
 #define SSL_GROUP_KYBER768_R3 0x023C
 #define SSL_GROUP_KYBER1024_R3 0x023D
 
-<<<<<<< HEAD
-// https://datatracker.ietf.org/doc/html/draft-connolly-tls-mlkem-key-agreement.html
-#define SSL_GROUP_MLKEM768  0x0768
-#define SSL_GROUP_MLKEM1024 0x1024
-=======
 // The following are defined at
 // https://datatracker.ietf.org/doc/html/draft-connolly-tls-mlkem-key-agreement.html
 #define SSL_GROUP_MLKEM512  0x0200
 #define SSL_GROUP_MLKEM768  0x0201
 #define SSL_GROUP_MLKEM1024 0x0202
->>>>>>> d1c1d72f
 
 // SSL_get_group_id returns the ID of the group used by |ssl|'s most recently
 // completed handshake, or 0 if not applicable.
