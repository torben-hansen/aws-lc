// Copyright Amazon.com, Inc. or its affiliates. All Rights Reserved.
// SPDX-License-Identifier: Apache-2.0 OR ISC

#ifndef TOOL_OPENSSL_INTERNAL_H
#define TOOL_OPENSSL_INTERNAL_H

<<<<<<< HEAD
#include "../tool/internal.h"
#include <openssl/digest.h>
=======
#include <openssl/digest.h>
#include <memory>
#include <algorithm>
>>>>>>> 53226d06
#include <string>
#include <utility>
#include <vector>
<<<<<<< HEAD

=======
#include "../tool/internal.h"
>>>>>>> 53226d06
#if !defined(O_BINARY)
#define O_BINARY 0
#endif

typedef bool (*tool_func_t)(const std::vector<std::string> &args);

struct Tool {
  const char *name;
  tool_func_t func;
};
<<<<<<< HEAD

bool IsNumeric(const std::string& str);

X509* CreateAndSignX509Certificate();
X509_CRL* createTestCRL();
=======

bool IsNumeric(const std::string &str);

X509* CreateAndSignX509Certificate();
X509_CRL* createTestCRL();
bool isStringUpperCaseEqual(const std::string &a, const std::string &b);
>>>>>>> 53226d06

bool LoadPrivateKeyAndSignCertificate(X509 *x509,
                                      const std::string &signkey_path);
EVP_PKEY* CreateTestKey(int key_bits);

tool_func_t FindTool(const std::string &name);
tool_func_t FindTool(int argc, char **argv, int &starting_arg);

bool CRLTool(const args_list_t &args);
bool dgstTool(const args_list_t &args);
bool md5Tool(const args_list_t &args);
<<<<<<< HEAD
=======
bool pkcs8Tool(const args_list_t &args);
bool pkeyTool(const args_list_t &args);
>>>>>>> 53226d06
bool RehashTool(const args_list_t &args);
bool reqTool(const args_list_t &args);
bool rsaTool(const args_list_t &args);
bool SClientTool(const args_list_t &args);
bool VerifyTool(const args_list_t &args);
bool VersionTool(const args_list_t &args);
bool X509Tool(const args_list_t &args);

<<<<<<< HEAD
=======

>>>>>>> 53226d06
// Req Tool Utilities
bssl::UniquePtr<X509_NAME> parse_subject_name(std::string &subject_string);


// Rehash tool Utils
<<<<<<< HEAD
typedef struct hash_entry_st {        // Represents a single certificate/CRL file
  struct hash_entry_st *next;         // Links to next entry in same bucket
  char *filename;                     // Actual filename
  uint8_t digest[EVP_MAX_MD_SIZE];    // File's cryptographic digest
} HASH_ENTRY;

typedef struct bucket_st {    // Groups entries with same hash
  struct bucket_st *next;     // Links to next bucket in hash table slot
  HASH_ENTRY *first_entry;    // Start of entry list
  HASH_ENTRY *last_entry;     // End of entry list
  uint32_t hash;              // Hash value of the certificates/CRLs
  uint16_t type;              // CERT or CRL Bucket
  uint16_t num_entries;       // Count of entries
} BUCKET;

enum Type {
  TYPE_CERT=0, TYPE_CRL=1
};
void add_entry(enum Type type, uint32_t hash, const char *filename,
                     const uint8_t *digest);
BUCKET** get_table();
void cleanup_hash_table();
=======
typedef struct hash_entry_st {      // Represents a single certificate/CRL file
  struct hash_entry_st *next;       // Links to next entry in same bucket
  char *filename;                   // Actual filename
  uint8_t digest[EVP_MAX_MD_SIZE];  // File's cryptographic digest
} HASH_ENTRY;

typedef struct bucket_st {  // Groups entries with same hash
  struct bucket_st *next;   // Links to next bucket in hash table slot
  HASH_ENTRY *first_entry;  // Start of entry list
  HASH_ENTRY *last_entry;   // End of entry list
  uint32_t hash;            // Hash value of the certificates/CRLs
  uint16_t type;            // CERT or CRL Bucket
  uint16_t num_entries;     // Count of entries
} BUCKET;

enum Type { TYPE_CERT = 0, TYPE_CRL = 1 };
void add_entry(enum Type type, uint32_t hash, const char *filename,
               const uint8_t *digest);
BUCKET **get_table();
void cleanup_hash_table();

// Ordered argument processing (specific to tool-openssl)
namespace ordered_args {
typedef std::vector<std::pair<std::string, std::string>> ordered_args_map_t;

// Helper function to find an argument in the ordered args vector
static inline bool HasArgument(const ordered_args_map_t &args,
                               const std::string &arg_name) {
  return std::find_if(
             args.begin(), args.end(),
             [&arg_name](const std::pair<std::string, std::string> &pair) {
               return pair.first == arg_name;
             }) != args.end();
}

// Helper function to count occurrences of an argument
static inline size_t CountArgument(const ordered_args_map_t &args,
                                   const std::string &arg_name) {
  size_t count = 0;
  for (const auto &pair : args) {
    if (pair.first == arg_name) {
      count++;
    }
  }
  return count;
}

// Helper function to find an argument in the ordered args vector
static inline ordered_args_map_t::const_iterator FindArg(
    const ordered_args_map_t &args, const std::string &arg_name) {
  return std::find_if(
      args.begin(), args.end(),
      [&arg_name](const std::pair<std::string, std::string> &pair) {
        return pair.first == arg_name;
      });
}

// Parse arguments in order of appearance
bool ParseOrderedKeyValueArguments(ordered_args_map_t &out_args,
                                   args_list_t &extra_args,
                                   const args_list_t &args,
                                   const argument_t *templates);

// Get helpers for ordered arguments
bool GetUnsigned(unsigned *out, const std::string &arg_name,
                 unsigned default_value, const ordered_args_map_t &args);
bool GetString(std::string *out, const std::string &arg_name,
               std::string default_value, const ordered_args_map_t &args);
bool GetBoolArgument(bool *out, const std::string &arg_name,
                     const ordered_args_map_t &args);
}  // namespace ordered_args
>>>>>>> 53226d06

#endif  // TOOL_OPENSSL_INTERNAL_H<|MERGE_RESOLUTION|>--- conflicted
+++ resolved
@@ -4,22 +4,13 @@
 #ifndef TOOL_OPENSSL_INTERNAL_H
 #define TOOL_OPENSSL_INTERNAL_H
 
-<<<<<<< HEAD
-#include "../tool/internal.h"
-#include <openssl/digest.h>
-=======
 #include <openssl/digest.h>
 #include <memory>
 #include <algorithm>
->>>>>>> 53226d06
 #include <string>
 #include <utility>
 #include <vector>
-<<<<<<< HEAD
-
-=======
 #include "../tool/internal.h"
->>>>>>> 53226d06
 #if !defined(O_BINARY)
 #define O_BINARY 0
 #endif
@@ -30,20 +21,12 @@
   const char *name;
   tool_func_t func;
 };
-<<<<<<< HEAD
-
-bool IsNumeric(const std::string& str);
-
-X509* CreateAndSignX509Certificate();
-X509_CRL* createTestCRL();
-=======
 
 bool IsNumeric(const std::string &str);
 
 X509* CreateAndSignX509Certificate();
 X509_CRL* createTestCRL();
 bool isStringUpperCaseEqual(const std::string &a, const std::string &b);
->>>>>>> 53226d06
 
 bool LoadPrivateKeyAndSignCertificate(X509 *x509,
                                       const std::string &signkey_path);
@@ -55,11 +38,8 @@
 bool CRLTool(const args_list_t &args);
 bool dgstTool(const args_list_t &args);
 bool md5Tool(const args_list_t &args);
-<<<<<<< HEAD
-=======
 bool pkcs8Tool(const args_list_t &args);
 bool pkeyTool(const args_list_t &args);
->>>>>>> 53226d06
 bool RehashTool(const args_list_t &args);
 bool reqTool(const args_list_t &args);
 bool rsaTool(const args_list_t &args);
@@ -68,39 +48,12 @@
 bool VersionTool(const args_list_t &args);
 bool X509Tool(const args_list_t &args);
 
-<<<<<<< HEAD
-=======
 
->>>>>>> 53226d06
 // Req Tool Utilities
 bssl::UniquePtr<X509_NAME> parse_subject_name(std::string &subject_string);
 
 
 // Rehash tool Utils
-<<<<<<< HEAD
-typedef struct hash_entry_st {        // Represents a single certificate/CRL file
-  struct hash_entry_st *next;         // Links to next entry in same bucket
-  char *filename;                     // Actual filename
-  uint8_t digest[EVP_MAX_MD_SIZE];    // File's cryptographic digest
-} HASH_ENTRY;
-
-typedef struct bucket_st {    // Groups entries with same hash
-  struct bucket_st *next;     // Links to next bucket in hash table slot
-  HASH_ENTRY *first_entry;    // Start of entry list
-  HASH_ENTRY *last_entry;     // End of entry list
-  uint32_t hash;              // Hash value of the certificates/CRLs
-  uint16_t type;              // CERT or CRL Bucket
-  uint16_t num_entries;       // Count of entries
-} BUCKET;
-
-enum Type {
-  TYPE_CERT=0, TYPE_CRL=1
-};
-void add_entry(enum Type type, uint32_t hash, const char *filename,
-                     const uint8_t *digest);
-BUCKET** get_table();
-void cleanup_hash_table();
-=======
 typedef struct hash_entry_st {      // Represents a single certificate/CRL file
   struct hash_entry_st *next;       // Links to next entry in same bucket
   char *filename;                   // Actual filename
@@ -172,6 +125,5 @@
 bool GetBoolArgument(bool *out, const std::string &arg_name,
                      const ordered_args_map_t &args);
 }  // namespace ordered_args
->>>>>>> 53226d06
 
 #endif  // TOOL_OPENSSL_INTERNAL_H