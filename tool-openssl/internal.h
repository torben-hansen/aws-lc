// Copyright Amazon.com, Inc. or its affiliates. All Rights Reserved.
// SPDX-License-Identifier: Apache-2.0 OR ISC

#ifndef INTERNAL_H
#define INTERNAL_H

#include "../tool/internal.h"
#include <openssl/digest.h>
#include <string>
#include <vector>

#if !defined(O_BINARY)
#define O_BINARY 0
#endif

typedef bool (*tool_func_t)(const std::vector<std::string> &args);

struct Tool {
  const char *name;
  tool_func_t func;
};

bool IsNumeric(const std::string& str);

X509* CreateAndSignX509Certificate();
<<<<<<< HEAD
=======
X509_CRL* createTestCRL();
>>>>>>> d1c1d72f

bool LoadPrivateKeyAndSignCertificate(X509 *x509, const std::string &signkey_path);

tool_func_t FindTool(const std::string &name);
tool_func_t FindTool(int argc, char **argv, int &starting_arg);

bool CRLTool(const args_list_t &args);
bool dgstTool(const args_list_t &args);
bool md5Tool(const args_list_t &args);
<<<<<<< HEAD
=======
bool RehashTool(const args_list_t &args);
bool reqTool(const args_list_t &args);
>>>>>>> d1c1d72f
bool rsaTool(const args_list_t &args);
bool SClientTool(const args_list_t &args);
bool VerifyTool(const args_list_t &args);
bool VersionTool(const args_list_t &args);
bool X509Tool(const args_list_t &args);
<<<<<<< HEAD
=======

// Req Tool Utilities
bssl::UniquePtr<X509_NAME> parse_subject_name(std::string &subject_string);


// Rehash tool Utils
typedef struct hash_entry_st {        // Represents a single certificate/CRL file
  struct hash_entry_st *next;         // Links to next entry in same bucket
  char *filename;                     // Actual filename
  uint8_t digest[EVP_MAX_MD_SIZE];    // File's cryptographic digest
} HASH_ENTRY;

typedef struct bucket_st {    // Groups entries with same hash
  struct bucket_st *next;     // Links to next bucket in hash table slot
  HASH_ENTRY *first_entry;    // Start of entry list
  HASH_ENTRY *last_entry;     // End of entry list
  uint32_t hash;              // Hash value of the certificates/CRLs
  uint16_t type;              // CERT or CRL Bucket
  uint16_t num_entries;       // Count of entries
} BUCKET;

enum Type {
  TYPE_CERT=0, TYPE_CRL=1
};
void add_entry(enum Type type, uint32_t hash, const char *filename,
                     const uint8_t *digest);
BUCKET** get_table();
void cleanup_hash_table();
>>>>>>> d1c1d72f

#endif //INTERNAL_H<|MERGE_RESOLUTION|>--- conflicted
+++ resolved
@@ -23,10 +23,7 @@
 bool IsNumeric(const std::string& str);
 
 X509* CreateAndSignX509Certificate();
-<<<<<<< HEAD
-=======
 X509_CRL* createTestCRL();
->>>>>>> d1c1d72f
 
 bool LoadPrivateKeyAndSignCertificate(X509 *x509, const std::string &signkey_path);
 
@@ -36,18 +33,13 @@
 bool CRLTool(const args_list_t &args);
 bool dgstTool(const args_list_t &args);
 bool md5Tool(const args_list_t &args);
-<<<<<<< HEAD
-=======
 bool RehashTool(const args_list_t &args);
 bool reqTool(const args_list_t &args);
->>>>>>> d1c1d72f
 bool rsaTool(const args_list_t &args);
 bool SClientTool(const args_list_t &args);
 bool VerifyTool(const args_list_t &args);
 bool VersionTool(const args_list_t &args);
 bool X509Tool(const args_list_t &args);
-<<<<<<< HEAD
-=======
 
 // Req Tool Utilities
 bssl::UniquePtr<X509_NAME> parse_subject_name(std::string &subject_string);
@@ -76,6 +68,5 @@
                      const uint8_t *digest);
 BUCKET** get_table();
 void cleanup_hash_table();
->>>>>>> d1c1d72f
 
 #endif //INTERNAL_H