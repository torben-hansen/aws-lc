--- conflicted
+++ resolved
@@ -28,13 +28,6 @@
 tool_func_t FindTool(const std::string &name);
 tool_func_t FindTool(int argc, char **argv, int &starting_arg);
 
-<<<<<<< HEAD
-bool dgstTool(const args_list_t &args);
-bool md5Tool(const args_list_t &args);
-bool rsaTool(const args_list_t &args);
-bool X509Tool(const args_list_t &args);
-bool VersionTool(const args_list_t &args);
-=======
 bool CRLTool(const args_list_t &args);
 bool dgstTool(const args_list_t &args);
 bool md5Tool(const args_list_t &args);
@@ -43,6 +36,5 @@
 bool VerifyTool(const args_list_t &args);
 bool VersionTool(const args_list_t &args);
 bool X509Tool(const args_list_t &args);
->>>>>>> 28f56fd9
 
 #endif //INTERNAL_H