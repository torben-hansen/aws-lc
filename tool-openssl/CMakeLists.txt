add_executable(
    openssl

    ../tool/args.cc
    ../tool/file.cc
    ../tool/fd.cc
    ../tool/client.cc
    ../tool/transport_common.cc

    crl.cc
    dgst.cc
<<<<<<< HEAD
=======
    rehash.cc
    req.cc
>>>>>>> d1c1d72f
    rsa.cc
    s_client.cc
    tool.cc
    verify.cc
    version.cc
    x509.cc
)

target_include_directories(openssl PUBLIC ${AWSLC_SOURCE_DIR}/include)
target_compile_options(openssl PUBLIC -DINTERNAL_TOOL)

if(WIN32)
    target_link_libraries(openssl ws2_32)
endif()

if(APPLE OR WIN32 OR ANDROID)
    target_link_libraries(openssl ssl crypto)
    set(LIBRT_FLAG "")
else()
    find_library(FOUND_LIBRT rt)
    if(FOUND_LIBRT)
        target_link_libraries(openssl ssl crypto -lrt)
        set(LIBRT_FLAG "-lrt")
    else()
        target_link_libraries(openssl ssl crypto)
        set(LIBRT_FLAG "")
    endif()
endif()

target_include_directories(openssl BEFORE PRIVATE ${AWSLC_BINARY_DIR}/symbol_prefix_include)

install(TARGETS openssl
        RUNTIME DESTINATION ${CMAKE_INSTALL_BINDIR}
        BUNDLE DESTINATION ${CMAKE_INSTALL_BINDIR}
)

configure_file(
    ${CMAKE_CURRENT_SOURCE_DIR}/c_rehash.sh
    ${CMAKE_CURRENT_BINARY_DIR}/c_rehash
    COPYONLY
    FILE_PERMISSIONS
    OWNER_READ OWNER_WRITE OWNER_EXECUTE
    GROUP_READ GROUP_EXECUTE
    WORLD_READ WORLD_EXECUTE
)

install(
    PROGRAMS ${CMAKE_CURRENT_SOURCE_DIR}/c_rehash.sh
    RENAME c_rehash
    DESTINATION ${CMAKE_INSTALL_BINDIR}
)

if(MSVC AND CMAKE_BUILD_TYPE_LOWER MATCHES "relwithdebinfo" AND FIPS)
    install (FILES $<TARGET_FILE_DIR:openssl>/openssl.pdb DESTINATION ${CMAKE_INSTALL_LIBDIR})
endif()

if(BUILD_TESTING)
    add_executable(
        tool_openssl_test

        ../tool/args.cc
        ../tool/file.cc
        ../tool/fd.cc
        ../crypto/test/test_util.cc
        ../tool/client.cc
        ../tool/transport_common.cc

        crl.cc
        crl_test.cc
        dgst.cc
        dgst_test.cc
<<<<<<< HEAD
=======
        rehash.cc
        rehash_test.cc
        req.cc
        req_test.cc
>>>>>>> d1c1d72f
        rsa.cc
        rsa_test.cc
        s_client.cc
        verify.cc
        verify_test.cc
        x509.cc
        x509_test.cc
<<<<<<< HEAD
=======
    )

    configure_file(
        ${CMAKE_CURRENT_SOURCE_DIR}/c_rehash_test.sh
        ${CMAKE_CURRENT_BINARY_DIR}/c_rehash_test
        COPYONLY
        FILE_PERMISSIONS
        OWNER_READ OWNER_WRITE OWNER_EXECUTE
        GROUP_READ GROUP_EXECUTE
        WORLD_READ WORLD_EXECUTE
>>>>>>> d1c1d72f
    )

    target_link_libraries(tool_openssl_test boringssl_gtest_main ssl crypto)
    target_include_directories(tool_openssl_test BEFORE PRIVATE ${AWSLC_BINARY_DIR}/symbol_prefix_include)
    add_dependencies(all_tests tool_openssl_test)
    set_test_location(tool_openssl_test)
endif()<|MERGE_RESOLUTION|>--- conflicted
+++ resolved
@@ -9,11 +9,8 @@
 
     crl.cc
     dgst.cc
-<<<<<<< HEAD
-=======
     rehash.cc
     req.cc
->>>>>>> d1c1d72f
     rsa.cc
     s_client.cc
     tool.cc
@@ -85,13 +82,10 @@
         crl_test.cc
         dgst.cc
         dgst_test.cc
-<<<<<<< HEAD
-=======
         rehash.cc
         rehash_test.cc
         req.cc
         req_test.cc
->>>>>>> d1c1d72f
         rsa.cc
         rsa_test.cc
         s_client.cc
@@ -99,8 +93,6 @@
         verify_test.cc
         x509.cc
         x509_test.cc
-<<<<<<< HEAD
-=======
     )
 
     configure_file(
@@ -111,7 +103,6 @@
         OWNER_READ OWNER_WRITE OWNER_EXECUTE
         GROUP_READ GROUP_EXECUTE
         WORLD_READ WORLD_EXECUTE
->>>>>>> d1c1d72f
     )
 
     target_link_libraries(tool_openssl_test boringssl_gtest_main ssl crypto)
