--- conflicted
+++ resolved
@@ -9,24 +9,12 @@
 #include "../crypto/test/test_util.h"
 #include <cctype>
 
-<<<<<<< HEAD
-X509* CreateAndSignX509Certificate() {
-  bssl::UniquePtr<X509> x509(X509_new());
-  if (!x509) return nullptr;
-
-  // Set validity period for 30 days
-  if (!X509_gmtime_adj(X509_getm_notBefore(x509.get()), 0) ||
-      !X509_gmtime_adj(X509_getm_notAfter(x509.get()), 60 * 60 * 24 * 30L)) {
-    return nullptr;
-  }
-=======
   X509* CreateAndSignX509Certificate() {
     bssl::UniquePtr<X509> x509(X509_new());
     if (!x509) return nullptr;
 
     // Set version to X509v3
     X509_set_version(x509.get(), X509_VERSION_3);
->>>>>>> 28f56fd9
 
     // Set validity period for 30 days
     if (!X509_gmtime_adj(X509_getm_notBefore(x509.get()), 0) ||
@@ -442,8 +430,6 @@
   RunCommandsAndCompareOutput(tool_command, openssl_command, out_path_tool, out_path_openssl, tool_output_str, openssl_output_str);
 
   ASSERT_EQ(tool_output_str, openssl_output_str);
-<<<<<<< HEAD
-=======
 }
 
 // Test against OpenSSL output "openssl x509 -in file -subject"
@@ -511,7 +497,6 @@
   openssl_output_str = normalize_subject(openssl_output_str);
 
   ASSERT_EQ(tool_output_str, openssl_output_str);
->>>>>>> 28f56fd9
 }
 
 // Test against OpenSSL output "openssl x509 -in in_file -checkend 0"
@@ -555,8 +540,6 @@
   RunCommandsAndCompareOutput(tool_command, openssl_command, out_path_tool, out_path_openssl, tool_output_str, openssl_output_str);
 
   ASSERT_EQ(tool_output_str, openssl_output_str);
-<<<<<<< HEAD
-=======
 }
 
 // Test against OpenSSL output "openssl x509 -in file -dates -enddate", notAfter date should only be printed out once
@@ -625,5 +608,4 @@
   RunCommandsAndCompareOutput(tool_command, openssl_command, out_path_tool, out_path_openssl, tool_output_str, openssl_output_str);
 
   ASSERT_EQ(tool_output_str, openssl_output_str);
->>>>>>> 28f56fd9
 }