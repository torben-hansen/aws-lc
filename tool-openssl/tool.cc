// Copyright Amazon.com, Inc. or its affiliates. All Rights Reserved.
// SPDX-License-Identifier: Apache-2.0 OR ISC

#include <openssl/ssl.h>
#include <array>
#include <iostream>

#if defined(OPENSSL_WINDOWS)
#include <fcntl.h>
#include <io.h>
#else
#include <libgen.h>
#include <signal.h>
#endif

#include "./internal.h"

<<<<<<< HEAD
static const std::array<Tool, 5> kTools = {{
    {"dgst", dgstTool},
    {"md5", md5Tool},
    {"rsa", rsaTool},
    {"x509", X509Tool},
    {"version", VersionTool}
=======
static const std::array<Tool, 8> kTools = {{
    {"crl", CRLTool},
    {"dgst", dgstTool},
    {"md5", md5Tool},
    {"rsa", rsaTool},
    {"s_client", SClientTool},
    {"verify", VerifyTool},
    {"version", VersionTool},
    {"x509", X509Tool},
>>>>>>> 28f56fd9
}};

static void usage(const std::string &name) {
  std::cout << "Usage: " << name << " COMMAND\n\n";
  std::cout << "Available commands:\n";

  for (const auto &tool : kTools) {
    if (tool.func == nullptr) {
      break;
    }
    std::cout << "    " << tool.name << "\n";
  }
}

static void initialize() {
#if defined(OPENSSL_WINDOWS)
  // Read and write in binary mode. This makes bssl on Windows consistent with
  // bssl on other platforms, and also makes it consistent with MSYS's commands
  // like diff(1) and md5sum(1). This is especially important for the digest
  // commands.
  if (_setmode(_fileno(stdin), _O_BINARY) == -1) {
    perror("_setmode(_fileno(stdin), O_BINARY)");
    exit(1);
  }
  if (_setmode(_fileno(stdout), _O_BINARY) == -1) {
    perror("_setmode(_fileno(stdout), O_BINARY)");
    exit(1);
  }
  if (_setmode(_fileno(stderr), _O_BINARY) == -1) {
    perror("_setmode(_fileno(stderr), O_BINARY)");
    exit(1);
  }
#else
  // Ignore SIGPIPE to prevent the process from terminating if it tries to
  // write to a pipe that has been closed by the reading end. SIGPIPE can be
  // received when writing to sockets or pipes that are no longer connected.
  signal(SIGPIPE, SIG_IGN);
#endif
}

tool_func_t FindTool(const std::string &name) {
  for (const auto &tool : kTools) {
    if (tool.name == name) {
      return tool.func;
    }
  }
  return nullptr;
}

tool_func_t FindTool(int argc, char **argv, int &starting_arg) {
#if !defined(OPENSSL_WINDOWS)
  tool_func_t tool = FindTool(basename(argv[0]));
  if (tool != nullptr) {
    return tool;
  }
#endif
  starting_arg++;
  if (argc > 1) {
    return FindTool(argv[1]);
  }
  return nullptr;
}

int main(int argc, char **argv) {
  initialize();
  CRYPTO_library_init();

  int starting_arg = 1;
  tool_func_t tool = FindTool(argc, argv, starting_arg);

  // Print help option menu.
  if (tool == nullptr) {
    usage(argv[0]);
    return 1;
  }

  args_list_t args;
  for (int i = starting_arg; i < argc; i++) {
    args.emplace_back(argv[i]);
  }

  if (!tool(args)) {
    ERR_print_errors_fp(stderr);
    return 1;
  }

  return 0;
}<|MERGE_RESOLUTION|>--- conflicted
+++ resolved
@@ -15,14 +15,6 @@
 
 #include "./internal.h"
 
-<<<<<<< HEAD
-static const std::array<Tool, 5> kTools = {{
-    {"dgst", dgstTool},
-    {"md5", md5Tool},
-    {"rsa", rsaTool},
-    {"x509", X509Tool},
-    {"version", VersionTool}
-=======
 static const std::array<Tool, 8> kTools = {{
     {"crl", CRLTool},
     {"dgst", dgstTool},
@@ -32,7 +24,6 @@
     {"verify", VerifyTool},
     {"version", VersionTool},
     {"x509", X509Tool},
->>>>>>> 28f56fd9
 }};
 
 static void usage(const std::string &name) {
