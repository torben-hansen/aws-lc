--- conflicted
+++ resolved
@@ -30,7 +30,6 @@
 option(ENABLE_DILITHIUM "Enable Dilithium signatures in the EVP API" OFF)
 option(DISABLE_PERL "Disable Perl for AWS-LC" OFF)
 option(DISABLE_GO "Disable Go for AWS-LC" OFF)
-# Keeping this flag for now, for compatibility with existing build configs.
 option(ENABLE_FIPS_ENTROPY_CPU_JITTER "Enable FIPS entropy source: CPU Jitter" OFF)
 option(ENABLE_DATA_INDEPENDENT_TIMING "Enable automatic setting/resetting Data-Independent Timing
 (DIT) flag in cryptographic functions. Currently only applicable to Arm64 (except on Windows)" OFF)
@@ -38,12 +37,18 @@
 
 enable_language(C)
 
-# The validated entropy source will always be configured to be Jitter Entropy
-# because it's the root of the Tree DRBG.
+# Configure entropy source in case of FIPS build
 if(FIPS)
-  message(STATUS "FIPS seed entropy source method configured: CPU Jitter")
-else()
-  message(STATUS "seed entropy source method configured: CPU Jitter")
+  message(STATUS "FIPS build mode configured")
+
+  if(ENABLE_FIPS_ENTROPY_CPU_JITTER)
+    add_definitions(-DFIPS_ENTROPY_SOURCE_JITTER_CPU)
+    add_subdirectory(third_party/jitterentropy)
+    message(STATUS "FIPS entropy source method configured: CPU Jitter")
+  else()
+    add_definitions(-DFIPS_ENTROPY_SOURCE_PASSIVE)
+    message(STATUS "FIPS entropy source method configured: Passive")
+  endif()
 endif()
 
 if(${CMAKE_SYSTEM_NAME} STREQUAL "OpenBSD")
@@ -66,13 +71,10 @@
     set(HOST_ILLUMOS 1)
   endif()
 
-<<<<<<< HEAD
-=======
   if (UNAME_O STREQUAL "Solaris")
     set(HOST_SOLARIS 1)
   endif()
 
->>>>>>> 28f56fd9
   if (HOST_ILLUMOS)
     #
     # illumos systems require linking libsocket and libnsl to get various
@@ -797,11 +799,7 @@
   add_definitions(-DOPENSSL_NO_SSE2_FOR_TESTING)
 endif()
 
-<<<<<<< HEAD
-if(HOST_ILLUMOS)
-=======
 if(HOST_ILLUMOS OR HOST_SOLARIS)
->>>>>>> 28f56fd9
   #
   # CMAKE_SYSTEM_PROCESSOR unfortunately comes from the output of "uname -p",
   # which on illumos systems emits "i386".  Instead, use the value from
@@ -1030,7 +1028,6 @@
   endmacro()
 endif()
 
-add_subdirectory(third_party/jitterentropy)
 add_subdirectory(crypto)
 if(BUILD_LIBSSL)
   add_subdirectory(ssl)
