cmake_minimum_required(VERSION 3.5..3.31)

if(POLICY CMP0091)
cmake_policy(SET CMP0091 NEW)
endif()
<<<<<<< HEAD
=======

set(SOFTWARE_NAME "awslc")
set(SOFTWARE_VERSION "1.58.0")
set(ABI_VERSION 0)
set(CRYPTO_LIB_NAME "crypto")
set(SSL_LIB_NAME "ssl")
set(OPENSSL_VERSION_NUMBER "0x1010107f")

# Note this is set to 1.1.1 for compatibility purposes
# with projects that use the pkg-config information to determine
# the OpenSSL version.
set(REPORTED_PKGCONFIG_VERSION "1.1.1") 
>>>>>>> 53226d06

# Defer enabling C and CXX languages.
project(AWSLC VERSION "${SOFTWARE_VERSION}" LANGUAGES NONE)

if(MSVC)
  # On Windows, prefer cl over gcc if both are available. By default most of
  # the CMake generators prefer gcc, even on Windows.
  set(CMAKE_GENERATOR_CC cl)
endif()

if(ARCH STREQUAL "aarch64" AND CMAKE_GENERATOR MATCHES "Visual Studio" AND NOT "${CMAKE_VS_PLATFORM_TOOLSET}" MATCHES "ClangCL")
  message(FATAL_ERROR "AWS-LC Windows/ARM64 assembly code requires ClangCL. Current toolset: ${CMAKE_VS_PLATFORM_TOOLSET}")
endif()

include(sources.cmake)
include(TestBigEndian)

if(POLICY CMP0077)
  cmake_policy(SET CMP0077 NEW) #option does nothing when a normal variable of the same name exists.
endif()

function(target_add_awslc_include_paths)
  set(options EXCLUDE_PREFIX_HEADERS)
  set(oneValueArgs TARGET SCOPE)
  set(multiValueArgs)

  if(CMAKE_VERSION VERSION_LESS "3.7")
    cmake_parse_arguments(arg "${options}" "${oneValueArgs}" "${multiValueArgs}" ${ARGN})
  else()
    cmake_parse_arguments(PARSE_ARGV 0 arg "${options}" "${oneValueArgs}" "${multiValueArgs}")
  endif()

  if(arg_UNPARSED_ARGUMENTS)
    message(FATAL_ERROR "Unparsed arguments to target_add_awslc_include_paths: ${arg_UNPARSED_ARGUMENTS}")
  endif()

  if(arg_KEYWORDS_MISSING_VALUES)
    message(FATAL_ERROR "Missing value(s) for keyword(s) to target_add_awslc_include_paths: ${arg_KEYWORDS_MISSING_VALUES}")
  endif()

  if(EXCLUDE_PREFIX_HEADERS)
    set(INCLUDE_PREFIX_HEADERS 0)
  else()
    set(INCLUDE_PREFIX_HEADERS 1)
  endif()

  add_dependencies(${arg_TARGET} boringssl_prefix_symbols)
  target_include_directories(${arg_TARGET} BEFORE ${arg_SCOPE}
    $<$<BOOL:INCLUDE_PREFIX_HEADERS>:$<BUILD_INTERFACE:${AWSLC_BINARY_DIR}/symbol_prefix_include>>
    $<BUILD_INTERFACE:${AWSLC_SOURCE_DIR}/include>
    $<INSTALL_INTERFACE:include>)
endfunction()

option(BUILD_TESTING "Build all test targets for AWS-LC" ON)
option(BUILD_LIBSSL "Build libssl for AWS-LC" ON)
option(BUILD_TOOL "Build bssl tool for AWS-LC" ON)
option(DISABLE_PERL "Disable Perl for AWS-LC" OFF)
option(DISABLE_GO "Disable Go for AWS-LC" OFF)
# Keeping this flag for now, for compatibility with existing build configs.
option(ENABLE_FIPS_ENTROPY_CPU_JITTER "Enable FIPS entropy source: CPU Jitter" OFF)
option(ENABLE_DATA_INDEPENDENT_TIMING "Enable automatic setting/resetting Data-Independent Timing
(DIT) flag in cryptographic functions. Currently only applicable to Arm64 (except on Windows)" OFF)
<<<<<<< HEAD
=======
option(ENABLE_PRE_SONAME_BUILD "Build AWS-LC without SONAME configuration for shared library builds" ON)
>>>>>>> 53226d06
include(cmake/go.cmake)

if(NOT ENABLE_PRE_SONAME_BUILD AND BUILD_SHARED_LIBS AND UNIX AND NOT APPLE)
  set(PERFORM_SONAME_BUILD 1)
  set(CRYPTO_LIB_NAME "${CRYPTO_LIB_NAME}-${SOFTWARE_NAME}")
  set(SSL_LIB_NAME "${SSL_LIB_NAME}-${SOFTWARE_NAME}")
else()
  set(PERFORM_SONAME_BUILD 0)
endif()

message(STATUS "ENABLE_PRE_SONAME_BUILD: ${ENABLE_PRE_SONAME_BUILD}")
message(STATUS "PERFORM_SONAME_BUILD: ${PERFORM_SONAME_BUILD}")

enable_language(C)

# The validated entropy source will always be configured to be Jitter Entropy
# because it's the root of the Tree DRBG.
if(FIPS)
  message(STATUS "FIPS seed entropy source method configured: CPU Jitter")
else()
  message(STATUS "seed entropy source method configured: CPU Jitter")
endif()

if(${CMAKE_SYSTEM_NAME} STREQUAL "OpenBSD")
  # OpenBSD by defaults links with --execute-only this is problematic for two reasons:
  # 1. The FIPS shared and static builds need to compute the module signature hash by reading the .text section
  # 2. s2n-bignum x86 assembly sources still have references to static data in the .text section
  if(NOT BUILD_SHARED_LIBS)
    set(CMAKE_EXE_LINKER_FLAGS "${CMAKE_EXE_LINKER_FLAGS} -Wl,--no-execute-only")
  else()
    set(CMAKE_SHARED_LINKER_FLAGS "${CMAKE_SHARED_LINKER_FLAGS} -Wl,--no-execute-only")
  endif()
endif()

if(CMAKE_HOST_SYSTEM_NAME STREQUAL "SunOS" AND NOT CMAKE_CROSSCOMPILING)
  # Determine if the host is running an illumos distribution:
  execute_process(COMMAND /usr/bin/uname -o OUTPUT_VARIABLE UNAME_O
    OUTPUT_STRIP_TRAILING_WHITESPACE)

  if (UNAME_O STREQUAL "illumos")
    set(HOST_ILLUMOS 1)
  endif()

  if (UNAME_O STREQUAL "Solaris")
    set(HOST_SOLARIS 1)
  endif()

  if (HOST_ILLUMOS)
    #
    # illumos systems require linking libsocket and libnsl to get various
    # networking routines sometimes found in libc on other platforms:
    #
    if(NOT BUILD_SHARED_LIBS)
      set(CMAKE_EXE_LINKER_FLAGS "${CMAKE_EXE_LINKER_FLAGS} -lsocket -lnsl")
    else()
      set(CMAKE_SHARED_LINKER_FLAGS "${CMAKE_SHARED_LINKER_FLAGS} -lsocket -lnsl")
    endif()
  endif()
endif()

# Tests and libssl both require the CXX language to be enabled. If a consumer
# chooses to disable building the tests and libssl, do not enable CXX
if(BUILD_TESTING OR BUILD_LIBSSL)
  enable_language(CXX)
endif()

if(ENABLE_CLANG_TIDY)
  find_program(CLANG_TIDY_CMD NAMES clang-tidy)
  set(CMAKE_VERBOSE_MAKEFILE ON)

  if(NOT CLANG_TIDY_CMD)
    message(WARNING "clang-tidy is not found!")
    set(CMAKE_CXX_CLANG_TIDY "" CACHE STRING "" FORCE)
  else()
    message(STATUS "clang-tidy found: ${CLANG_TIDY_CMD}")
    set(CLANG_TIDY_EXTRA_ARGS
            "-extra-arg=-Wno-unknown-warning-option"
    )
    set(CMAKE_C_CLANG_TIDY ${CLANG_TIDY_CMD} "--config-file=${AWSLC_SOURCE_DIR}/.clang-tidy")
    set(CMAKE_CXX_CLANG_TIDY ${CLANG_TIDY_CMD} "--config-file=${AWSLC_SOURCE_DIR}/.clang-tidy")
  endif()
endif()

if (NOT DEFINED CMAKE_CXX_STANDARD)
  set(CMAKE_CXX_STANDARD 11)
endif()
set(CMAKE_CXX_STANDARD_REQUIRED ON)
if (NOT DEFINED CMAKE_C_STANDARD)
  try_compile(
          RESULT
          ${AWSLC_BINARY_DIR}
          SOURCES "${CMAKE_CURRENT_LIST_DIR}/tests/compiler_features_tests/c11.c"
          COMPILE_DEFINITIONS -c -std=c11)
  if(RESULT)
    set(CMAKE_C_STANDARD 11)
  else()
    set(CMAKE_C_STANDARD 99)
  endif()
endif ()
set(CMAKE_C_STANDARD_REQUIRED ON)

if(CMAKE_C_COMPILER_ID MATCHES "Clang")
  set(CLANG 1)
elseif(CMAKE_C_COMPILER_ID MATCHES "GNU")
  set(GCC 1)
endif()

if (NOT WIN32 AND NOT APPLE)
  include(GNUInstallDirs)
elseif(NOT DEFINED CMAKE_INSTALL_LIBDIR)
  set(CMAKE_INSTALL_LIBDIR "lib")
  set(CMAKE_INSTALL_INCLUDEDIR "include")
  set(CMAKE_INSTALL_BINDIR "bin")
endif()

install(DIRECTORY include/openssl
        DESTINATION ${CMAKE_INSTALL_INCLUDEDIR}
        COMPONENT Development
        PATTERN boringssl_prefix_symbols.h EXCLUDE
        PATTERN boringssl_prefix_symbols_asm.h EXCLUDE
        PATTERN boringssl_prefix_symbols_nasm.inc EXCLUDE
        PATTERN "*.in" EXCLUDE
)

if (TEST_SYSGENID_PATH)
  message(STATUS "Setting AWSLC_SNAPSAFE_TESTING=1")
  add_definitions(-DAWSLC_SNAPSAFE_TESTING=1)
  message(STATUS "Setting AWSLC_SYSGENID_PATH=${TEST_SYSGENID_PATH}")
  add_definitions(-DAWSLC_SYSGENID_PATH=\"${TEST_SYSGENID_PATH}\")
endif()

if(NOT DISABLE_PERL)
  find_package(Perl REQUIRED)
endif()

if("${CMAKE_SYSTEM_NAME}" STREQUAL "Linux" AND BUILD_TESTING AND NOT CMAKE_CROSSCOMPILING)
  find_package(PkgConfig QUIET)
  if (PkgConfig_FOUND)
    pkg_check_modules(LIBUNWIND libunwind-generic)
    if(LIBUNWIND_FOUND)
      add_definitions(-DBORINGSSL_HAVE_LIBUNWIND)
    else()
      message("libunwind not found. Disabling unwind tests.")
    endif()
  else()
    message("pkgconfig not found. Disabling unwind tests.")
  endif()
endif()

if(NOT GO_EXECUTABLE)
  message(STATUS "Go not found. Disabling some code generation and using pre-generated code in generated-src/")
endif()
if (NOT PERL_EXECUTABLE)
  message(STATUS "Perl not found. Disabling some code generation and using pre-generated code in generated-src/")
endif()

<<<<<<< HEAD
if(NOT PERL_EXECUTABLE OR NOT GO_EXECUTABLE)
  set(GENERATE_CODE_ROOT "${CMAKE_CURRENT_SOURCE_DIR}/generated-src")
endif()
=======
set(GENERATE_CODE_ROOT "${CMAKE_CURRENT_SOURCE_DIR}/generated-src")
>>>>>>> 53226d06

if(USE_CUSTOM_LIBCXX)
  set(BORINGSSL_ALLOW_CXX_RUNTIME 1)
endif()

if(BORINGSSL_ALLOW_CXX_RUNTIME)
  add_definitions(-DBORINGSSL_ALLOW_CXX_RUNTIME)
endif()

string(TOLOWER "${CMAKE_BUILD_TYPE}" CMAKE_BUILD_TYPE_LOWER)
if(NOT FIPS)
  if("${CMAKE_BUILD_TYPE_LOWER}" STREQUAL "relwithassert" OR
     NOT CMAKE_BUILD_TYPE_LOWER MATCHES "rel")
    add_definitions(-DBORINGSSL_DISPATCH_TEST)
    # CMake automatically connects include_directories to the NASM
    # command-line, but not add_definitions.
    set(CMAKE_ASM_NASM_FLAGS "${CMAKE_ASM_NASM_FLAGS} -DBORINGSSL_DISPATCH_TEST")
  elseif(CMAKE_BUILD_TYPE_LOWER MATCHES "rel")
    add_definitions(-DBORINGSSL_RELEASE_BUILD)
  endif()
endif()

# Add a RelWithAsserts build configuration. It is the same as Release, except it
# does not define NDEBUG, so asserts run.
foreach(VAR CMAKE_C_FLAGS CMAKE_CXX_FLAGS CMAKE_ASM_FLAGS)
  string(REGEX REPLACE "(^| )[/-]DNDEBUG( |$)" " " "${VAR}_RELWITHASSERTS"
         "${${VAR}_RELEASE}")
endforeach()

if(BORINGSSL_PREFIX AND BORINGSSL_PREFIX_SYMBOLS AND GO_EXECUTABLE)

  message(STATUS "Prefix build configured: building headers using prefix \"${BORINGSSL_PREFIX}\" and symbols file \"${BORINGSSL_PREFIX_SYMBOLS}\"")

  if(IS_ABSOLUTE ${BORINGSSL_PREFIX_SYMBOLS})
    set(BORINGSSL_PREFIX_SYMBOLS_PATH ${BORINGSSL_PREFIX_SYMBOLS})
  else()
    set(BORINGSSL_PREFIX_SYMBOLS_PATH ${AWSLC_BINARY_DIR}/${BORINGSSL_PREFIX_SYMBOLS})
  endif()

  add_custom_command(
    OUTPUT symbol_prefix_include/openssl/boringssl_prefix_symbols.h
           symbol_prefix_include/openssl/boringssl_prefix_symbols_asm.h
           symbol_prefix_include/openssl/boringssl_prefix_symbols_nasm.inc
    COMMAND ${CMAKE_COMMAND} -E make_directory ${CMAKE_CURRENT_BINARY_DIR}/symbol_prefix_include/openssl
    COMMAND ${GO_EXECUTABLE} run ${CMAKE_CURRENT_SOURCE_DIR}/util/make_prefix_headers.go -out ${CMAKE_CURRENT_BINARY_DIR}/symbol_prefix_include/openssl -prefix ${BORINGSSL_PREFIX} ${BORINGSSL_PREFIX_SYMBOLS_PATH}
    COMMAND ${CMAKE_COMMAND} -E remove
          ${CMAKE_CURRENT_BINARY_DIR}/symbol_prefix_include/openssl/boringssl_prefix_symbols.h.bak
          ${CMAKE_CURRENT_BINARY_DIR}/symbol_prefix_include/openssl/boringssl_prefix_symbols_asm.h.bak
          ${CMAKE_CURRENT_BINARY_DIR}/symbol_prefix_include/openssl/boringssl_prefix_symbols_nasm.inc.bak
    DEPENDS util/make_prefix_headers.go
            ${BORINGSSL_PREFIX_SYMBOLS_PATH})
  # add_dependencies needs a target, not a file, so we add an intermediate
  # target.
  add_custom_target(
    boringssl_prefix_symbols
    DEPENDS symbol_prefix_include/openssl/boringssl_prefix_symbols.h
            symbol_prefix_include/openssl/boringssl_prefix_symbols_asm.h
            symbol_prefix_include/openssl/boringssl_prefix_symbols_nasm.inc)

  install(DIRECTORY ${CMAKE_CURRENT_BINARY_DIR}/symbol_prefix_include/openssl
          DESTINATION ${CMAKE_INSTALL_INCLUDEDIR}
          COMPONENT Development
  )
elseif(BORINGSSL_PREFIX AND BORINGSSL_PREFIX_HEADERS)

  message(STATUS "Prefix build configured: performing build using prefix \"${BORINGSSL_PREFIX}\" and headers path \"${BORINGSSL_PREFIX_HEADERS}\"")

  if(IS_ABSOLUTE ${BORINGSSL_PREFIX_HEADERS})
    set(BORINGSSL_PREFIX_HEADERS_PATH ${BORINGSSL_PREFIX_HEADERS})
  else()
    set(BORINGSSL_PREFIX_HEADERS_PATH ${AWSLC_BINARY_DIR}/${BORINGSSL_PREFIX_HEADERS})
  endif()

  file(COPY ${BORINGSSL_PREFIX_HEADERS_PATH}/openssl/boringssl_prefix_symbols.h DESTINATION ${CMAKE_CURRENT_BINARY_DIR}/symbol_prefix_include/openssl)
  file(COPY ${BORINGSSL_PREFIX_HEADERS_PATH}/openssl/boringssl_prefix_symbols_asm.h DESTINATION ${CMAKE_CURRENT_BINARY_DIR}/symbol_prefix_include/openssl)
  file(COPY ${BORINGSSL_PREFIX_HEADERS_PATH}/openssl/boringssl_prefix_symbols_nasm.inc DESTINATION ${CMAKE_CURRENT_BINARY_DIR}/symbol_prefix_include/openssl)

  add_custom_target(boringssl_prefix_symbols)

  install(DIRECTORY ${CMAKE_CURRENT_BINARY_DIR}/symbol_prefix_include/openssl
          DESTINATION ${CMAKE_INSTALL_INCLUDEDIR}
          COMPONENT Development
  )
elseif(BORINGSSL_PREFIX OR BORINGSSL_PREFIX_SYMBOLS)
  message(FATAL_ERROR "Must specify both or neither of BORINGSSL_PREFIX and BORINGSSL_PREFIX_SYMBOLS")
elseif((BORINGSSL_PREFIX AND BORINGSSL_PREFIX_SYMBOLS) AND NOT GO_EXECUTABLE)
  message(FATAL_ERROR "Must have Go installed when using BORINGSSL_PREFIX and BORINGSSL_PREFIX_SYMBOLS")
else()
  add_custom_target(boringssl_prefix_symbols)

  install(DIRECTORY include/openssl
          DESTINATION ${CMAKE_INSTALL_INCLUDEDIR}
          COMPONENT Development
          FILES_MATCHING
          PATTERN boringssl_prefix_symbols.h
          PATTERN boringssl_prefix_symbols_asm.h
          PATTERN boringssl_prefix_symbols_nasm.inc
  )
endif()


if("${CMAKE_SYSTEM_NAME}" STREQUAL "Emscripten")
  set(EMSCRIPTEN 1)
endif()

# Checks if test file compiles. If so, sets flag_to_set both as a CMake variable
# and as a preprocessor define. Additional arguments are interpreted as CFLAGS
# for the attempted compilation.
macro(check_compiler file_to_test flag_to_set)
  try_compile(
<<<<<<< HEAD
          RESULT
          ${AWSLC_BINARY_DIR}
          SOURCES "${CMAKE_CURRENT_LIST_DIR}/tests/compiler_features_tests/${file_to_test}"
          COMPILE_DEFINITIONS "-Werror"
=======
          ${flag_to_set} # Use CMake variable of the same name as the C flag to allow later reference
          ${AWSLC_BINARY_DIR}
          SOURCES "${AWSLC_SOURCE_DIR}/tests/compiler_features_tests/${file_to_test}"
          COMPILE_DEFINITIONS "-Werror ${ARGN}"
>>>>>>> 53226d06
          OUTPUT_VARIABLE ERROR_MESSAGE)
  if(${flag_to_set})
    set(CMAKE_C_FLAGS "${CMAKE_C_FLAGS} -D${flag_to_set}")
    set(CMAKE_CXX_FLAGS "${CMAKE_CXX_FLAGS} -D${flag_to_set}")
    message(STATUS "${file_to_test} probe is positive, enabling ${flag_to_set}")
  else()
    message(STATUS "${file_to_test} probe is negative, NOT enabling ${flag_to_set}:")
    # Some build applications use regexes on build output to highlight build
    # errors. Below, we modify a compiler error message to avoid that a negative
    # probe is considered an error in such build applications.
    string(REPLACE ": error:"
      ": compiler_error:" ERROR_MESSAGE_PROCESSED
      ${ERROR_MESSAGE})
    message(STATUS "    ${ERROR_MESSAGE_PROCESSED}")
  endif()
endmacro()

macro(check_run file_to_test flag_to_set compile_flags)
  message(STATUS "Run check_run file_to_test '${file_to_test}', "
          "flag_to_set '${flag_to_set}', "
          "and compile_flags '${compile_flags}'.")
  try_run(
          ${flag_to_set}
          COMPILE_RESULT
          "${CMAKE_CURRENT_BINARY_DIR}"
          "${CMAKE_CURRENT_LIST_DIR}/tests/compiler_features_tests/${file_to_test}"
          COMPILE_DEFINITIONS "${compile_flags}"
          OUTPUT_VARIABLE COMPILE_AND_RUN_OUTPUT)
  if (NOT COMPILE_RESULT)
    message(WARNING "COMPILE_AND_RUN_OUTPUT ${COMPILE_AND_RUN_OUTPUT}")
  endif()
endmacro()

# Some ancient assemblers don't know about AVX instructions, which is an
# assumption we make for some of the assembly implementations. This flag
# can be set to handle such cases.
option(MY_ASSEMBLER_IS_TOO_OLD_FOR_AVX "Exclude AVX code from the build" OFF)

# Some assemblers know about AVX but not ADX, AVX2 or AVX512 instructions, e.g. gcc 4.8.2.
# This flag can be set to handle such cases.
# Note:
# * Although this flag name implies an effect on AVX512 instructions, it's also
#   intended to avoid generating ADX and AVX2 instructions.
# * This flag name has "512AVX" instead of "AVX512" so that it doesn't
#   include the entire flag -DMY_ASSEMBLER_IS_TOO_OLD_FOR_AVX and match
#   to it in the Perl files checks.
option(MY_ASSEMBLER_IS_TOO_OLD_FOR_512AVX "Exclude AVX512 code from the build" OFF)

if(MY_ASSEMBLER_IS_TOO_OLD_FOR_AVX)
  add_definitions(-DMY_ASSEMBLER_IS_TOO_OLD_FOR_AVX)
  add_definitions(-DMY_ASSEMBLER_IS_TOO_OLD_FOR_512AVX)
  set(MY_ASSEMBLER_IS_TOO_OLD_FOR_512AVX ON)
  message(STATUS "MY_ASSEMBLER_IS_TOO_OLD_FOR_AVX selected, removing all AVX optimisations")
endif()

if(MY_ASSEMBLER_IS_TOO_OLD_FOR_512AVX)
  add_definitions(-DMY_ASSEMBLER_IS_TOO_OLD_FOR_512AVX)
  message(STATUS "MY_ASSEMBLER_IS_TOO_OLD_FOR_512AVX selected, removing ADX, AVX2 and AVX512 optimisations")
endif()

if (GCC)
  # All versions of GCC that AWS-LC supports has this warning
  set(CMAKE_C_FLAGS "${CMAKE_C_FLAGS} -Wredundant-decls")

  # Detect if memcmp is wrongly stripped like strcmp.
  # If exists, let CMake generate a warning.
  # memcmp bug link https://gcc.gnu.org/bugzilla/show_bug.cgi?id=95189.
  # CMake try_run requires these variables must be preset.
  # https://cmake.org/cmake/help/latest/command/try_run.html
  set(MEMCMP_INVALID_STRIPPED "")
  set(MEMCMP_INVALID_STRIPPED__TRYRUN_OUTPUT "")

  # See https://gitlab.kitware.com/cmake/cmake/-/issues/16920 for why we set this to 2
  # During the `try_run` commands invoked by `check_run` a test program is run for the threading library.
  # This test is run expecting two threads, and this variable isn't set, for some systems
  # (particularly for systems using cross-compilation) causing our test to run without 2 threads and fail.
  # We set this variable here to allow these builds to succeed and keep these tests around to make sure
  # that we properly detect the compiler bugs that we are trying to test for with these `try_run` calls.

  set(THREADS_PTHREAD_ARG "2" CACHE STRING "Forcibly set by CMakeLists.txt." FORCE)

  if (CMAKE_BUILD_TYPE_LOWER MATCHES "release")
    # CMAKE_C_FLAGS_RELEASE enables `-O3`.
    check_run(memcmp_invalid_stripped_check.c MEMCMP_INVALID_STRIPPED "${CMAKE_C_FLAGS_RELEASE}")
  elseif(CMAKE_BUILD_TYPE_LOWER MATCHES "relwithdebinfo")
    # CMAKE_C_FLAGS_RELEASE enables `-O2`.
    check_run(memcmp_invalid_stripped_check.c MEMCMP_INVALID_STRIPPED "${CMAKE_C_FLAGS_RELWITHDEBINFO}")
  endif()

  if (MEMCMP_INVALID_STRIPPED)
    message(WARNING "Currently, GCC ${CMAKE_C_COMPILER_VERSION} is not supported due to a memcmp related bug reported in "
            "https://gcc.gnu.org/bugzilla/show_bug.cgi?id=95189.\n"
            "We strongly recommend against using the GCC ${CMAKE_C_COMPILER_VERSION} compiler.")
  endif ()
endif ()

if(GCC OR CLANG)
  # Note clang-cl is odd and sets both CLANG and MSVC. We base our configuration
  # primarily on our normal Clang one.
  if (NOT CMAKE_VERSION VERSION_GREATER "3.1.0")
    message(STATUS "Adding CMAKE_C_FLAGS -std=c${CMAKE_C_STANDARD}")
    set(CMAKE_C_FLAGS "${CMAKE_C_FLAGS} -std=c${CMAKE_C_STANDARD}")
  else()
    message(STATUS "Setting CMAKE_C_STANDARD=${CMAKE_C_STANDARD}")
  endif()

  # TODO(CryptoAlg-759): enable '-Wpedantic' if awslc has to follow c99 spec.
  if(CLANG OR (GCC AND CMAKE_C_COMPILER_VERSION VERSION_GREATER "4.1.3"))
    # GCC 4.1.3 and below do not support all of these flags or they raise false positives.
    if (MSVC)
      # clang-cl sets different default warnings than clang. It also treats -Wall
      # as -Weverything, to match MSVC. Instead -W3 is the alias for -Wall.
      # See http://llvm.org/viewvc/llvm-project?view=revision&revision=319116
      set(C_CXX_FLAGS "${C_CXX_FLAGS} -W3 -fmsc-version=1900")
      set(C_CXX_FLAGS "${C_CXX_FLAGS} -Wno-deprecated-declarations")
    else()
      set(CMAKE_C_FLAGS "${CMAKE_C_FLAGS} -Wextra")
      set(C_CXX_FLAGS "${C_CXX_FLAGS} -Wall -fvisibility=hidden -fno-common")
      if(CLANG AND MINGW)
        set(C_CXX_FLAGS "${C_CXX_FLAGS} -fms-extensions")
      endif()
      set(CMAKE_ASM_FLAGS "${CMAKE_ASM_FLAGS} -Wno-newline-eof")
    endif()
    set(CMAKE_C_FLAGS "${CMAKE_C_FLAGS} -Wunused -Wcomment -Wchar-subscripts -Wuninitialized -Wshadow")
    set(CMAKE_C_FLAGS "${CMAKE_C_FLAGS} -Wwrite-strings -Wformat-security -Wunused-result -Wno-overlength-strings")
    set(C_CXX_FLAGS "${C_CXX_FLAGS} -Wno-c11-extensions -Wvla -Wtype-limits -Wno-unused-parameter")
  endif()
  set(C_CXX_FLAGS "${C_CXX_FLAGS} -Werror -Wformat=2 -Wsign-compare -Wmissing-field-initializers -Wwrite-strings")

  if((GCC AND CMAKE_C_COMPILER_VERSION VERSION_GREATER "8") OR
     (CMAKE_C_COMPILER_ID MATCHES "Clang" AND NOT CMAKE_C_COMPILER_VERSION VERSION_LESS "13"))
    # GCC 8.x added a warning called -Wcast-function-type to the -Wextra umbrella.
    # Also suppress for all clang versions supporting this warning.
    set(CMAKE_C_FLAGS "${CMAKE_C_FLAGS} -Wno-cast-function-type")
  endif()

  if(CMAKE_BUILD_TYPE_LOWER STREQUAL "debug" OR CMAKE_BUILD_TYPE_LOWER STREQUAL "relwithdebinfo")
    if (MSVC)
      set(C_CXX_FLAGS "${C_CXX_FLAGS} /Zi")
    else()
      if(EMSCRIPTEN)
        # emscripten's emcc/clang does not accept the "-ggdb" flag.
        set(C_CXX_FLAGS "${C_CXX_FLAGS} -g")
      else()
        set(C_CXX_FLAGS "${C_CXX_FLAGS} -ggdb")
      endif()
    endif()
  endif()

  if(MINGW)
    # Some MinGW compilers set _WIN32_WINNT to an older version (Windows Server 2003)
    # See: https://learn.microsoft.com/en-us/cpp/porting/modifying-winver-and-win32-winnt?view=msvc-170
    # Support Windows 7 and later.
    add_definitions(-D_WIN32_WINNT=_WIN32_WINNT_WIN7)
  endif()

  if(CLANG)
    set(C_CXX_FLAGS "${C_CXX_FLAGS} -Wnewline-eof -fcolor-diagnostics")
  elseif(CMAKE_C_COMPILER_VERSION VERSION_GREATER "4.1.3")
    # GCC (at least 4.8.4) has a bug where it'll find unreachable free() calls
    # and declare that the code is trying to free a stack pointer. GCC 4.1.3 and lower
    # doesn't support this flag and can't use it.
    set(C_CXX_FLAGS "${C_CXX_FLAGS} -Wno-free-nonheap-object")
    # GCC (from at least 4.8) does not include -Wmissing-braces in -Wall due to Bug 25137.
    # This warning is turned on everywhere internally however, so we have to define it here
    # to check that our changes don't break the build.
    # See https://gcc.gnu.org/bugzilla/show_bug.cgi?id=25137
    set(C_CXX_FLAGS "${C_CXX_FLAGS} -Wmissing-braces")
  endif()

  # -Wstring-concatenation was added in Clang 12.0.0, which corresponds to
  # AppleClang 13.0.0 per the table in
  # https://en.wikipedia.org/wiki/Xcode#Toolchain_versions
  if((CMAKE_C_COMPILER_ID STREQUAL "Clang" AND
          NOT(CMAKE_C_COMPILER_VERSION VERSION_LESS "12.0.0")) OR
  (CMAKE_C_COMPILER_ID STREQUAL "AppleClang" AND
          NOT(CMAKE_C_COMPILER_VERSION VERSION_LESS "13.0.0")))
    set(C_CXX_FLAGS "${C_CXX_FLAGS} -Wstring-concatenation")
  endif()

  if(CLANG OR NOT "7.0.0" VERSION_GREATER CMAKE_C_COMPILER_VERSION)
    set(C_CXX_FLAGS "${C_CXX_FLAGS} -Wimplicit-fallthrough")
  endif()

  if(CMAKE_COMPILER_IS_GNUCXX AND CMAKE_CXX_COMPILER_VERSION VERSION_GREATER "5")
    set(C_CXX_FLAGS "${C_CXX_FLAGS} -Wformat-signedness")
  endif()

  set(CMAKE_C_FLAGS "${CMAKE_C_FLAGS} ${C_CXX_FLAGS} -Wmissing-prototypes -Wold-style-definition -Wstrict-prototypes")
  set(CMAKE_CXX_FLAGS "${CMAKE_CXX_FLAGS} ${C_CXX_FLAGS} -Wmissing-declarations")

  if(NOT MSVC)
    if (NOT CMAKE_CXX_STANDARD)
      set(CMAKE_CXX_FLAGS "${CMAKE_CXX_FLAGS} -std=c++11")
    endif ()
    if(APPLE)
      set(CMAKE_MACOSX_RPATH 1)
    endif()
    if(NOT BORINGSSL_ALLOW_CXX_RUNTIME)
      set(CMAKE_CXX_FLAGS "${CMAKE_CXX_FLAGS} -fno-exceptions -fno-rtti")
    endif()
  endif()

  # In GCC, -Wmissing-declarations is the C++ spelling of -Wmissing-prototypes
  # and using the wrong one is an error. In Clang, -Wmissing-prototypes is the
  # spelling for both and -Wmissing-declarations is some other warning.
  #
  # https://gcc.gnu.org/onlinedocs/gcc-7.1.0/gcc/Warning-Options.html#Warning-Options
  # https://clang.llvm.org/docs/DiagnosticsReference.html#wmissing-prototypes
  # https://clang.llvm.org/docs/DiagnosticsReference.html#wmissing-declarations
  if(CLANG)
    set(CMAKE_CXX_FLAGS "${CMAKE_CXX_FLAGS} -Wmissing-prototypes")
  endif()

  if(GCC AND "4.8" VERSION_GREATER CMAKE_C_COMPILER_VERSION AND CMAKE_C_COMPILER_VERSION VERSION_GREATER "4.1.3")
    set(CMAKE_C_FLAGS "${CMAKE_C_FLAGS} -Wno-array-bounds")
  endif()

  check_compiler("stdalign_check.c" AWS_LC_STDALIGN_AVAILABLE)
  check_compiler("builtin_swap_check.c" AWS_LC_BUILTIN_SWAP_SUPPORTED)
  if(FIPS AND CMAKE_SYSTEM_NAME STREQUAL "Linux")
    check_compiler("linux_u32.c" AWS_LC_URANDOM_U32)
  endif()

elseif(MSVC)
  set(MSVC_DISABLED_WARNINGS_LIST
      "C4061" # enumerator 'identifier' in switch of enum 'enumeration' is not
              # explicitly handled by a case label
              # Disable this because it flags even when there is a default.
      "C4100" # 'exarg' : unreferenced formal parameter
      "C4127" # conditional expression is constant
      "C4146" # unary minus operator applied to unsigned type, result still unsigned
      "C4200" # nonstandard extension used : zero-sized array in
              # struct/union.
      "C4204" # nonstandard extension used: non-constant aggregate initializer
      "C4221" # nonstandard extension used : 'identifier' : cannot be
              # initialized using address of automatic variable
      "C4242" # 'function' : conversion from 'int' to 'uint8_t',
              # possible loss of data
      "C4244" # 'function' : conversion from 'int' to 'uint8_t',
              # possible loss of data
      "C4267" # conversion from 'size_t' to 'int', possible loss of data
      "C4371" # layout of class may have changed from a previous version of the
              # compiler due to better packing of member '...'
      "C4388" # signed/unsigned mismatch
      "C4296" # '>=' : expression is always true
      "C4350" # behavior change: 'std::_Wrap_alloc...'
      "C4365" # '=' : conversion from 'size_t' to 'int',
              # signed/unsigned mismatch
      "C4389" # '!=' : signed/unsigned mismatch
      "C4464" # relative include path contains '..'
      "C4510" # 'argument' : default constructor could not be generated
      "C4512" # 'argument' : assignment operator could not be generated
      "C4514" # 'function': unreferenced inline function has been removed
      "C4548" # expression before comma has no effect; expected expression with
              # side-effect" caused by FD_* macros.
      "C4610" # struct 'argument' can never be instantiated - user defined
              # constructor required.
      "C4623" # default constructor was implicitly defined as deleted
      "C4625" # copy constructor could not be generated because a base class
              # copy constructor is inaccessible or deleted
      "C4626" # assignment operator could not be generated because a base class
              # assignment operator is inaccessible or deleted
      "C4628" # digraphs not supported with -Ze
      "C4668" # 'symbol' is not defined as a preprocessor macro, replacing with
              # '0' for 'directives'
              # Disable this because GTest uses it everywhere.
      "C4706" # assignment within conditional expression
      "C4710" # 'function': function not inlined
      "C4711" # function 'function' selected for inline expansion
      "C4800" # 'int' : forcing value to bool 'true' or 'false'
              # (performance warning)
      "C4820" # 'bytes' bytes padding added after construct 'member_name'
      "C5026" # move constructor was implicitly defined as deleted
      "C5027" # move assignment operator was implicitly defined as deleted
      "C5045" # Compiler will insert Spectre mitigation for memory load if
              # /Qspectre switch specified
      "C4255" # no function prototype given: converting '()' to '(void)'
      "C4152" # non standard extension, function/data ptr conversion in expression
              # used in bcm.c to check functions are inside the FIPS module memory region
      "C4295" # array is too small to include a terminating null character
      "C4701" # potentially uninitialized local
      "C4505" # unreferenced local function has been removed
      "C4702" # unreachable code in bcm.c power on tests
      "C4191" # unsafe conversion from 'type of expression' to 'type required'
              # TODO remove once https://github.com/openssl/openssl/issues/18957 is resolved
      "C4996" # deprecated warnings using low level functions in OpenSSL 3.0
      "C4746" # consider using __iso_volatile_load/store intrinsic functions
      "C5264" # 'variable-name': 'const' variable is not used
      "C5266" # 'const' qualifier on return type has no effect
      "C5267" # definition of implicit copy constructor for '...' is deprecated because it has a user-provided destructor
          )
  set(MSVC_LEVEL4_WARNINGS_LIST
      # See https://connect.microsoft.com/VisualStudio/feedback/details/1217660/warning-c4265-when-using-functional-header
      "C4265" # class has virtual functions, but destructor is not virtual
      )
  string(REPLACE "C" " -wd" MSVC_DISABLED_WARNINGS_STR
                            ${MSVC_DISABLED_WARNINGS_LIST})
  string(REPLACE "C" " -w4" MSVC_LEVEL4_WARNINGS_STR
                            ${MSVC_LEVEL4_WARNINGS_LIST})
  set(CMAKE_C_FLAGS   "-utf-8 -Wall -WX ${MSVC_DISABLED_WARNINGS_STR} ${MSVC_LEVEL4_WARNINGS_STR}")
  set(CMAKE_CXX_FLAGS "-utf-8 -Wall -WX ${MSVC_DISABLED_WARNINGS_STR} ${MSVC_LEVEL4_WARNINGS_STR}")

  # If we're using MSVC on Windows in FIPS mode with RelWithDebInfo then we want to override some of the default RelWithDebInfo flags.
  # This fixes the problem we run into with RelWithDebInfo and FIPS mode on Windows where the FIPS module wouldn't span the expected symbol.
  if(CMAKE_BUILD_TYPE_LOWER MATCHES "relwithdebinfo" AND FIPS)
    # /Zi requires the /debug flag for executables/libraries that we want .pdb files for.
    # We want to replace the default /debug flag with /DEBUG:FULL, to explicitly make sure that the .pdb files can be used on machines other than one on which it's built.
    string(REPLACE "/debug" "/DEBUG:FULL" CMAKE_SHARED_LINKER_FLAGS_RELWITHDEBINFO "${CMAKE_SHARED_LINKER_FLAGS_RELWITHDEBINFO}")
    string(REPLACE "/debug" "/DEBUG:FULL" CMAKE_EXE_LINKER_FLAGS_RELWITHDEBINFO "${CMAKE_EXE_LINKER_FLAGS_RELWITHDEBINFO}")

    # The /debug flag also turns off the /OPT linker flag so we want to turn them back on across the board.
    set(CMAKE_SHARED_LINKER_FLAGS_RELWITHDEBINFO "${CMAKE_SHARED_LINKER_FLAGS_RELWITHDEBINFO} /OPT:REF,ICF,LBR")
    set(CMAKE_EXE_LINKER_FLAGS_RELWITHDEBINFO "${CMAKE_EXE_LINKER_FLAGS_RELWITHDEBINFO} /OPT:REF,ICF,LBR")
  endif()
endif()

if(WIN32)
  add_definitions(-D_HAS_EXCEPTIONS=0)
  add_definitions(-DWIN32_LEAN_AND_MEAN)
  add_definitions(-DNOMINMAX)
  # Allow use of fopen.
  add_definitions(-D_CRT_SECURE_NO_WARNINGS)
  # VS 2017 and higher supports STL-only warning suppressions.
  # A bug in CMake < 3.13.0 may cause the space in this value to
  # cause issues when building with NASM. In that case, update CMake.
  add_definitions("-D_STL_EXTRA_DISABLED_WARNINGS=4774 4987")
endif()

if((GCC AND CMAKE_C_COMPILER_VERSION VERSION_GREATER "4.9.99") OR
   CLANG)
  set(CMAKE_C_FLAGS "${CMAKE_C_FLAGS} -Wshadow")
  set(CMAKE_CXX_FLAGS "${CMAKE_CXX_FLAGS} -Wshadow")
endif()

# pthread_rwlock_t on Linux requires a feature flag. We limit this to Linux
# because, on Apple platforms, it instead disables APIs we use. See compat(5)
# and sys/cdefs.h. Reportedly, FreeBSD also breaks when this is set. See
# https://crbug.com/boringssl/471.
if(CMAKE_SYSTEM_NAME STREQUAL "Linux")
  set(CMAKE_C_FLAGS "${CMAKE_C_FLAGS} -D_XOPEN_SOURCE=700")
endif()

if(FUZZ)
  if(NOT CLANG)
    message(FATAL_ERROR "You need to build with Clang for fuzzing to work")
  endif()

  if(CMAKE_C_COMPILER_VERSION VERSION_LESS "6.0.0")
    message(FATAL_ERROR "You need Clang ≥ 6.0.0")
  endif()

  add_definitions(-DBORINGSSL_UNSAFE_DETERMINISTIC_MODE)
  set(RUNNER_ARGS "-deterministic")

  if(NOT NO_FUZZER_MODE)
    add_definitions(-DBORINGSSL_UNSAFE_FUZZER_MODE)
    set(RUNNER_ARGS ${RUNNER_ARGS} "-fuzzer" "-shim-config" "fuzzer_mode.json")
  endif()

  set(CMAKE_C_FLAGS "${CMAKE_C_FLAGS} -fsanitize=address,fuzzer-no-link -fsanitize-coverage=edge,indirect-calls")
  set(CMAKE_CXX_FLAGS "${CMAKE_CXX_FLAGS} -fsanitize=address,fuzzer-no-link -fsanitize-coverage=edge,indirect-calls")
endif()

if(BUILD_SHARED_LIBS)
  add_definitions(-DBORINGSSL_SHARED_LIBRARY)
  # Enable position-independent code globally. This is needed because
  # some library targets are OBJECT libraries.
  set(CMAKE_POSITION_INDEPENDENT_CODE TRUE)
elseif(NOT DEFINED CMAKE_POSITION_INDEPENDENT_CODE)
  set(CMAKE_POSITION_INDEPENDENT_CODE TRUE)
endif()

if(MSAN)
  if(NOT CLANG)
    message(FATAL_ERROR "Cannot enable MSAN unless using Clang")
  endif()

  if(ASAN)
    message(FATAL_ERROR "ASAN and MSAN are mutually exclusive")
  endif()

  set(CMAKE_C_FLAGS "${CMAKE_C_FLAGS} -fsanitize=memory -fsanitize-memory-track-origins -fno-omit-frame-pointer")
  set(CMAKE_CXX_FLAGS "${CMAKE_CXX_FLAGS} -fsanitize=memory -fsanitize-memory-track-origins -fno-omit-frame-pointer")
  set(CMAKE_ASM_FLAGS "${CMAKE_ASM_FLAGS} -fsanitize=memory -fsanitize-memory-track-origins -fno-omit-frame-pointer")
endif()

if(ASAN)
  if(NOT CLANG)
    message(FATAL_ERROR "Cannot enable ASAN unless using Clang")
  endif()

  set(CMAKE_C_FLAGS "${CMAKE_C_FLAGS} -fsanitize=address -fsanitize-address-use-after-scope -fno-omit-frame-pointer")
  set(CMAKE_CXX_FLAGS "${CMAKE_CXX_FLAGS} -fsanitize=address -fsanitize-address-use-after-scope -fno-omit-frame-pointer")
endif()

if(CFI)
  if(NOT CLANG)
    message(FATAL_ERROR "Cannot enable CFI unless using Clang")
  endif()

  set(CMAKE_C_FLAGS "${CMAKE_C_FLAGS} -fsanitize=cfi -fno-sanitize-trap=cfi -flto=thin")
  set(CMAKE_CXX_FLAGS "${CMAKE_CXX_FLAGS} -fsanitize=cfi -fno-sanitize-trap=cfi -flto=thin")
  # We use Chromium's copy of clang, which requires -fuse-ld=lld if building
  # with -flto. That, in turn, can't handle -ggdb.
  set(CMAKE_EXE_LINKER_FLAGS "${CMAKE_EXE_LINKER_FLAGS} -fuse-ld=lld")
  string(REPLACE "-ggdb" "-g" CMAKE_C_FLAGS "${CMAKE_C_FLAGS}")
  string(REPLACE "-ggdb" "-g" CMAKE_CXX_FLAGS "${CMAKE_CXX_FLAGS}")
  # -flto causes object files to contain LLVM bitcode. Mixing those with
  # assembly output in the same static library breaks the linker.
  set(OPENSSL_NO_ASM "1")
endif()

if(TSAN)
  if(NOT CLANG)
    message(FATAL_ERROR "Cannot enable TSAN unless using Clang")
  endif()

  set(CMAKE_C_FLAGS "${CMAKE_C_FLAGS} -fsanitize=thread")
  set(CMAKE_CXX_FLAGS "${CMAKE_CXX_FLAGS} -fsanitize=thread")
  set(CMAKE_EXE_LINKER_FLAGS "${CMAKE_EXE_LINKER_FLAGS} -fsanitize=thread")
endif()

if(UBSAN)
  if(NOT CLANG)
    message(FATAL_ERROR "Cannot enable UBSAN unless using Clang")
  endif()

  set(CMAKE_C_FLAGS "${CMAKE_C_FLAGS} -fsanitize=undefined")
  set(CMAKE_CXX_FLAGS "${CMAKE_CXX_FLAGS} -fsanitize=undefined")
  set(CMAKE_EXE_LINKER_FLAGS "${CMAKE_EXE_LINKER_FLAGS} -fsanitize=undefined")

  if(NOT UBSAN_RECOVER)
    set(CMAKE_C_FLAGS "${CMAKE_C_FLAGS} -fno-sanitize-recover=undefined")
    set(CMAKE_CXX_FLAGS "${CMAKE_CXX_FLAGS} -fno-sanitize-recover=undefined")
    set(CMAKE_EXE_LINKER_FLAGS "${CMAKE_EXE_LINKER_FLAGS} -fno-sanitize-recover=undefined")
  endif()
endif()

if(GCOV)
  set(CMAKE_C_FLAGS "${CMAKE_C_FLAGS} --coverage -O0")
  set(CMAKE_CXX_FLAGS "${CMAKE_CXX_FLAGS} --coverage -O0")
  set(CMAKE_EXE_LINKER_FLAGS "${CMAKE_EXE_LINKER_FLAGS} --coverage")
endif()

if(KEEP_ASM_LOCAL_SYMBOLS)
  set(CMAKE_ASM_FLAGS "${CMAKE_ASM_FLAGS} -Wa,-L")
endif()

if(FIPS)

  if(NOT GO_EXECUTABLE OR NOT PERL_EXECUTABLE)
    message(FATAL_ERROR "Building AWS-LC for FIPS requires Go and Perl")
  endif()

  if(NOT BUILD_SHARED_LIBS AND NOT (NOT WIN32 AND NOT APPLE))
    message(FATAL_ERROR "Static FIPS build of AWS-LC is supported only on Linux")
  endif()

  if(WIN32 AND CMAKE_BUILD_TYPE_LOWER STREQUAL "debug")
    message(FATAL_ERROR "Windows Debug build is not supported with FIPS, use Release or RelWithDebInfo")
  endif()

  string(REGEX MATCH "(^| )-DAWSLC_FIPS_FAILURE_CALLBACK($| )" FIPS_CALLBACK_ENABLED "${CMAKE_C_FLAGS}")
  if(FIPS_CALLBACK_ENABLED AND BUILD_SHARED_LIBS)
    message(FATAL_ERROR "AWSLC_FIPS_FAILURE_CALLBACK only supported with the static library build of AWS-LC")
  endif ()

  add_definitions(-DBORINGSSL_FIPS)
  # The FIPS integrity check does not work for ASan and MSan builds.
  if(NOT ASAN AND NOT MSAN)
    if(BUILD_SHARED_LIBS)
      set(FIPS_SHARED "1")
    else()
      set(FIPS_DELOCATE "1")
    endif()
  endif()
  if(FIPS_SHARED AND ANDROID)
    # The Android CMake files set -ffunction-sections and -fdata-sections,
    # which is incompatible with FIPS_SHARED.
    set(CMAKE_C_FLAGS
        "${CMAKE_C_FLAGS} -fno-function-sections -fno-data-sections")
    set(CMAKE_CXX_FLAGS
        "${CMAKE_CXX_FLAGS} -fno-function-sections -fno-data-sections")
  endif()
endif()

if(OPENSSL_SMALL)
  add_definitions(-DOPENSSL_SMALL)
endif()

if(CONSTANT_TIME_VALIDATION)
  add_definitions(-DBORINGSSL_CONSTANT_TIME_VALIDATION)
endif()

# CMake's iOS support uses Apple's multiple-architecture toolchain. It takes an
# architecture list from CMAKE_OSX_ARCHITECTURES, leaves CMAKE_SYSTEM_PROCESSOR
# alone, and expects all architecture-specific logic to be conditioned within
# the source files rather than the build. This does not work for our assembly
# files, so we fix CMAKE_SYSTEM_PROCESSOR and only support single-architecture
# builds.
if(NOT OPENSSL_NO_ASM AND CMAKE_OSX_ARCHITECTURES)
  list(LENGTH CMAKE_OSX_ARCHITECTURES NUM_ARCHES)
  if(NOT NUM_ARCHES EQUAL 1)
    message(FATAL_ERROR "Universal binaries not supported.")
  endif()
  list(GET CMAKE_OSX_ARCHITECTURES 0 CMAKE_SYSTEM_PROCESSOR)
endif()

if(MALLOC_FAILURE_TESTING)
  add_definitions(-DBORINGSSL_MALLOC_FAILURE_TESTING)
endif()

TEST_BIG_ENDIAN(BIG_ENDIAN)

if(OPENSSL_NO_SSE2_FOR_TESTING)
  add_definitions(-DOPENSSL_NO_SSE2_FOR_TESTING)
endif()

if(HOST_ILLUMOS OR HOST_SOLARIS)
  #
  # CMAKE_SYSTEM_PROCESSOR unfortunately comes from the output of "uname -p",
  # which on illumos systems emits "i386".  Instead, use the value from
  # "isainfo -n", which prints "the name of the native instruction set used by
  # portable applications"; e.g., "amd64".
  #
  execute_process(COMMAND /usr/bin/isainfo -n OUTPUT_VARIABLE
    CMAKE_SYSTEM_PROCESSOR_LOWER OUTPUT_STRIP_TRAILING_WHITESPACE)
else()
  # Some consumers might use upper-case (e.g.) "X86" or "X86_64".
  # Matching below is based on lower-case.
  string(TOLOWER "${CMAKE_SYSTEM_PROCESSOR}" CMAKE_SYSTEM_PROCESSOR_LOWER)
endif()

if(OPENSSL_NO_ASM)
  add_definitions(-DOPENSSL_NO_ASM)
  set(ARCH "generic")
elseif(CMAKE_SYSTEM_PROCESSOR_LOWER MATCHES "x86_64|amd64")
  # If ARCH is originally detected as 64-bit, perform an additional check
  # to determine whether to build as 32-bit or 64-bit. This happens in some
  # cases such as when building in Docker, where the host-level architecture is 64-bit
  # but the Docker image should result in building for a 32-bit architecture.
  if(CMAKE_SIZEOF_VOID_P EQUAL 8)
    set(ARCH "x86_64")
  else()
    set(ARCH "x86")
  endif()
elseif(CMAKE_SYSTEM_PROCESSOR_LOWER MATCHES "x86|i386|i686")
  set(ARCH "x86")
elseif(CMAKE_SYSTEM_PROCESSOR_LOWER MATCHES "arm64.*|aarch64")
  # If ARCH is originally detected as 64-bit, perform an additional check
  # to determine whether to build as 32-bit or 64-bit. This happens in some
  # cases such as when building on an 64-bit CPU where the OS is 32-bit.
  if(CMAKE_SIZEOF_VOID_P EQUAL 8)
    set(ARCH "aarch64")
  else()
    set(ARCH "arm")
  endif()
elseif(CMAKE_SYSTEM_PROCESSOR_LOWER MATCHES "^arm*")
  set(ARCH "arm")
elseif(CMAKE_SYSTEM_PROCESSOR_LOWER MATCHES "powerpc64le|ppc64le")
  set(ARCH "ppc64le")
elseif(CMAKE_SYSTEM_PROCESSOR_LOWER STREQUAL "riscv64")
  set(ARCH "riscv64")
elseif(CMAKE_SYSTEM_PROCESSOR_LOWER STREQUAL "s390x")
  set(ARCH "s390x")
elseif(CMAKE_SYSTEM_PROCESSOR_LOWER STREQUAL "loongarch64")
  set(ARCH "loongarch64")
else()
  message(STATUS "Unknown processor found. Using generic implementations. Processor: " ${CMAKE_SYSTEM_PROCESSOR})
  set(ARCH "generic")
endif()

# If target ARCH is 32-bit x86, ensure SSE2 is enabled since it's used by the optimized assembly.
# To build for targets that do not support SSE2, use the `OPENSSL_NO_ASM` flag.
if(ARCH STREQUAL "x86" AND NOT OPENSSL_NO_SSE2_FOR_TESTING)
  # Most compilers enable SSE2 in 32-bit x86 by default, but in some cases GCC and Clang don't.
  # See: https://github.com/aws/aws-lc/commit/6fe8dcbe96e580ea85233fdb98a142e42951b70b
  if(GCC OR CLANG)
    set(CMAKE_C_FLAGS "${CMAKE_C_FLAGS} -msse2")
    set(CMAKE_CXX_FLAGS "${CMAKE_CXX_FLAGS} -msse2")
    set(CMAKE_ASM_FLAGS "${CMAKE_ASM_FLAGS} -msse2")
  endif()
endif()

if(ENABLE_DATA_INDEPENDENT_TIMING)
  add_definitions(-DENABLE_AUTO_SET_RESET_DIT)
endif()

if(USE_CUSTOM_LIBCXX)
  if(NOT CLANG)
    message(FATAL_ERROR "USE_CUSTOM_LIBCXX only supported with Clang")
  endif()

  # The docker images set an environment variable to the llvm project directory which the sandbox builds will use,
  # you can also pass in the llvm project path as a CMake parameter which takes precedence over the environment variable
  if(DEFINED ENV{LLVM_PROJECT_HOME} AND NOT LLVM_PROJECT_HOME)
    set(LLVM_PROJECT_HOME $ENV{LLVM_PROJECT_HOME})
  endif()

  if(NOT LLVM_PROJECT_HOME)
    message(FATAL "Could not find path to LLVM project, must set LLVM_PROJECT_HOME environment variable or pass in -DLLVM_PROJECT_HOME")
  endif()

  # CMAKE_CXX_FLAGS ends up in the linker flags as well, so use
  # add_compile_options. There does not appear to be a way to set
  # language-specific compile-only flags.
  add_compile_options("-nostdinc++")
  set(CMAKE_CXX_LINK_FLAGS "${CMAKE_CXX_LINK_FLAGS} -nostdlib++")
  include_directories(
    SYSTEM
    util/bot/libcxx-config
    ${LLVM_PROJECT_HOME}/libcxx/include
    ${LLVM_PROJECT_HOME}/libcxxabi/include
  )

  # This is patterned after buildtools/third_party/libc++/BUILD.gn and
  # buildtools/third_party/libc++abi/BUILD.gn in Chromium.

  file(GLOB LIBCXX_SOURCES "${LLVM_PROJECT_HOME}/libcxx/src/*.cpp" "${LLVM_PROJECT_HOME}/libcxx/src/ryu/*.cpp")
  file(GLOB LIBCXXABI_SOURCES "${LLVM_PROJECT_HOME}/libcxxabi/src/*.cpp")

  # This file is meant for exception-less builds.
  list(REMOVE_ITEM LIBCXXABI_SOURCES "${LLVM_PROJECT_HOME}/libcxxabi/src/cxa_noexception.cpp")

  # libc++ also defines new and delete.
  list(REMOVE_ITEM LIBCXXABI_SOURCES "${LLVM_PROJECT_HOME}/libcxxabi/src/stdlib_new_delete.cpp")
  if(TSAN)
    # ThreadSanitizer tries to intercept these symbols. Skip them to avoid
    # symbol conflicts.
    list(REMOVE_ITEM LIBCXXABI_SOURCES "${LLVM_PROJECT_HOME}/libcxxabi/src/cxa_guard.cpp")
  endif()

  add_library(libcxxabi ${LIBCXXABI_SOURCES})
  target_compile_definitions(
    libcxxabi PRIVATE
    -D_LIBCPP_ENABLE_CXX17_REMOVED_UNEXPECTED_FUNCTIONS
  )

  add_library(libcxx ${LIBCXX_SOURCES})
  if(ASAN OR MSAN OR TSAN)
    # Sanitizers try to intercept new and delete.
    target_compile_definitions(
      libcxx PRIVATE
      -D_LIBCPP_DISABLE_NEW_DELETE_DEFINITIONS
    )
  endif()
  target_compile_definitions(
    libcxx PRIVATE
    -D_LIBCPP_BUILDING_LIBRARY
    -DLIBCXX_BUILDING_LIBCXXABI
  )
  set_target_properties(
    libcxx libcxxabi PROPERTIES
    COMPILE_FLAGS "-Wno-missing-prototypes -Wno-implicit-fallthrough"
    # libc++ and libc++abi must be built in C++20 mode.
    CXX_STANDARD 20
    CXX_STANDARD_REQUIRED TRUE
  )
  # libc++abi depends on libc++ internal headers.
  set_property(TARGET libcxx libcxxabi APPEND PROPERTY INCLUDE_DIRECTORIES "${LLVM_PROJECT_HOME}/libcxx/src")
  target_link_libraries(libcxx libcxxabi)
endif()

if(BUILD_TESTING)
  # Add minimal googletest targets. The provided one has many side-effects, and
  # googletest has a very straightforward build.
  add_library(boringssl_gtest third_party/googletest/src/gtest-all.cc)
  if(USE_CUSTOM_LIBCXX)
    target_link_libraries(boringssl_gtest libcxx)
  endif()
  if(BUILD_SHARED_LIBS)
    # This is needed for the Windows build to correctly annotate GTest's API with __declspec(dllexport)
    target_compile_options(boringssl_gtest PRIVATE -DGTEST_CREATE_SHARED_LIBRARY=1)
  endif()
  target_include_directories(
    boringssl_gtest
    PUBLIC third_party/googletest/include
    PRIVATE third_party/googletest
  )

  # Declare a dummy target to build all unit tests. Test targets should inject
  # themselves as dependencies next to the target definition.
  add_custom_target(all_tests)

  # On Windows, CRYPTO_TEST_DATA is too long to fit in command-line limits.
  # TODO(davidben): CMake 3.12 has a list(JOIN) command. Use that when we've
  # updated the minimum version.
  set(EMBED_TEST_DATA_ARGS "")
  foreach(arg ${CRYPTO_TEST_DATA})
    set(EMBED_TEST_DATA_ARGS "${EMBED_TEST_DATA_ARGS}${arg}\n")
  endforeach()
  file(WRITE "${CMAKE_CURRENT_BINARY_DIR}/embed_test_data_args.txt"
      "${EMBED_TEST_DATA_ARGS}")

  if(GO_EXECUTABLE)
    add_custom_command(
        OUTPUT crypto_test_data.cc
        COMMAND ${GO_EXECUTABLE} run util/embed_test_data.go -file-list
        "${CMAKE_CURRENT_BINARY_DIR}/embed_test_data_args.txt" >
        "${CMAKE_CURRENT_BINARY_DIR}/crypto_test_data.cc"
        DEPENDS util/embed_test_data.go ${CRYPTO_TEST_DATA}
        WORKING_DIRECTORY ${CMAKE_CURRENT_SOURCE_DIR})
  else()
    add_custom_command(
        OUTPUT crypto_test_data.cc
        COMMAND ${CMAKE_COMMAND} -E tar "jxvf" ${GENERATE_CODE_ROOT}/crypto_test_data.cc.tar.bz2
        DEPENDS  ${GENERATE_CODE_ROOT}/crypto_test_data.cc.tar.bz2
        WORKING_DIRECTORY "${CMAKE_CURRENT_BINARY_DIR}")
  endif()
  add_library(crypto_test_data OBJECT crypto_test_data.cc)

  # sets tests to compile an so executable file for testing in our Android app CI.
  if(ANDROIDTESTRUNNER)
    set(TEST_EXECUTABLE_EXT ".so")
  endif()

  set(CRYPTO_TEST_EXEC crypto_test${TEST_EXECUTABLE_EXT})
  set(RANDOM_TEST_EXEC urandom_test${TEST_EXECUTABLE_EXT})
  set(SSL_TEST_EXEC ssl_test${TEST_EXECUTABLE_EXT})
  set(MEM_TEST_EXEC mem_test${TEST_EXECUTABLE_EXT})
  set(MEM_SET_TEST_EXEC mem_set_test${TEST_EXECUTABLE_EXT})
  set(INTEGRATION_TEST_EXEC integration_test${TEST_EXECUTABLE_EXT})
  set(DYNAMIC_LOADING_TEST_EXEC dynamic_loading_test${TEST_EXECUTABLE_EXT})
  set(RWLOCK_STATIC_INIT_TEST_EXEC rwlock_static_init${TEST_EXECUTABLE_EXT})
<<<<<<< HEAD
  set(RANDOM_ISOLATED_EXEC rand_isolated_test${TEST_EXECUTABLE_EXT})
  set(TREE_DRBG_JITTER_ENTROPY_ISOLATED_EXEC tree_drbg_jitter_entropy_isolated_test${TEST_EXECUTABLE_EXT})
=======
>>>>>>> 53226d06

  add_subdirectory(util/fipstools/acvp/modulewrapper)

  macro(set_test_location executable_name)
    if(CMAKE_GENERATOR MATCHES "Visual Studio")
      message(NOTICE "Location  for ${executable_name} is: ${CMAKE_CURRENT_BINARY_DIR}")
      # Set the output directory for the executable
      set_target_properties(${executable_name} PROPERTIES
        RUNTIME_OUTPUT_DIRECTORY "${CMAKE_CURRENT_BINARY_DIR}"
        RUNTIME_OUTPUT_DIRECTORY_DEBUG "${CMAKE_CURRENT_BINARY_DIR}"
        RUNTIME_OUTPUT_DIRECTORY_RELEASE "${CMAKE_CURRENT_BINARY_DIR}"
        RUNTIME_OUTPUT_DIRECTORY_RELWITHDEBINFO "${CMAKE_CURRENT_BINARY_DIR}"
        RUNTIME_OUTPUT_DIRECTORY_MINSIZEREL "${CMAKE_CURRENT_BINARY_DIR}"
      )
    endif()
  endmacro()
endif()

add_subdirectory(third_party/jitterentropy)
add_subdirectory(crypto)
if(BUILD_LIBSSL)
  add_subdirectory(ssl)
  if(BUILD_TOOL)
    add_subdirectory(tool)
    add_subdirectory(tool-openssl)
  endif()
endif()
add_subdirectory(util/fipstools)

if(FUZZ)
  if(LIBFUZZER_FROM_DEPS)
    file(GLOB LIBFUZZER_SOURCES "util/bot/libFuzzer/*.cpp")
    add_library(Fuzzer STATIC ${LIBFUZZER_SOURCES})
    # libFuzzer does not pass our aggressive warnings. It also must be built
    # without -fsanitize-coverage options or clang crashes.
    set_target_properties(Fuzzer PROPERTIES COMPILE_FLAGS "-Wno-shadow -Wno-format-nonliteral -Wno-missing-prototypes -fsanitize-coverage=0")
  endif()

  add_subdirectory(fuzz)
endif()


if(CMAKE_SYSTEM_NAME STREQUAL "Linux")
  set(HANDSHAKER_ARGS "-handshaker-path" $<TARGET_FILE:handshaker>)
  set(SSL_TRANSFER_ARGS "-ssl-transfer-test-file" ${AWSLC_SOURCE_DIR}/ssl/test/runner/ssl_transfer/test_case_names.txt)
  if(DEFINED ENV{AWS_LC_SSL_RUNNER_START_INDEX})
    set(AWS_LC_SSL_RUNNER_INDEX_FILTER "-test-case-start-index" $ENV{AWS_LC_SSL_RUNNER_START_INDEX})
  endif()
  if(DEFINED ENV{AWS_LC_SSL_RUNNER_END_INDEX})
    set(AWS_LC_SSL_RUNNER_INDEX_FILTER "${AWS_LC_SSL_RUNNER_INDEX_FILTER}" "-test-case-end-index" $ENV{AWS_LC_SSL_RUNNER_END_INDEX})
  endif()
endif()

# Define GO_TEST_TIMEOUT based on env variable.
# This is needed because sanitizer test in aarch64 takes 45 mins, which exceeds `go test` default timeout(10m).
# https://golang.org/pkg/cmd/go/internal/test/
if(DEFINED ENV{AWS_LC_GO_TEST_TIMEOUT})
  set(GO_TEST_TIMEOUT "$ENV{AWS_LC_GO_TEST_TIMEOUT}")
else()
  set(GO_TEST_TIMEOUT "10m")
endif()

if (NOT ${CMAKE_VERSION} VERSION_LESS "3.2")
  # USES_TERMINAL is only available in CMake 3.2 or later.
  set(MAYBE_USES_TERMINAL USES_TERMINAL)
endif()

if(BUILD_TESTING)
  if(GO_EXECUTABLE)
    if(FIPS)
      if(MSVC)
        set(ACVP_TOOL ${AWSLC_BINARY_DIR}/acvptool.exe)
        set(TEST_WRAPPER ${AWSLC_BINARY_DIR}/testmodulewrapper.exe)
      else()
        set(ACVP_TOOL ${AWSLC_BINARY_DIR}/acvptool)
        set(TEST_WRAPPER ${AWSLC_BINARY_DIR}/testmodulewrapper)
      endif()

      # Read util/go_fips_tests.txt into a CMake variable.
      file(READ util/go_fips_tests.txt GO_FIPS_TESTS)
      string(REPLACE "\n" ";" GO_FIPS_TESTS "${GO_FIPS_TESTS}")
      list(REMOVE_ITEM GO_FIPS_TESTS "")
      set_property(DIRECTORY APPEND PROPERTY CMAKE_CONFIGURE_DEPENDS
        util/go_fips_tests.txt)

      if(MSVC)
        # Delocator doesn't support Windows. So, this test would fail.
        string(REGEX REPLACE "./util/fipstools/delocate" "" GO_FIPS_TESTS "${GO_FIPS_TESTS}")
      endif()

      # We want to run the SHA tests iteratively because they contain Large Data Tests, which make
      # us hash anywhere from 1-8 gigabytes of memory, so running multiple at the same time cause a
      # failure on most machines due to a lack of memory.
      set(acvp_sha_test_commands)
      file(GLOB acvp_sha_tests "${AWSLC_SOURCE_DIR}/util/fipstools/acvp/acvptool/test/sha-tests/*.json")
      foreach(test_path ${acvp_sha_tests})
        get_filename_component(test_name ${test_path} NAME)
        list(APPEND acvp_sha_test_commands
              COMMAND ${GO_EXECUTABLE} run check_expected.go
                        -tool ${ACVP_TOOL}
                        -module-wrappers modulewrapper:$<TARGET_FILE:modulewrapper>,testmodulewrapper:${TEST_WRAPPER}
                        -tests "sha-tests/${test_name}")
      endforeach()

      add_custom_target(
        build_acvp_tool
        COMMAND ${GO_EXECUTABLE} build -o ${ACVP_TOOL}
                boringssl.googlesource.com/boringssl/util/fipstools/acvp/acvptool
        COMMAND ${GO_EXECUTABLE} build -o ${TEST_WRAPPER}
                boringssl.googlesource.com/boringssl/util/fipstools/acvp/acvptool/testmodulewrapper
        WORKING_DIRECTORY ${AWSLC_SOURCE_DIR}
        DEPENDS modulewrapper
        ${MAYBE_USES_TERMINAL})

      add_custom_target(
        acvp_tests
        COMMAND ${CMAKE_COMMAND} -E echo
        COMMAND ${CMAKE_COMMAND} -E echo "Running ACVP tests"
        COMMAND ${GO_EXECUTABLE} run check_expected.go
                  -tool ${ACVP_TOOL}
                  -module-wrappers modulewrapper:$<TARGET_FILE:modulewrapper>,testmodulewrapper:${TEST_WRAPPER}
                  -tests tests.json
        ${acvp_sha_test_commands}
        WORKING_DIRECTORY ${AWSLC_SOURCE_DIR}/util/fipstools/acvp/acvptool/test
        DEPENDS build_acvp_tool
        ${MAYBE_USES_TERMINAL})

      add_custom_target(
        fips_specific_tests_if_any
        DEPENDS acvp_tests
      )
    else()
      add_custom_target(fips_specific_tests_if_any)
    endif()

    # Add macho parser tests if FIPS and on MacOS
    if(FIPS AND APPLE)
      add_custom_target(
        macho_parser_tests
        COMMAND ./util/fipstools/inject_hash/macho_parser/tests/test_macho_parser
        WORKING_DIRECTORY ${AWSLC_BINARY_DIR}
        DEPENDS test_macho_parser
      )
      add_dependencies(fips_specific_tests_if_any macho_parser_tests)
    endif()

    # Read util/go_tests.txt into a CMake variable.
    file(READ util/go_tests.txt GO_TESTS)
    foreach(fips_specific_test ${GO_FIPS_TESTS})
      set(GO_TESTS "${GO_TESTS}\n${fips_specific_test}")
    endforeach()
    string(REPLACE "\n" ";" GO_TESTS "${GO_TESTS}")
    list(REMOVE_ITEM GO_TESTS "")
    set_property(DIRECTORY APPEND PROPERTY CMAKE_CONFIGURE_DEPENDS
      util/go_tests.txt)

    if(BUILD_LIBSSL)
      add_custom_target(
          run_ssl_runner_tests
          COMMAND ${CMAKE_COMMAND} -E echo "Running SSL tests"
          COMMAND cd ssl/test/runner &&
                  ${GO_EXECUTABLE} test -timeout ${GO_TEST_TIMEOUT} -shim-path $<TARGET_FILE:bssl_shim>
                    ${HANDSHAKER_ARGS} ${RUNNER_ARGS} ${AWS_LC_SSL_RUNNER_INDEX_FILTER} ${SSL_TRANSFER_ARGS}
          WORKING_DIRECTORY ${AWSLC_SOURCE_DIR}
          DEPENDS bssl_shim handshaker fips_specific_tests_if_any
          ${MAYBE_USES_TERMINAL})

      add_custom_target(
          run_ssl_runner_tests_valgrind
          COMMAND ${CMAKE_COMMAND} -E echo "Running SSL tests"
          COMMAND cd ssl/test/runner &&
          ${GO_EXECUTABLE} test -timeout ${GO_TEST_TIMEOUT} -shim-path $<TARGET_FILE:bssl_shim> -valgrind
          ${HANDSHAKER_ARGS} ${RUNNER_ARGS} ${AWS_LC_SSL_RUNNER_INDEX_FILTER} ${SSL_TRANSFER_ARGS}
          WORKING_DIRECTORY ${AWSLC_SOURCE_DIR}
          DEPENDS bssl_shim handshaker fips_specific_tests_if_any
          ${MAYBE_USES_TERMINAL})

      add_custom_target(
          run_tests
          COMMAND ${CMAKE_COMMAND} -E echo
          COMMAND ${CMAKE_COMMAND} -E echo "Running Go tests"
          COMMAND ${GO_EXECUTABLE} test ${GO_TESTS}
          COMMAND ${CMAKE_COMMAND} -E echo
          COMMAND ${CMAKE_COMMAND} -E echo "Running unit tests"
          COMMAND ${GO_EXECUTABLE} run util/all_tests.go -build-dir
                 ${AWSLC_BINARY_DIR}
          WORKING_DIRECTORY ${AWSLC_SOURCE_DIR}
          DEPENDS all_tests run_ssl_runner_tests
          ${MAYBE_USES_TERMINAL})
    else()
      add_custom_target(
          run_tests
          COMMAND ${CMAKE_COMMAND} -E echo "Running Go tests"
          COMMAND ${GO_EXECUTABLE} test ${GO_TESTS}
          COMMAND ${CMAKE_COMMAND} -E echo
          COMMAND ${CMAKE_COMMAND} -E echo "Running unit tests"
          COMMAND ${GO_EXECUTABLE} run util/all_tests.go -build-dir
                  ${AWSLC_BINARY_DIR} -ssl-tests=false
          WORKING_DIRECTORY ${AWSLC_SOURCE_DIR}
          DEPENDS all_tests fips_specific_tests_if_any
          ${MAYBE_USES_TERMINAL}
      )
    endif()

    add_custom_target(
        run_tests_valgrind
        COMMAND ${GO_EXECUTABLE} run util/all_tests.go -build-dir
                ${AWSLC_BINARY_DIR} -valgrind=true -valgrind-supp-dir="tests/ci"
        WORKING_DIRECTORY ${AWSLC_SOURCE_DIR}
        DEPENDS all_tests
        ${MAYBE_USES_TERMINAL})

    add_custom_target(
        run_tests_with_sde
        COMMAND ${GO_EXECUTABLE} run util/all_tests.go -build-dir
                ${AWSLC_BINARY_DIR} -sde=true -sde-path="$ENV{SDEROOT}/sde"
        WORKING_DIRECTORY ${AWSLC_SOURCE_DIR}
        DEPENDS all_tests
        ${MAYBE_USES_TERMINAL})
  else()
    if(BUILD_LIBSSL)
      add_custom_target(
          run_minimal_tests
          COMMAND crypto_test
          COMMAND urandom_test
          COMMAND ssl_test
          WORKING_DIRECTORY ${AWSLC_SOURCE_DIR}
          DEPENDS all_tests
          ${MAYBE_USES_TERMINAL})
    else()
      add_custom_command(
          run_minimal_tests
          COMMAND crypto_test
          COMMAND urandom_test
          WORKING_DIRECTORY ${AWSLC_SOURCE_DIR}
          DEPENDS all_tests
          ${MAYBE_USES_TERMINAL}
      )
    endif()
  endif()
endif()

if(NOT MSVC AND NOT CLANG AND NOT GCC)
  message(STATUS "Alternative compiler '${CMAKE_C_COMPILER_ID}' detected. Not all flags may be set, check final options with 'cmake --build . -- VERBOSE=1'")
endif()

# AWS-LC may be installed in a non-standard prefix. If OpenSSL exists in the standard path,
# the downstream integration may build with the system's OpenSSL version instead.
# Consider adjusting the PKG_CONFIG_PATH environment to get around this.
file(GLOB OPENSSL_PKGCONFIGS "pkgconfig/*.pc.in")

include(cmake/JoinPaths.cmake)
join_paths(libdir_for_pc_file "\${prefix}" "${CMAKE_INSTALL_LIBDIR}")
join_paths(includedir_for_pc_file "\${prefix}" "${CMAKE_INSTALL_INCLUDEDIR}")

foreach(in_file ${OPENSSL_PKGCONFIGS})
  file(RELATIVE_PATH in_file ${AWSLC_SOURCE_DIR} ${in_file})
  string(REPLACE ".in" "" pc_file ${in_file})
  configure_file(${in_file} ${CMAKE_CURRENT_BINARY_DIR}/${pc_file} @ONLY)
  install(FILES ${CMAKE_CURRENT_BINARY_DIR}/${pc_file} DESTINATION ${CMAKE_INSTALL_LIBDIR}/pkgconfig)
endforeach()

configure_file(include/openssl/base.h.in ${AWSLC_SOURCE_DIR}/include/openssl/base.h @ONLY)
configure_file(include/openssl/opensslv.h.in ${AWSLC_SOURCE_DIR}/include/openssl/opensslv.h @ONLY)
if(EXISTS "${CMAKE_CURRENT_SOURCE_DIR}/util/check-linkage.sh.in")
  configure_file(util/check-linkage.sh.in check-linkage.sh @ONLY)
endif()<|MERGE_RESOLUTION|>--- conflicted
+++ resolved
@@ -3,8 +3,6 @@
 if(POLICY CMP0091)
 cmake_policy(SET CMP0091 NEW)
 endif()
-<<<<<<< HEAD
-=======
 
 set(SOFTWARE_NAME "awslc")
 set(SOFTWARE_VERSION "1.58.0")
@@ -17,7 +15,6 @@
 # with projects that use the pkg-config information to determine
 # the OpenSSL version.
 set(REPORTED_PKGCONFIG_VERSION "1.1.1") 
->>>>>>> 53226d06
 
 # Defer enabling C and CXX languages.
 project(AWSLC VERSION "${SOFTWARE_VERSION}" LANGUAGES NONE)
@@ -80,10 +77,7 @@
 option(ENABLE_FIPS_ENTROPY_CPU_JITTER "Enable FIPS entropy source: CPU Jitter" OFF)
 option(ENABLE_DATA_INDEPENDENT_TIMING "Enable automatic setting/resetting Data-Independent Timing
 (DIT) flag in cryptographic functions. Currently only applicable to Arm64 (except on Windows)" OFF)
-<<<<<<< HEAD
-=======
 option(ENABLE_PRE_SONAME_BUILD "Build AWS-LC without SONAME configuration for shared library builds" ON)
->>>>>>> 53226d06
 include(cmake/go.cmake)
 
 if(NOT ENABLE_PRE_SONAME_BUILD AND BUILD_SHARED_LIBS AND UNIX AND NOT APPLE)
@@ -240,13 +234,7 @@
   message(STATUS "Perl not found. Disabling some code generation and using pre-generated code in generated-src/")
 endif()
 
-<<<<<<< HEAD
-if(NOT PERL_EXECUTABLE OR NOT GO_EXECUTABLE)
-  set(GENERATE_CODE_ROOT "${CMAKE_CURRENT_SOURCE_DIR}/generated-src")
-endif()
-=======
 set(GENERATE_CODE_ROOT "${CMAKE_CURRENT_SOURCE_DIR}/generated-src")
->>>>>>> 53226d06
 
 if(USE_CUSTOM_LIBCXX)
   set(BORINGSSL_ALLOW_CXX_RUNTIME 1)
@@ -357,17 +345,10 @@
 # for the attempted compilation.
 macro(check_compiler file_to_test flag_to_set)
   try_compile(
-<<<<<<< HEAD
-          RESULT
-          ${AWSLC_BINARY_DIR}
-          SOURCES "${CMAKE_CURRENT_LIST_DIR}/tests/compiler_features_tests/${file_to_test}"
-          COMPILE_DEFINITIONS "-Werror"
-=======
           ${flag_to_set} # Use CMake variable of the same name as the C flag to allow later reference
           ${AWSLC_BINARY_DIR}
           SOURCES "${AWSLC_SOURCE_DIR}/tests/compiler_features_tests/${file_to_test}"
           COMPILE_DEFINITIONS "-Werror ${ARGN}"
->>>>>>> 53226d06
           OUTPUT_VARIABLE ERROR_MESSAGE)
   if(${flag_to_set})
     set(CMAKE_C_FLAGS "${CMAKE_C_FLAGS} -D${flag_to_set}")
@@ -1093,11 +1074,8 @@
   set(INTEGRATION_TEST_EXEC integration_test${TEST_EXECUTABLE_EXT})
   set(DYNAMIC_LOADING_TEST_EXEC dynamic_loading_test${TEST_EXECUTABLE_EXT})
   set(RWLOCK_STATIC_INIT_TEST_EXEC rwlock_static_init${TEST_EXECUTABLE_EXT})
-<<<<<<< HEAD
   set(RANDOM_ISOLATED_EXEC rand_isolated_test${TEST_EXECUTABLE_EXT})
   set(TREE_DRBG_JITTER_ENTROPY_ISOLATED_EXEC tree_drbg_jitter_entropy_isolated_test${TEST_EXECUTABLE_EXT})
-=======
->>>>>>> 53226d06
 
   add_subdirectory(util/fipstools/acvp/modulewrapper)
 
