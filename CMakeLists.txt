--- conflicted
+++ resolved
@@ -218,7 +218,6 @@
   check_compiler("builtin_swap_check.c" AWS_LC_BUILTIN_SWAP_SUPPORTED)
   # Note clang-cl is odd and sets both CLANG and MSVC. We base our configuration
   # primarily on our normal Clang one.
-<<<<<<< HEAD
   set(CMAKE_C_FLAGS "${CMAKE_C_FLAGS} -std=c99")
 
   # TODO(CryptoAlg-759): enable '-Wpedantic' if awslc has to follow c99 spec.
@@ -236,9 +235,6 @@
   endif()
 
   set(C_CXX_FLAGS "${C_CXX_FLAGS} -Werror -Wformat=2 -Wsign-compare -Wmissing-field-initializers -Wwrite-strings")
-=======
-  set(C_CXX_FLAGS "-Werror -Wformat=2 -Wsign-compare -Wmissing-field-initializers -Wwrite-strings -Wvla -Wshadow")
->>>>>>> 047ff642
   if(MSVC)
     # clang-cl sets different default warnings than clang. It also treats -Wall
     # as -Weverything, to match MSVC. Instead -W3 is the alias for -Wall.
@@ -294,14 +290,11 @@
   if(CLANG)
     set(CMAKE_CXX_FLAGS "${CMAKE_CXX_FLAGS} -Wmissing-prototypes")
   endif()
-<<<<<<< HEAD
 
   if(GCC AND "4.8" VERSION_GREATER CMAKE_C_COMPILER_VERSION AND CMAKE_C_COMPILER_VERSION VERSION_GREATER "4.1.2")
     set(CMAKE_C_FLAGS "${CMAKE_C_FLAGS} -Wno-array-bounds")
   endif()
 
-=======
->>>>>>> 047ff642
 elseif(MSVC)
   set(MSVC_DISABLED_WARNINGS_LIST
       "C4061" # enumerator 'identifier' in switch of enum 'enumeration' is not
@@ -379,15 +372,10 @@
   add_definitions("-D_STL_EXTRA_DISABLED_WARNINGS=4774 4987")
 endif()
 
-<<<<<<< HEAD
 if((GCC AND CMAKE_C_COMPILER_VERSION VERSION_GREATER "4.9.99") OR
    CLANG)
   set(CMAKE_C_FLAGS "${CMAKE_C_FLAGS} -Wshadow")
   set(CMAKE_CXX_FLAGS "${CMAKE_CXX_FLAGS} -Wshadow")
-=======
-if(CMAKE_COMPILER_IS_GNUCXX)
-  set(CMAKE_C_FLAGS "${CMAKE_C_FLAGS} -std=c11")
->>>>>>> 047ff642
 endif()
 
 # pthread_rwlock_t requires a feature flag.
@@ -537,12 +525,7 @@
 
 function(go_executable dest package)
   set(godeps "${CMAKE_SOURCE_DIR}/util/godeps.go")
-<<<<<<< HEAD
-  if(${CMAKE_VERSION} VERSION_LESS "3.7" OR
-     NOT "${CMAKE_GENERATOR}" STREQUAL "Ninja")
-=======
   if(CMAKE_VERSION VERSION_LESS "3.7" OR NOT CMAKE_GENERATOR STREQUAL "Ninja")
->>>>>>> 047ff642
     # The DEPFILE parameter to add_custom_command is new as of CMake 3.7 and
     # only works with Ninja. Query the sources at configure time. Additionally,
     # everything depends on go.mod. That affects what external packages to use.
@@ -601,74 +584,37 @@
 if(OPENSSL_NO_ASM)
   add_definitions(-DOPENSSL_NO_ASM)
   set(ARCH "generic")
-<<<<<<< HEAD
-elseif(${CMAKE_SYSTEM_PROCESSOR} MATCHES "x86_64|amd64|AMD64")
+elseif(CMAKE_SYSTEM_PROCESSOR MATCHES "x86_64|amd64|AMD64")
   # If ARCH is originally detected as 64-bit, perform an additional check
   # to determine whether to build as 32-bit or 64-bit. This happens in some
   # cases such as when building in Docker, where the host-level architecture is 64-bit
   # but the Docker image should result in building for a 32-bit architecture.
-=======
-elseif(CMAKE_SYSTEM_PROCESSOR STREQUAL "x86_64")
-  set(ARCH "x86_64")
-elseif(CMAKE_SYSTEM_PROCESSOR STREQUAL "amd64")
-  set(ARCH "x86_64")
-elseif(CMAKE_SYSTEM_PROCESSOR STREQUAL "AMD64")
-  # cmake reports AMD64 on Windows, but we might be building for 32-bit.
->>>>>>> 047ff642
   if(CMAKE_SIZEOF_VOID_P EQUAL 8)
     set(ARCH "x86_64")
   else()
     set(ARCH "x86")
   endif()
-<<<<<<< HEAD
-elseif(${CMAKE_SYSTEM_PROCESSOR} MATCHES "x86|i386|i686")
+elseif(CMAKE_SYSTEM_PROCESSOR MATCHES "x86|i386|i686")
   set(ARCH "x86")
-elseif(${CMAKE_SYSTEM_PROCESSOR} MATCHES "arm64.*|ARM64|aarch64")
-=======
-elseif(CMAKE_SYSTEM_PROCESSOR STREQUAL "x86")
-  set(ARCH "x86")
-elseif(CMAKE_SYSTEM_PROCESSOR STREQUAL "i386")
-  set(ARCH "x86")
-elseif(CMAKE_SYSTEM_PROCESSOR STREQUAL "i686")
-  set(ARCH "x86")
-elseif(CMAKE_SYSTEM_PROCESSOR STREQUAL "aarch64")
-  set(ARCH "aarch64")
-elseif(CMAKE_SYSTEM_PROCESSOR STREQUAL "ARM64")
-  set(ARCH "aarch64")
-elseif(CMAKE_SYSTEM_PROCESSOR STREQUAL "arm64")
-  set(ARCH "aarch64")
-# Apple A12 Bionic chipset which is added in iPhone XS/XS Max/XR uses arm64e architecture.
-elseif(CMAKE_SYSTEM_PROCESSOR STREQUAL "arm64e")
->>>>>>> 047ff642
+elseif(CMAKE_SYSTEM_PROCESSOR MATCHES "arm64.*|ARM64|aarch64")
   set(ARCH "aarch64")
 elseif(CMAKE_SYSTEM_PROCESSOR MATCHES "^arm*")
   set(ARCH "arm")
-<<<<<<< HEAD
-elseif("${CMAKE_SYSTEM_PROCESSOR}" STREQUAL "mips")
-  # Just to avoid the “unknown processor” error.
-  set(ARCH "generic")
-elseif("${CMAKE_SYSTEM_PROCESSOR}" STREQUAL "ppc64le")
-=======
 elseif(CMAKE_SYSTEM_PROCESSOR STREQUAL "mips")
   # Just to avoid the “unknown processor” error.
   set(ARCH "generic")
 elseif(CMAKE_SYSTEM_PROCESSOR STREQUAL "ppc64le")
->>>>>>> 047ff642
   set(ARCH "ppc64le")
 else()
   message(FATAL_ERROR "Unknown processor:" ${CMAKE_SYSTEM_PROCESSOR})
 endif()
 
-<<<<<<< HEAD
 if (ARCH STREQUAL "aarch64" AND CMAKE_BUILD_TYPE_LOWER MATCHES "rel")
   # Enable p256_nistz on ARMv8 (AArch64) by default
   add_definitions(-DOPENSSL_AARCH64_P256)
 endif()
 
-if(ANDROID AND NOT ANDROID_NDK_REVISION AND ${ARCH} STREQUAL "arm")
-=======
 if(ANDROID AND NOT ANDROID_NDK_REVISION AND ARCH STREQUAL "arm")
->>>>>>> 047ff642
   # The third-party Android-NDK CMake files somehow fail to set the -march flag
   # for assembly files. Without this flag, the compiler believes that it's
   # building for ARMv5.
