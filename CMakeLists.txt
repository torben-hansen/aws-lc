--- conflicted
+++ resolved
@@ -1,8 +1,4 @@
 cmake_minimum_required(VERSION 3.5..3.31)
-
-if(POLICY CMP0091)
-cmake_policy(SET CMP0091 NEW)
-endif()
 
 if(POLICY CMP0091)
 cmake_policy(SET CMP0091 NEW)
@@ -92,8 +88,6 @@
   enable_language(CXX)
 endif()
 
-<<<<<<< HEAD
-=======
 if(ENABLE_CLANG_TIDY)
   find_program(CLANG_TIDY_CMD NAMES clang-tidy)
   set(CMAKE_VERBOSE_MAKEFILE ON)
@@ -111,7 +105,6 @@
   endif()
 endif()
 
->>>>>>> d1c1d72f
 if (NOT DEFINED CMAKE_CXX_STANDARD)
   set(CMAKE_CXX_STANDARD 11)
 endif()
@@ -119,11 +112,7 @@
 if (NOT DEFINED CMAKE_C_STANDARD)
   try_compile(
           RESULT
-<<<<<<< HEAD
-          ${PROJECT_BINARY_DIR}
-=======
           ${AWSLC_BINARY_DIR}
->>>>>>> d1c1d72f
           SOURCES "${CMAKE_CURRENT_LIST_DIR}/tests/compiler_features_tests/c11.c"
           COMPILE_DEFINITIONS -c -std=c11)
   if(RESULT)
@@ -755,11 +744,7 @@
   endif()
 
   if(NOT BUILD_SHARED_LIBS AND NOT (NOT WIN32 AND NOT APPLE))
-<<<<<<< HEAD
-    message(FATAL_ERROR "Static FIPS build of AWS-LC is suported only on Linux")
-=======
     message(FATAL_ERROR "Static FIPS build of AWS-LC is supported only on Linux")
->>>>>>> d1c1d72f
   endif()
 
   if(WIN32 AND CMAKE_BUILD_TYPE_LOWER STREQUAL "debug")
@@ -883,11 +868,8 @@
   # See: https://github.com/aws/aws-lc/commit/6fe8dcbe96e580ea85233fdb98a142e42951b70b
   if(GCC OR CLANG)
     set(CMAKE_C_FLAGS "${CMAKE_C_FLAGS} -msse2")
-<<<<<<< HEAD
-=======
     set(CMAKE_CXX_FLAGS "${CMAKE_CXX_FLAGS} -msse2")
     set(CMAKE_ASM_FLAGS "${CMAKE_ASM_FLAGS} -msse2")
->>>>>>> d1c1d72f
   endif()
 endif()
 
@@ -1020,29 +1002,7 @@
 
   # sets tests to compile an so executable file for testing in our Android app CI.
   if(ANDROIDTESTRUNNER)
-<<<<<<< HEAD
-    set(CRYPTO_TEST_EXEC crypto_test.so)
-    set(RANDOM_TEST_EXEC urandom_test.so)
-    set(SSL_TEST_EXEC ssl_test.so)
-    set(MEM_TEST_EXEC mem_test.so)
-    set(MEM_SET_TEST_EXEC mem_set_test.so)
-    set(INTEGRATION_TEST_EXEC integration_test.so)
-    set(DYNAMIC_LOADING_TEST_EXEC dynamic_loading_test.so)
-    set(RWLOCK_STATIC_INIT_TEST_EXEC rwlock_static_init.so)
-    set(RANDOM_ISOLATED_EXEC rand_isolated_test.so)
-  else()
-    set(CRYPTO_TEST_EXEC crypto_test)
-    set(RANDOM_TEST_EXEC urandom_test)
-    set(SSL_TEST_EXEC ssl_test)
-    set(MEM_TEST_EXEC mem_test)
-    set(MEM_SET_TEST_EXEC mem_set_test)
-    set(INTEGRATION_TEST_EXEC integration_test)
-    set(DYNAMIC_LOADING_TEST_EXEC dynamic_loading_test)
-    set(RWLOCK_STATIC_INIT_TEST_EXEC rwlock_static_init)
-    set(RANDOM_ISOLATED_EXEC rand_isolated_test)
-=======
     set(TEST_EXECUTABLE_EXT ".so")
->>>>>>> d1c1d72f
   endif()
 
   set(CRYPTO_TEST_EXEC crypto_test${TEST_EXECUTABLE_EXT})
@@ -1053,6 +1013,7 @@
   set(INTEGRATION_TEST_EXEC integration_test${TEST_EXECUTABLE_EXT})
   set(DYNAMIC_LOADING_TEST_EXEC dynamic_loading_test${TEST_EXECUTABLE_EXT})
   set(RWLOCK_STATIC_INIT_TEST_EXEC rwlock_static_init${TEST_EXECUTABLE_EXT})
+  set(RANDOM_ISOLATED_EXEC rand_isolated_test${TEST_EXECUTABLE_EXT})
 
   add_subdirectory(util/fipstools/acvp/modulewrapper)
 
