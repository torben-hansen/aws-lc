--- conflicted
+++ resolved
@@ -93,13 +93,9 @@
     // digest "undef" indicates the caller should handle this explicitly.
     {NID_rsassaPss, NID_undef, NID_rsaEncryption},
     {NID_ED25519, NID_undef, NID_ED25519},
-<<<<<<< HEAD
-    {NID_MLDSA65, NID_undef, NID_MLDSA65}
-=======
     {NID_MLDSA44, NID_undef, NID_MLDSA44},
     {NID_MLDSA65, NID_undef, NID_MLDSA65},
     {NID_MLDSA87, NID_undef, NID_MLDSA87},
->>>>>>> 7b9a58e0
 };
 
 int OBJ_find_sigid_algs(int sign_nid, int *out_digest_nid, int *out_pkey_nid) {
