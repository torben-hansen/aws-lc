// Copyright Amazon.com, Inc. or its affiliates. All Rights Reserved.
// SPDX-License-Identifier: Apache-2.0 OR ISC

#include <openssl/kdf.h>
#include <openssl/mem.h>

#include "../../internal.h"
#include "../service_indicator/internal.h"
#include "internal.h"

int KBKDF_ctr_hmac(uint8_t *out_key, size_t out_len, const EVP_MD *digest,
                   const uint8_t *secret, size_t secret_len,
                   const uint8_t *info, size_t info_len) {
  SET_DIT_AUTO_RESET;
<<<<<<< HEAD

  // We have to avoid the underlying |HMAC_Final| services updating
  // the indicator state, so we lock the state here.
  FIPS_service_indicator_lock_state();

  int ret = 0;
=======
>>>>>>> 53226d06

  // We have to avoid the underlying |HMAC_Final| services updating
  // the indicator state, so we lock the state here.
  FIPS_service_indicator_lock_state();

  HMAC_CTX hmac_ctx;
  int ret = 0;

  if (!out_key || out_len == 0 || !secret || secret_len == 0) {
    goto err;
  }

  HMAC_CTX_init(&hmac_ctx);
  if (!HMAC_Init_ex(&hmac_ctx, secret, secret_len, digest, NULL)) {
    goto err;
  }

  // Determine the length of the output in bytes of a single invocation of the
  // HMAC function.
  const size_t h_output_bytes = HMAC_size(&hmac_ctx);
  if (h_output_bytes == 0 || h_output_bytes > EVP_MAX_MD_SIZE) {
    goto err;
  }

  if (out_len > SIZE_MAX - h_output_bytes) {
    goto err;
  }

  // NIST.SP.800-108r1-upd1: Step 1:
  // Determine how many output chunks are required to produce the requested
  // output length |out_len|. This determines how many times the variant compute
  // function will be called to output key material.
  uint64_t n = ((uint64_t)out_len + (uint64_t)h_output_bytes - 1) /
               (uint64_t)h_output_bytes;

  // NIST.SP.800-108r1-upd1: Step 2:
  // Verify that the number of output chunks does not exceed an unsigned 32-bit
  // integer.
  if (n > UINT32_MAX) {
    goto err;
  }

  uint8_t out_key_i[EVP_MAX_MD_SIZE];
  uint8_t counter[KBKDF_COUNTER_SIZE];
  size_t done = 0;
  uint32_t written = 0;

  for (uint32_t i = 0; i < n; i++) {
    // Increment the counter
    CRYPTO_store_u32_be(&counter[0], i + 1);

    written = 0;
    // NIST.SP.800-108r1-upd1: Step 4a:
    // K(i) := PRF(K_IN, [i] || FixedInfo)
    // Note |hmac_ctx| has already been configured with the secret key
    if (!HMAC_Init_ex(&hmac_ctx, NULL, 0, NULL, NULL) ||
        !HMAC_Update(&hmac_ctx, &counter[0], KBKDF_COUNTER_SIZE) ||
        !HMAC_Update(&hmac_ctx, info, info_len) ||
        !HMAC_Final(&hmac_ctx, out_key_i, &written) ||
        written != h_output_bytes) {
      goto err;
    }

    // NIST.SP.800-108r1-upd1: Step 4b, Step 5
    // result := result || K(i)
    // Ensure that we only copy |out_len| bytes in total from all chunks.
    if (written > out_len - done) {
      written = out_len - done;
    }
    OPENSSL_memcpy(out_key + done, out_key_i, written);
    done += written;
  }

  ret = 1;

err:
  OPENSSL_cleanse(&out_key_i[0], EVP_MAX_MD_SIZE);
  if (ret <= 0 && out_key && out_len > 0) {
    OPENSSL_cleanse(out_key, out_len);
  }
<<<<<<< HEAD
  HMAC_CTX_free(hmac_ctx);
=======
  HMAC_CTX_cleanup(&hmac_ctx);
>>>>>>> 53226d06
  FIPS_service_indicator_unlock_state();
  if (ret) {
    KBKDF_ctr_hmac_verify_service_indicator(digest, secret_len);
  }
  return ret;
}<|MERGE_RESOLUTION|>--- conflicted
+++ resolved
@@ -12,15 +12,6 @@
                    const uint8_t *secret, size_t secret_len,
                    const uint8_t *info, size_t info_len) {
   SET_DIT_AUTO_RESET;
-<<<<<<< HEAD
-
-  // We have to avoid the underlying |HMAC_Final| services updating
-  // the indicator state, so we lock the state here.
-  FIPS_service_indicator_lock_state();
-
-  int ret = 0;
-=======
->>>>>>> 53226d06
 
   // We have to avoid the underlying |HMAC_Final| services updating
   // the indicator state, so we lock the state here.
@@ -101,11 +92,7 @@
   if (ret <= 0 && out_key && out_len > 0) {
     OPENSSL_cleanse(out_key, out_len);
   }
-<<<<<<< HEAD
-  HMAC_CTX_free(hmac_ctx);
-=======
   HMAC_CTX_cleanup(&hmac_ctx);
->>>>>>> 53226d06
   FIPS_service_indicator_unlock_state();
   if (ret) {
     KBKDF_ctr_hmac_verify_service_indicator(digest, secret_len);
