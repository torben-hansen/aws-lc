--- conflicted
+++ resolved
@@ -1542,11 +1542,7 @@
 ___
 $code.=<<___;
 .section	.xdata
-<<<<<<< HEAD
-.align	8
-=======
 .align	4
->>>>>>> 53226d06
 .LSEH_info_bn_mul_mont_nohw:
 	.byte	9,0,0,0
 	.rva	mul_handler
