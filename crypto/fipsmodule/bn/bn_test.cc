--- conflicted
+++ resolved
@@ -3024,9 +3024,6 @@
 
 #ifdef RSAZ_512_ENABLED
   if (CRYPTO_is_AVX512IFMA_capable()) {
-<<<<<<< HEAD
-    uint64_t res = 0;
-=======
 	  
 #define TWOK (40 * 2)
 #define TWOK_TABLE (2 * 20 * (1<<5))
@@ -3060,34 +3057,11 @@
     red_y4 = res4 + FOURK;
     red_table4k = red_y4 + FOURK;
 
->>>>>>> 28f56fd9
     uint64_t a = 0;
     uint64_t b = 0;
     uint64_t m = 0;
     uint64_t k0 = 0;
     uint64_t k2[2] = {0};
-<<<<<<< HEAD
-
-    uint64_t red_Y = 0;
-    int idx1 = 0;
-    int idx2 = 0;
-
-    uint64_t red_table2k[2*20*(1<<5)] = {0};
-    uint64_t red_table3k[2*32*(1<<5)] = {0};
-    uint64_t red_table4k[2*40*(1<<5)] = {0};
-
-    CHECK_ABI(rsaz_amm52x20_x1_ifma256, &res, &a, &b, &m, k0);
-    CHECK_ABI(rsaz_amm52x20_x2_ifma256, &res, &a, &b, &m, k2);
-    CHECK_ABI(extract_multiplier_2x20_win5, &red_Y, red_table2k, idx1, idx2);
-
-    CHECK_ABI(rsaz_amm52x30_x1_ifma256, &res, &a, &b, &m, k0);
-    CHECK_ABI(rsaz_amm52x30_x2_ifma256, &res, &a, &b, &m, k2);
-    CHECK_ABI(extract_multiplier_2x30_win5, &red_Y, red_table3k, idx1, idx2);
-
-    CHECK_ABI(rsaz_amm52x40_x1_ifma256, &res, &a, &b, &m, k0);
-    CHECK_ABI(rsaz_amm52x40_x2_ifma256, &res, &a, &b, &m, k2);
-    CHECK_ABI(extract_multiplier_2x40_win5, &red_Y, red_table4k, idx1, idx2);
-=======
     int idx1 = 0;
     int idx2 = 0;
 
@@ -3104,7 +3078,6 @@
     CHECK_ABI(extract_multiplier_2x40_win5, red_y4, red_table4k, idx1, idx2);
 
     OPENSSL_free(storage);
->>>>>>> 28f56fd9
   }
 #endif // RSAZ_512_ENABLED
 }
