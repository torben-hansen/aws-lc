if(${CMAKE_SYSTEM_NAME} STREQUAL "OpenBSD" AND FIPS)
  if(NOT BUILD_SHARED_LIBS)
    # Disable the stack smash protector for FIPS static builds
    set(CMAKE_C_FLAGS "${CMAKE_C_FLAGS} -fno-stack-protector")
  endif()
  if(CMAKE_C_COMPILER_ID STREQUAL "Clang")
    # OpenBSD's Clang version has a return trampoline enabled by default that
    # it may inject and cause issues with our custom linker script.
    set(CMAKE_C_FLAGS "${CMAKE_C_FLAGS} -mno-retpoline")
  endif()
endif()

if(ANDROID)
  # Since "--Wa,--noexecstack" is not used during the preprocessor step of Android (because assembler is not invoked),
  # Clang reports that argument as unused. We remove the flag only for the FIPS build of Android.
  string(FIND ${CMAKE_CXX_FLAGS} "noexecstack" CXX_EXTRA_WA)
  string(FIND ${CMAKE_C_FLAGS} "noexecstack" C_EXTRA_WA)
  if(NOT ${CXX_EXTRA_WA} EQUAL '-1')
    string( REPLACE "-Wa,--noexecstack" "" CMAKE_CXX_FLAGS "${CMAKE_CXX_FLAGS}" )
  endif()
  if(NOT ${C_EXTRA_WA} EQUAL '-1')
    string( REPLACE "-Wa,--noexecstack" "" CMAKE_C_FLAGS "${CMAKE_C_FLAGS}" )
  endif()
endif()

if(ARCH STREQUAL "x86_64")
  set(
    BCM_ASM_SOURCES

    aesni-gcm-avx512.${ASM_EXT}
    aesni-gcm-x86_64.${ASM_EXT}
    aesni-xts-avx512.${ASM_EXT}
    aesni-x86_64.${ASM_EXT}
    ghash-ssse3-x86_64.${ASM_EXT}
    ghash-x86_64.${ASM_EXT}
    md5-x86_64.${ASM_EXT}
    p256-x86_64-asm.${ASM_EXT}
    p256_beeu-x86_64-asm.${ASM_EXT}
    rdrand-x86_64.${ASM_EXT}
    rsaz-avx2.${ASM_EXT}
    rsaz-2k-avx512.${ASM_EXT}
    rsaz-3k-avx512.${ASM_EXT}
    rsaz-4k-avx512.${ASM_EXT}
    sha1-x86_64.${ASM_EXT}
    sha256-x86_64.${ASM_EXT}
    sha512-x86_64.${ASM_EXT}
    vpaes-x86_64.${ASM_EXT}
    x86_64-mont5.${ASM_EXT}
    x86_64-mont.${ASM_EXT}
  )
endif()

if(ARCH STREQUAL "x86")
  set(
    BCM_ASM_SOURCES

    aesni-x86.${ASM_EXT}
    bn-586.${ASM_EXT}
    co-586.${ASM_EXT}
    ghash-ssse3-x86.${ASM_EXT}
    ghash-x86.${ASM_EXT}
    md5-586.${ASM_EXT}
    sha1-586.${ASM_EXT}
    sha256-586.${ASM_EXT}
    sha512-586.${ASM_EXT}
    vpaes-x86.${ASM_EXT}
    x86-mont.${ASM_EXT}
  )
endif()

if(ARCH STREQUAL "arm")
  set(
    BCM_ASM_SOURCES

    aesv8-armx.${ASM_EXT}
    armv4-mont.${ASM_EXT}
    bsaes-armv7.${ASM_EXT}
    ghash-armv4.${ASM_EXT}
    ghashv8-armx.${ASM_EXT}
    sha1-armv4-large.${ASM_EXT}
    sha256-armv4.${ASM_EXT}
    sha512-armv4.${ASM_EXT}
    vpaes-armv7.${ASM_EXT}
  )
endif()

if(ARCH STREQUAL "aarch64")

  set(
    BCM_ASM_SOURCES

    aesv8-armx.${ASM_EXT}
    aesv8-gcm-armv8.${ASM_EXT}
    aesv8-gcm-armv8-unroll8.${ASM_EXT}
    armv8-mont.${ASM_EXT}
    bn-armv8.${ASM_EXT}
    ghash-neon-armv8.${ASM_EXT}
    ghashv8-armx.${ASM_EXT}
    keccak1600-armv8.${ASM_EXT}
    md5-armv8.${ASM_EXT}
    p256-armv8-asm.${ASM_EXT}
    p256_beeu-armv8-asm.${ASM_EXT}
    rndr-armv8.${ASM_EXT}
    sha1-armv8.${ASM_EXT}
    sha256-armv8.${ASM_EXT}
    sha512-armv8.${ASM_EXT}
    vpaes-armv8.${ASM_EXT}
  )
endif()

if(ARCH STREQUAL "ppc64le")
  set(
    BCM_ASM_SOURCES

    aesp8-ppc.${ASM_EXT}
    ghashp8-ppc.${ASM_EXT}
  )
endif()

if(PERL_EXECUTABLE)
  perlasm(aesni-gcm-x86_64.${ASM_EXT} modes/asm/aesni-gcm-x86_64.pl)
  perlasm(aesni-gcm-avx512.${ASM_EXT} modes/asm/aesni-gcm-avx512.pl)
  perlasm(aesni-xts-avx512.${ASM_EXT} aes/asm/aesni-xts-avx512.pl)
  perlasm(aesni-x86_64.${ASM_EXT} aes/asm/aesni-x86_64.pl)
  perlasm(aesni-x86.${ASM_EXT} aes/asm/aesni-x86.pl)
  perlasm(aesp8-ppc.${ASM_EXT} aes/asm/aesp8-ppc.pl)
  perlasm(aesv8-armx.${ASM_EXT} aes/asm/aesv8-armx.pl)
  perlasm(aesv8-gcm-armv8.${ASM_EXT} modes/asm/aesv8-gcm-armv8.pl)
  perlasm(aesv8-gcm-armv8-unroll8.${ASM_EXT} modes/asm/aesv8-gcm-armv8-unroll8.pl)
  perlasm(armv4-mont.${ASM_EXT} bn/asm/armv4-mont.pl)
  perlasm(armv8-mont.${ASM_EXT} bn/asm/armv8-mont.pl)
  perlasm(bn-586.${ASM_EXT} bn/asm/bn-586.pl)
  perlasm(bn-armv8.${ASM_EXT} bn/asm/bn-armv8.pl)
  perlasm(bsaes-armv7.${ASM_EXT} aes/asm/bsaes-armv7.pl)
  perlasm(co-586.${ASM_EXT} bn/asm/co-586.pl)
  perlasm(ghash-armv4.${ASM_EXT} modes/asm/ghash-armv4.pl)
  perlasm(ghashp8-ppc.${ASM_EXT} modes/asm/ghashp8-ppc.pl)
  perlasm(ghashv8-armx.${ASM_EXT} modes/asm/ghashv8-armx.pl)
  perlasm(ghash-neon-armv8.${ASM_EXT} modes/asm/ghash-neon-armv8.pl)
  perlasm(ghash-ssse3-x86_64.${ASM_EXT} modes/asm/ghash-ssse3-x86_64.pl)
  perlasm(ghash-ssse3-x86.${ASM_EXT} modes/asm/ghash-ssse3-x86.pl)
  perlasm(ghash-x86_64.${ASM_EXT} modes/asm/ghash-x86_64.pl)
  perlasm(ghash-x86.${ASM_EXT} modes/asm/ghash-x86.pl)
  perlasm(keccak1600-armv8.${ASM_EXT} sha/asm/keccak1600-armv8.pl)
  perlasm(md5-586.${ASM_EXT} md5/asm/md5-586.pl)
  perlasm(md5-armv8.${ASM_EXT} md5/asm/md5-armv8.pl)
  perlasm(md5-x86_64.${ASM_EXT} md5/asm/md5-x86_64.pl)
  perlasm(p256-x86_64-asm.${ASM_EXT} ec/asm/p256-x86_64-asm.pl)
  perlasm(p256_beeu-x86_64-asm.${ASM_EXT} ec/asm/p256_beeu-x86_64-asm.pl)
  perlasm(p256-armv8-asm.${ASM_EXT} ec/asm/p256-armv8-asm.pl)
  perlasm(p256_beeu-armv8-asm.${ASM_EXT} ec/asm/p256_beeu-armv8-asm.pl)
  perlasm(rdrand-x86_64.${ASM_EXT} rand/asm/rdrand-x86_64.pl)
  perlasm(rndr-armv8.${ASM_EXT} rand/asm/rndr-armv8.pl)
  perlasm(rsaz-avx2.${ASM_EXT} bn/asm/rsaz-avx2.pl)
  perlasm(rsaz-2k-avx512.${ASM_EXT} bn/asm/rsaz-2k-avx512.pl)
  perlasm(rsaz-3k-avx512.${ASM_EXT} bn/asm/rsaz-3k-avx512.pl)
  perlasm(rsaz-4k-avx512.${ASM_EXT} bn/asm/rsaz-4k-avx512.pl)
  perlasm(sha1-586.${ASM_EXT} sha/asm/sha1-586.pl)
  perlasm(sha1-armv4-large.${ASM_EXT} sha/asm/sha1-armv4-large.pl)
  perlasm(sha1-armv8.${ASM_EXT} sha/asm/sha1-armv8.pl)
  perlasm(sha1-x86_64.${ASM_EXT} sha/asm/sha1-x86_64.pl)
  perlasm(sha256-586.${ASM_EXT} sha/asm/sha256-586.pl)
  perlasm(sha256-armv4.${ASM_EXT} sha/asm/sha256-armv4.pl)
  perlasm(sha256-armv8.${ASM_EXT} sha/asm/sha512-armv8.pl)
  perlasm(sha256-x86_64.${ASM_EXT} sha/asm/sha512-x86_64.pl)
  perlasm(sha512-586.${ASM_EXT} sha/asm/sha512-586.pl)
  perlasm(sha512-armv4.${ASM_EXT} sha/asm/sha512-armv4.pl)
  perlasm(sha512-armv8.${ASM_EXT} sha/asm/sha512-armv8.pl)
  perlasm(sha512-x86_64.${ASM_EXT} sha/asm/sha512-x86_64.pl)
  perlasm(vpaes-armv7.${ASM_EXT} aes/asm/vpaes-armv7.pl)
  perlasm(vpaes-armv8.${ASM_EXT} aes/asm/vpaes-armv8.pl)
  perlasm(vpaes-x86_64.${ASM_EXT} aes/asm/vpaes-x86_64.pl)
  perlasm(vpaes-x86.${ASM_EXT} aes/asm/vpaes-x86.pl)
  perlasm(x86_64-mont5.${ASM_EXT} bn/asm/x86_64-mont5.pl)
  perlasm(x86_64-mont.${ASM_EXT} bn/asm/x86_64-mont.pl)
  perlasm(x86-mont.${ASM_EXT} bn/asm/x86-mont.pl)
endif()

# clang-6 (and older) knows how to compile AVX512 assembly instructions,
# but only if it's given the right flags (e.g. -mavx512*).
# The flags are not required for any other compiler we are running in the CI.
if (CLANG AND (CMAKE_ASM_COMPILER_ID MATCHES "Clang" OR CMAKE_ASM_COMPILER MATCHES "clang") AND
    (CMAKE_C_COMPILER_VERSION VERSION_LESS "7.0.0") AND (ARCH STREQUAL "x86_64"))
  set_source_files_properties(${CMAKE_CURRENT_BINARY_DIR}/aesni-gcm-avx512.${ASM_EXT} PROPERTIES COMPILE_FLAGS "-mavx512f -mavx512bw -mavx512dq -mavx512vl")
  set_source_files_properties(${CMAKE_CURRENT_BINARY_DIR}/aesni-xts-avx512.${ASM_EXT} PROPERTIES COMPILE_FLAGS "-mavx512f -mavx512bw -mavx512dq -mavx512vl")
  set_source_files_properties(${CMAKE_CURRENT_BINARY_DIR}/rsaz-2k-avx512.${ASM_EXT} PROPERTIES COMPILE_FLAGS "-mavx512f -mavx512bw -mavx512dq -mavx512vl -mavx512ifma")
  set_source_files_properties(${CMAKE_CURRENT_BINARY_DIR}/rsaz-3k-avx512.${ASM_EXT} PROPERTIES COMPILE_FLAGS "-mavx512f -mavx512bw -mavx512dq -mavx512vl -mavx512ifma")
  set_source_files_properties(${CMAKE_CURRENT_BINARY_DIR}/rsaz-4k-avx512.${ASM_EXT} PROPERTIES COMPILE_FLAGS "-mavx512f -mavx512bw -mavx512dq -mavx512vl -mavx512ifma")
endif()

# s2n-bignum files can be compiled on Unix platforms only (except Apple),
# and on x86_64 and aarch64 systems only.
if((((ARCH STREQUAL "x86_64") AND NOT MY_ASSEMBLER_IS_TOO_OLD_FOR_512AVX) OR
      ARCH STREQUAL "aarch64") AND UNIX)

  # Set the source directory for s2n-bignum assembly files
  if(ARCH STREQUAL "x86_64")
    set(S2N_BIGNUM_DIR ${AWSLC_SOURCE_DIR}/third_party/s2n-bignum/x86_att)
  else()
    set(S2N_BIGNUM_DIR ${AWSLC_SOURCE_DIR}/third_party/s2n-bignum/arm)
  endif()

  set(S2N_BIGNUM_INCLUDE_DIR ${AWSLC_SOURCE_DIR}/third_party/s2n-bignum/include)

  # We add s2n-bignum files to a separate list because they need
  # to go through C preprocessor in case of the static build.
  set(
    S2N_BIGNUM_ASM_SOURCES

    p256/p256_montjscalarmul.S
    p256/p256_montjscalarmul_alt.S
    p256/bignum_montinv_p256.S

    p384/bignum_add_p384.S
    p384/bignum_sub_p384.S
    p384/bignum_neg_p384.S
    p384/bignum_tomont_p384.S
    p384/bignum_deamont_p384.S
    p384/bignum_montmul_p384.S
    p384/bignum_montmul_p384_alt.S
    p384/bignum_montsqr_p384.S
    p384/bignum_montsqr_p384_alt.S
    p384/bignum_nonzero_6.S
    p384/bignum_littleendian_6.S
    p384/p384_montjdouble.S
    p384/p384_montjdouble_alt.S
    p384/p384_montjscalarmul.S
    p384/p384_montjscalarmul_alt.S
    p384/bignum_montinv_p384.S

    p521/bignum_add_p521.S
    p521/bignum_sub_p521.S
    p521/bignum_neg_p521.S
    p521/bignum_mul_p521.S
    p521/bignum_mul_p521_alt.S
    p521/bignum_sqr_p521.S
    p521/bignum_sqr_p521_alt.S
    p521/bignum_tolebytes_p521.S
    p521/bignum_fromlebytes_p521.S
    p521/p521_jdouble.S
    p521/p521_jdouble_alt.S
    p521/p521_jscalarmul.S
    p521/p521_jscalarmul_alt.S
    p521/bignum_inv_p521.S

    curve25519/bignum_mod_n25519.S
    curve25519/bignum_neg_p25519.S
    curve25519/bignum_madd_n25519.S
    curve25519/bignum_madd_n25519_alt.S
    curve25519/edwards25519_decode.S
    curve25519/edwards25519_decode_alt.S
    curve25519/edwards25519_encode.S
    curve25519/edwards25519_scalarmulbase.S
    curve25519/edwards25519_scalarmulbase_alt.S
    curve25519/edwards25519_scalarmuldouble.S
    curve25519/edwards25519_scalarmuldouble_alt.S
  )

  if(ARCH STREQUAL "x86_64")
    # The files below contain the alternative functions for x86_64.
    # For AArch64, the alternative tomont/deamont functions are
    # the same as the non-alternative ones, so they are defined
    # in the corresponding "non-alt" files (bignum_<deamont|tomont>_p384.S)
    list(APPEND S2N_BIGNUM_ASM_SOURCES
                p384/bignum_tomont_p384_alt.S
                p384/bignum_deamont_p384_alt.S
                curve25519/curve25519_x25519.S
                curve25519/curve25519_x25519_alt.S
                curve25519/curve25519_x25519base.S
                curve25519/curve25519_x25519base_alt.S
    )
  elseif(ARCH STREQUAL "aarch64")
    # byte-level interface for aarch64 s2n-bignum x25519 are in
    # files with "byte" tags, but ed25519 is not, neither are they byte-level...
    list(APPEND S2N_BIGNUM_ASM_SOURCES
                curve25519/curve25519_x25519_byte.S
                curve25519/curve25519_x25519_byte_alt.S
                curve25519/curve25519_x25519base_byte.S
                curve25519/curve25519_x25519base_byte_alt.S
    )

    # Big integer arithmetics using s2n-bignum
    list(APPEND S2N_BIGNUM_ASM_SOURCES
                fastmul/bignum_kmul_16_32.S
                fastmul/bignum_kmul_32_64.S
                fastmul/bignum_ksqr_16_32.S
                fastmul/bignum_ksqr_32_64.S
                fastmul/bignum_emontredc_8n.S

                generic/bignum_ge.S
                generic/bignum_mul.S
                generic/bignum_optsub.S
                generic/bignum_sqr.S

                fastmul/bignum_kmul_16_32_neon.S
                fastmul/bignum_kmul_32_64_neon.S
                fastmul/bignum_ksqr_16_32_neon.S
                fastmul/bignum_ksqr_32_64_neon.S
                fastmul/bignum_emontredc_8n_neon.S

                generic/bignum_copy_row_from_table.S
                generic/bignum_copy_row_from_table_8n_neon.S
                generic/bignum_copy_row_from_table_16_neon.S
                generic/bignum_copy_row_from_table_32_neon.S
    )
  endif()
endif()

function(s2n_asm_cpreprocess dest src)
  # s2n_asm_cpreprocess differs from cpreprocess in that is does additional post-processing
  # based on s2n-bignum https://github.com/awslabs/s2n-bignum/blob/main/x86/Makefile#L264
  get_filename_component(dir ${dest} DIRECTORY)
  if (dir STREQUAL "")
    set(dir ".")
  endif()

  set(TARGET "")
  if(CMAKE_ASM_COMPILER_TARGET)
    set(TARGET "--target=${CMAKE_ASM_COMPILER_TARGET}")
  endif()

  string(REGEX REPLACE "[ ]+" ";" CMAKE_ASM_FLAGS "${CMAKE_ASM_FLAGS}")

  if(BORINGSSL_PREFIX)
<<<<<<< HEAD
    set(S2N_BIGNUM_PREFIX_INCLUDE "--include=${PROJECT_BINARY_DIR}/symbol_prefix_include/openssl/boringssl_prefix_symbols.h")
=======
    set(S2N_BIGNUM_PREFIX_INCLUDE "--include=${AWSLC_BINARY_DIR}/symbol_prefix_include/openssl/boringssl_prefix_symbols_asm.h")
>>>>>>> d1c1d72f
  endif()

  add_custom_command(
          OUTPUT ${dest}
          COMMAND ${CMAKE_COMMAND} -E make_directory ${dir}
<<<<<<< HEAD
          COMMAND ${CMAKE_ASM_COMPILER} ${TARGET} ${CMAKE_ASM_FLAGS} -E ${S2N_BIGNUM_DIR}/${src} -I${S2N_BIGNUM_INCLUDE_DIR} ${S2N_BIGNUM_PREFIX_INCLUDE} -DS2N_BN_HIDE_SYMBOLS | tr \"\;\" \"\\n\" > ${dest}
=======
          COMMAND ${CMAKE_ASM_COMPILER} ${TARGET} ${CMAKE_ASM_FLAGS} -E ${S2N_BIGNUM_DIR}/${src} -I${AWSLC_BINARY_DIR}/symbol_prefix_include -I${S2N_BIGNUM_INCLUDE_DIR} ${S2N_BIGNUM_PREFIX_INCLUDE} -DS2N_BN_HIDE_SYMBOLS | tr \"\;\" \"\\n\" > ${dest}
>>>>>>> d1c1d72f
          DEPENDS
          ${S2N_BIGNUM_DIR}/${src}
          WORKING_DIRECTORY .
  )
endfunction()

if(S2N_BIGNUM_ASM_SOURCES)
  # s2n-bignum assembly files need to be processed before use
  foreach(asm ${S2N_BIGNUM_ASM_SOURCES})
    s2n_asm_cpreprocess(${asm}.S ${asm})
    list(APPEND BCM_ASM_SOURCES "${asm}.S")
  endforeach()
endif()

if(FIPS_DELOCATE)
  if(FIPS_SHARED)
    message(FATAL_ERROR "Can't set both delocate and shared mode for FIPS build")
  endif()

  if(OPENSSL_NO_ASM)
    # If OPENSSL_NO_ASM was defined then ASM will not have been enabled, but in
    # FIPS mode we have to have it because the module build requires going via
    # textual assembly.
    enable_language(ASM)
  endif()

  add_library(
    bcm_c_generated_asm

    STATIC

    bcm.c
  )
  target_compile_definitions(bcm_c_generated_asm PRIVATE BORINGSSL_IMPLEMENTATION)

  add_dependencies(bcm_c_generated_asm boringssl_prefix_symbols)
  # Important: We do not want to add the generated prefix symbols to the include path here!
  # Delocator expects symbols to not be prefixed.
  target_include_directories(bcm_c_generated_asm PRIVATE ${AWSLC_SOURCE_DIR}/include)
  set_target_properties(bcm_c_generated_asm PROPERTIES COMPILE_OPTIONS "-S")
  set_target_properties(bcm_c_generated_asm PROPERTIES POSITION_INDEPENDENT_CODE ON)

  set(TARGET "")
  if(CMAKE_ASM_COMPILER_TARGET)
    set(TARGET "--target=${CMAKE_ASM_COMPILER_TARGET}")
  endif()

  set(DELOCATE_EXTRA_ARGS "")
  # clang-6 (and older) do not appreciate the file number starting at a higher value, and incorrectly
  # assume that all file numbers less than that value are defined upon later use.
  if (CLANG AND (CMAKE_ASM_COMPILER_ID MATCHES "Clang" OR CMAKE_ASM_COMPILER MATCHES "clang") AND
      (CMAKE_C_COMPILER_VERSION VERSION_LESS "7.0.0"))
    set(DELOCATE_EXTRA_ARGS "-no-se-debug-directives")
  endif()

  go_executable(delocate boringssl.googlesource.com/boringssl/util/fipstools/delocate)
  add_custom_command(
    OUTPUT bcm-delocated.S
    COMMAND
    ./delocate
    -a $<TARGET_FILE:bcm_c_generated_asm>
    -o bcm-delocated.S
    -cc ${CMAKE_ASM_COMPILER}
    -cc-flags "${TARGET} ${CMAKE_ASM_FLAGS}"
    ${DELOCATE_EXTRA_ARGS}
    ${AWSLC_SOURCE_DIR}/include/openssl/arm_arch.h
    ${AWSLC_SOURCE_DIR}/include/openssl/asm_base.h
    ${AWSLC_SOURCE_DIR}/include/openssl/target.h
    ${BCM_ASM_SOURCES}
    DEPENDS
    bcm_c_generated_asm
    delocate
    ${BCM_ASM_SOURCES}
    ${AWSLC_SOURCE_DIR}/include/openssl/arm_arch.h
    ${AWSLC_SOURCE_DIR}/include/openssl/asm_base.h
    ${AWSLC_SOURCE_DIR}/include/openssl/target.h
    WORKING_DIRECTORY ${CMAKE_CURRENT_BINARY_DIR}
  )

  # clang-6 (and older) knows how to compile AVX512 assembly instructions,
  # but only if it's given the right flags (e.g. -mavx512*).
  # The flags are not required for any other compiler we are running in the CI.
  if (CLANG AND (CMAKE_ASM_COMPILER_ID MATCHES "Clang" OR CMAKE_ASM_COMPILER MATCHES "clang") AND
      (CMAKE_C_COMPILER_VERSION VERSION_LESS "7.0.0") AND (ARCH STREQUAL "x86_64"))
    set_source_files_properties(${CMAKE_CURRENT_BINARY_DIR}/bcm-delocated.S PROPERTIES COMPILE_FLAGS "-mavx512f -mavx512bw -mavx512dq -mavx512vl -mavx512ifma")
  endif()

  add_library(
    bcm_hashunset

    STATIC

    bcm-delocated.S
  )
  target_compile_definitions(bcm_hashunset PRIVATE BORINGSSL_IMPLEMENTATION)

  add_dependencies(bcm_hashunset boringssl_prefix_symbols)
  target_include_directories(bcm_hashunset BEFORE PRIVATE ${AWSLC_BINARY_DIR}/symbol_prefix_include)
  target_include_directories(bcm_hashunset PRIVATE ${AWSLC_SOURCE_DIR}/include)

  set_target_properties(bcm_hashunset PROPERTIES POSITION_INDEPENDENT_CODE ON)
  set_target_properties(bcm_hashunset PROPERTIES LINKER_LANGUAGE C)

  go_executable(inject_hash
                boringssl.googlesource.com/boringssl/util/fipstools/inject_hash)
  add_custom_command(
    OUTPUT bcm.o
    COMMAND ./inject_hash -o bcm.o -in-archive $<TARGET_FILE:bcm_hashunset>
    DEPENDS bcm_hashunset inject_hash
    WORKING_DIRECTORY ${CMAKE_CURRENT_BINARY_DIR}
  )

  # The outputs of add_custom_command cannot be referenced outside of the
  # CMakeLists.txt that defines it. Thus we have to wrap bcm.o in a custom target
  # so that crypto can depend on it.
  add_custom_target(bcm_o_target DEPENDS bcm.o)
  set(BCM_NAME bcm.o PARENT_SCOPE)

  add_library(
    fipsmodule

    OBJECT

    fips_shared_support.c
    cpucap/cpucap.c
  )
  target_compile_definitions(fipsmodule PRIVATE BORINGSSL_IMPLEMENTATION)

  add_dependencies(fipsmodule boringssl_prefix_symbols)
  target_include_directories(fipsmodule BEFORE PRIVATE ${AWSLC_BINARY_DIR}/symbol_prefix_include)
  target_include_directories(fipsmodule PRIVATE ${AWSLC_SOURCE_DIR}/include)

  set_target_properties(fipsmodule PROPERTIES LINKER_LANGUAGE C)
elseif(FIPS_SHARED)
  if(NOT BUILD_SHARED_LIBS)
    message(FATAL_ERROR "FIPS_SHARED set but not BUILD_SHARED_LIBS")
  endif()

  add_library(
    fipsmodule

    OBJECT

    fips_shared_support.c
    cpucap/cpucap.c
  )
  target_compile_definitions(fipsmodule PRIVATE BORINGSSL_IMPLEMENTATION)

  add_dependencies(fipsmodule boringssl_prefix_symbols)
  target_include_directories(fipsmodule BEFORE PRIVATE ${AWSLC_BINARY_DIR}/symbol_prefix_include)
  target_include_directories(fipsmodule PRIVATE ${AWSLC_SOURCE_DIR}/include)

  add_library(
    bcm_library

    STATIC

    bcm.c

    ${BCM_ASM_SOURCES}
  )
  target_compile_definitions(bcm_library PRIVATE BORINGSSL_IMPLEMENTATION)
  target_include_directories(bcm_library PRIVATE ${AWSLC_SOURCE_DIR}/include)

  add_dependencies(bcm_library boringssl_prefix_symbols)
  target_include_directories(bcm_library BEFORE PRIVATE ${AWSLC_BINARY_DIR}/symbol_prefix_include)
  target_include_directories(bcm_library PRIVATE ${AWSLC_SOURCE_DIR}/include)
  if (APPLE)
    set(BCM_NAME bcm.o)
    # The linker on macOS doesn't have the ability to process linker scripts,
    # so we build the FIPS module differently than on Linux. Similarly to
    # what OpenSSL does we produce two object files: fips_apple_{start, end}.o
    # that contain only the markers for the start and end of __text and __const
    # sections. The module is then produced by linking the files specified in
    # the following order: fips_apple_start.o bcm.o fips_apple_end.o. This will
    # generate the output object file where all the code in the __text section
    # and all the read-only data in the __const section are between the
    # respective start and end markers.
    if (CMAKE_OSX_DEPLOYMENT_TARGET)
      if(IOS)
        set(OSX_VERSION_MIN_FLAG "-miphoneos-version-min=${CMAKE_OSX_DEPLOYMENT_TARGET}")
      else()
        set(OSX_VERSION_MIN_FLAG "-mmacosx-version-min=${CMAKE_OSX_DEPLOYMENT_TARGET}")
      endif()
    endif()
    add_custom_command(
      OUTPUT fips_apple_start.o
      COMMAND ${CMAKE_C_COMPILER} -arch ${CMAKE_SYSTEM_PROCESSOR} -isysroot ${CMAKE_OSX_SYSROOT} ${OSX_VERSION_MIN_FLAG} -c ${CMAKE_CURRENT_SOURCE_DIR}/fips_shared_library_marker.c -DAWSLC_FIPS_SHARED_START -o fips_apple_start.o
      DEPENDS ${CMAKE_CURRENT_SOURCE_DIR}/fips_shared_library_marker.c
    )
    add_custom_command(
      OUTPUT fips_apple_end.o
      COMMAND ${CMAKE_C_COMPILER} -arch ${CMAKE_SYSTEM_PROCESSOR} -isysroot ${CMAKE_OSX_SYSROOT} ${OSX_VERSION_MIN_FLAG} -c ${CMAKE_CURRENT_SOURCE_DIR}/fips_shared_library_marker.c -DAWSLC_FIPS_SHARED_END -o fips_apple_end.o
      DEPENDS ${CMAKE_CURRENT_SOURCE_DIR}/fips_shared_library_marker.c
    )
    add_custom_command(
      OUTPUT bcm.o
      COMMAND ${CMAKE_LINKER} -r fips_apple_start.o -force_load $<TARGET_FILE:bcm_library> fips_apple_end.o -keep_private_externs -o bcm.o
      DEPENDS bcm_library fips_apple_start.o fips_apple_end.o
      WORKING_DIRECTORY ${CMAKE_CURRENT_BINARY_DIR}
    )
  elseif(MSVC)
    set(BCM_NAME bcm.lib)
    # Like the macOS linker MSVC doesn't support linker scripts. The Windows build uses the same start/end markers
    # as the mac build to control the placement of symbols. However, on Windows the start/bcm/end object files also
    # contain pragmas that instruct the compiler to put the code in specific FIPS sections. These sections have a
    # specific suffix $a through $c that controls the order of the FIPS sections when it is linked together into a
    # Grouped Section.
    add_custom_command(
      OUTPUT fips_msvc_start.obj
      COMMAND ${CMAKE_C_COMPILER} /nologo /c /DAWSLC_FIPS_SHARED_START /Fo:fips_msvc_start.obj ${CMAKE_CURRENT_SOURCE_DIR}/fips_shared_library_marker.c
      DEPENDS ${CMAKE_CURRENT_SOURCE_DIR}/fips_shared_library_marker.c
    )
    add_custom_command(
      OUTPUT fips_msvc_end.obj
      COMMAND ${CMAKE_C_COMPILER} /nologo /c /DAWSLC_FIPS_SHARED_END /Fo:fips_msvc_end.obj ${CMAKE_CURRENT_SOURCE_DIR}/fips_shared_library_marker.c
      DEPENDS ${CMAKE_CURRENT_SOURCE_DIR}/fips_shared_library_marker.c
    )

    get_filename_component(MSVC_BIN ${CMAKE_LINKER} DIRECTORY)
    set(MSVC_LIB "${MSVC_BIN}/lib.exe")

    add_custom_command(
      OUTPUT ${BCM_NAME}
      # This takes bcm_library which is static library and possibly a collection of assembly files in a CMake list.
      # lib.exe does not handle the CMake list which uses semicolons between items, this generator expression converts
      # it to a list of quoted strings, it also needs to be itself string escaped
      COMMAND ${MSVC_LIB} /nologo fips_msvc_start.obj "\"$<JOIN:$<TARGET_OBJECTS:bcm_library>,\" \">\"" fips_msvc_end.obj /OUT:${BCM_NAME}
      DEPENDS  fips_msvc_start.obj fips_msvc_end.obj bcm_library
      WORKING_DIRECTORY ${CMAKE_CURRENT_BINARY_DIR}
    )
  else()
    set(BCM_NAME bcm.o)
    # fips_shared.lds does not have 'clang' prefix because we want to keep merging any changes from upstream.
    set(FIPS_CUSTOM_LINKER_SCRIPT "${CMAKE_CURRENT_SOURCE_DIR}/fips_shared.lds")
    if (GCC)
      # gcc puts some code in sections named ".text.unlikely", ".text.exit" and ".text.startup".
      # so we have a separate linker script for gcc.
      set(FIPS_CUSTOM_LINKER_SCRIPT "${CMAKE_CURRENT_SOURCE_DIR}/gcc_fips_shared.lds")
    endif()

    add_custom_command(
      OUTPUT ${BCM_NAME}
      COMMAND ${CMAKE_LINKER} -r -T ${FIPS_CUSTOM_LINKER_SCRIPT} -o ${BCM_NAME} --whole-archive $<TARGET_FILE:bcm_library>
      DEPENDS bcm_library ${FIPS_CUSTOM_LINKER_SCRIPT}
      WORKING_DIRECTORY ${CMAKE_CURRENT_BINARY_DIR}
    )
  endif()

  add_custom_target(bcm_o_target DEPENDS ${BCM_NAME})
  set(BCM_NAME ${BCM_NAME} PARENT_SCOPE)

else()
  set(BCM_ASM_OBJECTS "")
  if (ARCH STREQUAL "aarch64" AND CMAKE_GENERATOR MATCHES "Visual Studio")
    msbuild_aarch64_asm(TARGET fipsmodule ASM_FILES ${BCM_ASM_SOURCES} OUTPUT_OBJECTS BCM_ASM_OBJECTS)
  endif()

  add_library(
    fipsmodule

    OBJECT

    bcm.c
    fips_shared_support.c
    cpucap/cpucap.c

    ${BCM_ASM_SOURCES}
    ${BCM_ASM_OBJECTS}
  )
  target_compile_definitions(fipsmodule PRIVATE BORINGSSL_IMPLEMENTATION)

  add_dependencies(fipsmodule boringssl_prefix_symbols)
  target_include_directories(fipsmodule BEFORE PRIVATE ${AWSLC_BINARY_DIR}/symbol_prefix_include)
  target_include_directories(fipsmodule PRIVATE ${AWSLC_SOURCE_DIR}/include)

endif()<|MERGE_RESOLUTION|>--- conflicted
+++ resolved
@@ -322,21 +322,13 @@
   string(REGEX REPLACE "[ ]+" ";" CMAKE_ASM_FLAGS "${CMAKE_ASM_FLAGS}")
 
   if(BORINGSSL_PREFIX)
-<<<<<<< HEAD
-    set(S2N_BIGNUM_PREFIX_INCLUDE "--include=${PROJECT_BINARY_DIR}/symbol_prefix_include/openssl/boringssl_prefix_symbols.h")
-=======
     set(S2N_BIGNUM_PREFIX_INCLUDE "--include=${AWSLC_BINARY_DIR}/symbol_prefix_include/openssl/boringssl_prefix_symbols_asm.h")
->>>>>>> d1c1d72f
   endif()
 
   add_custom_command(
           OUTPUT ${dest}
           COMMAND ${CMAKE_COMMAND} -E make_directory ${dir}
-<<<<<<< HEAD
-          COMMAND ${CMAKE_ASM_COMPILER} ${TARGET} ${CMAKE_ASM_FLAGS} -E ${S2N_BIGNUM_DIR}/${src} -I${S2N_BIGNUM_INCLUDE_DIR} ${S2N_BIGNUM_PREFIX_INCLUDE} -DS2N_BN_HIDE_SYMBOLS | tr \"\;\" \"\\n\" > ${dest}
-=======
           COMMAND ${CMAKE_ASM_COMPILER} ${TARGET} ${CMAKE_ASM_FLAGS} -E ${S2N_BIGNUM_DIR}/${src} -I${AWSLC_BINARY_DIR}/symbol_prefix_include -I${S2N_BIGNUM_INCLUDE_DIR} ${S2N_BIGNUM_PREFIX_INCLUDE} -DS2N_BN_HIDE_SYMBOLS | tr \"\;\" \"\\n\" > ${dest}
->>>>>>> d1c1d72f
           DEPENDS
           ${S2N_BIGNUM_DIR}/${src}
           WORKING_DIRECTORY .
