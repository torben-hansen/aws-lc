if(${CMAKE_SYSTEM_NAME} STREQUAL "OpenBSD" AND FIPS)
  if(NOT BUILD_SHARED_LIBS)
    # Disable the stack smash protector for FIPS static builds
    set(CMAKE_C_FLAGS "${CMAKE_C_FLAGS} -fno-stack-protector")
  endif()
  if(CMAKE_C_COMPILER_ID STREQUAL "Clang")
    # OpenBSD's Clang version has a return trampoline enabled by default that
    # it may inject and cause issues with our custom linker script.
    set(CMAKE_C_FLAGS "${CMAKE_C_FLAGS} -mno-retpoline")
  endif()
endif()

if(ANDROID)
  # Since "--Wa,--noexecstack" is not used during the preprocessor step of Android (because assembler is not invoked),
  # Clang reports that argument as unused. We remove the flag only for the FIPS build of Android.
  string(FIND ${CMAKE_CXX_FLAGS} "noexecstack" CXX_EXTRA_WA)
  string(FIND ${CMAKE_C_FLAGS} "noexecstack" C_EXTRA_WA)
  if(NOT ${CXX_EXTRA_WA} EQUAL '-1')
    string( REPLACE "-Wa,--noexecstack" "" CMAKE_CXX_FLAGS "${CMAKE_CXX_FLAGS}" )
  endif()
  if(NOT ${C_EXTRA_WA} EQUAL '-1')
    string( REPLACE "-Wa,--noexecstack" "" CMAKE_C_FLAGS "${CMAKE_C_FLAGS}" )
  endif()
endif()

if(ARCH STREQUAL "x86_64")
  set(
    BCM_ASM_SOURCES

    aesni-gcm-avx512.${ASM_EXT}
    aesni-gcm-x86_64.${ASM_EXT}
    aesni-xts-avx512.${ASM_EXT}
    aesni-x86_64.${ASM_EXT}
    ghash-ssse3-x86_64.${ASM_EXT}
    ghash-x86_64.${ASM_EXT}
    md5-x86_64.${ASM_EXT}
    p256-x86_64-asm.${ASM_EXT}
    p256_beeu-x86_64-asm.${ASM_EXT}
    rdrand-x86_64.${ASM_EXT}
    rsaz-avx2.${ASM_EXT}
    rsaz-2k-avx512.${ASM_EXT}
    rsaz-3k-avx512.${ASM_EXT}
    rsaz-4k-avx512.${ASM_EXT}
    sha1-x86_64.${ASM_EXT}
    sha256-x86_64.${ASM_EXT}
    sha512-x86_64.${ASM_EXT}
    vpaes-x86_64.${ASM_EXT}
    x86_64-mont5.${ASM_EXT}
    x86_64-mont.${ASM_EXT}
  )
endif()

if(ARCH STREQUAL "x86")
  set(
    BCM_ASM_SOURCES

    aesni-x86.${ASM_EXT}
    bn-586.${ASM_EXT}
    co-586.${ASM_EXT}
    ghash-ssse3-x86.${ASM_EXT}
    ghash-x86.${ASM_EXT}
    md5-586.${ASM_EXT}
    sha1-586.${ASM_EXT}
    sha256-586.${ASM_EXT}
    sha512-586.${ASM_EXT}
    vpaes-x86.${ASM_EXT}
    x86-mont.${ASM_EXT}
  )
endif()

if(ARCH STREQUAL "arm")
  set(
    BCM_ASM_SOURCES

    aesv8-armx.${ASM_EXT}
    armv4-mont.${ASM_EXT}
    bsaes-armv7.${ASM_EXT}
    ghash-armv4.${ASM_EXT}
    ghashv8-armx.${ASM_EXT}
    sha1-armv4-large.${ASM_EXT}
    sha256-armv4.${ASM_EXT}
    sha512-armv4.${ASM_EXT}
    vpaes-armv7.${ASM_EXT}
  )
endif()

if(ARCH STREQUAL "aarch64")

  set(
    BCM_ASM_SOURCES

    aesv8-armx.${ASM_EXT}
    aesv8-gcm-armv8.${ASM_EXT}
    aesv8-gcm-armv8-unroll8.${ASM_EXT}
    armv8-mont.${ASM_EXT}
    bn-armv8.${ASM_EXT}
    ghash-neon-armv8.${ASM_EXT}
    ghashv8-armx.${ASM_EXT}
    keccak1600-armv8.${ASM_EXT}
    md5-armv8.${ASM_EXT}
    p256-armv8-asm.${ASM_EXT}
    p256_beeu-armv8-asm.${ASM_EXT}
    rndr-armv8.${ASM_EXT}
    sha1-armv8.${ASM_EXT}
    sha256-armv8.${ASM_EXT}
    sha512-armv8.${ASM_EXT}
    vpaes-armv8.${ASM_EXT}
  )
endif()

if(ARCH STREQUAL "ppc64le")
  set(
    BCM_ASM_SOURCES

    aesp8-ppc.${ASM_EXT}
    ghashp8-ppc.${ASM_EXT}
  )
endif()

if(PERL_EXECUTABLE)
  perlasm(aesni-gcm-x86_64.${ASM_EXT} modes/asm/aesni-gcm-x86_64.pl)
  perlasm(aesni-gcm-avx512.${ASM_EXT} modes/asm/aesni-gcm-avx512.pl)
  perlasm(aesni-xts-avx512.${ASM_EXT} aes/asm/aesni-xts-avx512.pl)
  perlasm(aesni-x86_64.${ASM_EXT} aes/asm/aesni-x86_64.pl)
  perlasm(aesni-x86.${ASM_EXT} aes/asm/aesni-x86.pl)
  perlasm(aesp8-ppc.${ASM_EXT} aes/asm/aesp8-ppc.pl)
  perlasm(aesv8-armx.${ASM_EXT} aes/asm/aesv8-armx.pl)
  perlasm(aesv8-gcm-armv8.${ASM_EXT} modes/asm/aesv8-gcm-armv8.pl)
  perlasm(aesv8-gcm-armv8-unroll8.${ASM_EXT} modes/asm/aesv8-gcm-armv8-unroll8.pl)
  perlasm(armv4-mont.${ASM_EXT} bn/asm/armv4-mont.pl)
  perlasm(armv8-mont.${ASM_EXT} bn/asm/armv8-mont.pl)
  perlasm(bn-586.${ASM_EXT} bn/asm/bn-586.pl)
  perlasm(bn-armv8.${ASM_EXT} bn/asm/bn-armv8.pl)
  perlasm(bsaes-armv7.${ASM_EXT} aes/asm/bsaes-armv7.pl)
  perlasm(co-586.${ASM_EXT} bn/asm/co-586.pl)
  perlasm(ghash-armv4.${ASM_EXT} modes/asm/ghash-armv4.pl)
  perlasm(ghashp8-ppc.${ASM_EXT} modes/asm/ghashp8-ppc.pl)
  perlasm(ghashv8-armx.${ASM_EXT} modes/asm/ghashv8-armx.pl)
  perlasm(ghash-neon-armv8.${ASM_EXT} modes/asm/ghash-neon-armv8.pl)
  perlasm(ghash-ssse3-x86_64.${ASM_EXT} modes/asm/ghash-ssse3-x86_64.pl)
  perlasm(ghash-ssse3-x86.${ASM_EXT} modes/asm/ghash-ssse3-x86.pl)
  perlasm(ghash-x86_64.${ASM_EXT} modes/asm/ghash-x86_64.pl)
  perlasm(ghash-x86.${ASM_EXT} modes/asm/ghash-x86.pl)
  perlasm(keccak1600-armv8.${ASM_EXT} sha/asm/keccak1600-armv8.pl)
  perlasm(md5-586.${ASM_EXT} md5/asm/md5-586.pl)
  perlasm(md5-armv8.${ASM_EXT} md5/asm/md5-armv8.pl)
  perlasm(md5-x86_64.${ASM_EXT} md5/asm/md5-x86_64.pl)
  perlasm(p256-x86_64-asm.${ASM_EXT} ec/asm/p256-x86_64-asm.pl)
  perlasm(p256_beeu-x86_64-asm.${ASM_EXT} ec/asm/p256_beeu-x86_64-asm.pl)
  perlasm(p256-armv8-asm.${ASM_EXT} ec/asm/p256-armv8-asm.pl)
  perlasm(p256_beeu-armv8-asm.${ASM_EXT} ec/asm/p256_beeu-armv8-asm.pl)
  perlasm(rdrand-x86_64.${ASM_EXT} rand/asm/rdrand-x86_64.pl)
  perlasm(rndr-armv8.${ASM_EXT} rand/asm/rndr-armv8.pl)
  perlasm(rsaz-avx2.${ASM_EXT} bn/asm/rsaz-avx2.pl)
  perlasm(rsaz-2k-avx512.${ASM_EXT} bn/asm/rsaz-2k-avx512.pl)
  perlasm(rsaz-3k-avx512.${ASM_EXT} bn/asm/rsaz-3k-avx512.pl)
  perlasm(rsaz-4k-avx512.${ASM_EXT} bn/asm/rsaz-4k-avx512.pl)
  perlasm(sha1-586.${ASM_EXT} sha/asm/sha1-586.pl)
  perlasm(sha1-armv4-large.${ASM_EXT} sha/asm/sha1-armv4-large.pl)
  perlasm(sha1-armv8.${ASM_EXT} sha/asm/sha1-armv8.pl)
  perlasm(sha1-x86_64.${ASM_EXT} sha/asm/sha1-x86_64.pl)
  perlasm(sha256-586.${ASM_EXT} sha/asm/sha256-586.pl)
  perlasm(sha256-armv4.${ASM_EXT} sha/asm/sha256-armv4.pl)
  perlasm(sha256-armv8.${ASM_EXT} sha/asm/sha512-armv8.pl)
  perlasm(sha256-x86_64.${ASM_EXT} sha/asm/sha512-x86_64.pl)
  perlasm(sha512-586.${ASM_EXT} sha/asm/sha512-586.pl)
  perlasm(sha512-armv4.${ASM_EXT} sha/asm/sha512-armv4.pl)
  perlasm(sha512-armv8.${ASM_EXT} sha/asm/sha512-armv8.pl)
  perlasm(sha512-x86_64.${ASM_EXT} sha/asm/sha512-x86_64.pl)
  perlasm(vpaes-armv7.${ASM_EXT} aes/asm/vpaes-armv7.pl)
  perlasm(vpaes-armv8.${ASM_EXT} aes/asm/vpaes-armv8.pl)
  perlasm(vpaes-x86_64.${ASM_EXT} aes/asm/vpaes-x86_64.pl)
  perlasm(vpaes-x86.${ASM_EXT} aes/asm/vpaes-x86.pl)
  perlasm(x86_64-mont5.${ASM_EXT} bn/asm/x86_64-mont5.pl)
  perlasm(x86_64-mont.${ASM_EXT} bn/asm/x86_64-mont.pl)
  perlasm(x86-mont.${ASM_EXT} bn/asm/x86-mont.pl)
endif()

# clang-6 (and older) knows how to compile AVX512 assembly instructions,
# but only if it's given the right flags (e.g. -mavx512*).
# The flags are not required for any other compiler we are running in the CI.
if (CLANG AND (CMAKE_ASM_COMPILER_ID MATCHES "Clang" OR CMAKE_ASM_COMPILER MATCHES "clang") AND
    (CMAKE_C_COMPILER_VERSION VERSION_LESS "7.0.0") AND (ARCH STREQUAL "x86_64"))
  set_source_files_properties(${CMAKE_CURRENT_BINARY_DIR}/aesni-gcm-avx512.${ASM_EXT} PROPERTIES COMPILE_FLAGS "-mavx512f -mavx512bw -mavx512dq -mavx512vl")
  set_source_files_properties(${CMAKE_CURRENT_BINARY_DIR}/aesni-xts-avx512.${ASM_EXT} PROPERTIES COMPILE_FLAGS "-mavx512f -mavx512bw -mavx512dq -mavx512vl")
  set_source_files_properties(${CMAKE_CURRENT_BINARY_DIR}/rsaz-2k-avx512.${ASM_EXT} PROPERTIES COMPILE_FLAGS "-mavx512f -mavx512bw -mavx512dq -mavx512vl -mavx512ifma")
  set_source_files_properties(${CMAKE_CURRENT_BINARY_DIR}/rsaz-3k-avx512.${ASM_EXT} PROPERTIES COMPILE_FLAGS "-mavx512f -mavx512bw -mavx512dq -mavx512vl -mavx512ifma")
  set_source_files_properties(${CMAKE_CURRENT_BINARY_DIR}/rsaz-4k-avx512.${ASM_EXT} PROPERTIES COMPILE_FLAGS "-mavx512f -mavx512bw -mavx512dq -mavx512vl -mavx512ifma")
endif()

# s2n-bignum files can be compiled on Unix platforms for x86_64 and arm64 only.
if((((ARCH STREQUAL "x86_64") AND NOT MY_ASSEMBLER_IS_TOO_OLD_FOR_512AVX) OR
      ARCH STREQUAL "aarch64") AND UNIX)

  # Set the source directory for s2n-bignum assembly files
  if(ARCH STREQUAL "x86_64")
<<<<<<< HEAD
    set(S2N_BIGNUM_DIR ${AWSLC_SOURCE_DIR}/third_party/s2n-bignum/x86_att)
  else()
    set(S2N_BIGNUM_DIR ${AWSLC_SOURCE_DIR}/third_party/s2n-bignum/arm)
  endif()

  set(S2N_BIGNUM_INCLUDE_DIR ${AWSLC_SOURCE_DIR}/third_party/s2n-bignum/include)

  # We add s2n-bignum files to a separate list because they need
  # to go through C preprocessor in case of the static build.
  set(
    S2N_BIGNUM_ASM_SOURCES

    p256/p256_montjscalarmul.S
    p256/p256_montjscalarmul_alt.S
    p256/bignum_montinv_p256.S

    p384/bignum_add_p384.S
    p384/bignum_sub_p384.S
    p384/bignum_neg_p384.S
    p384/bignum_tomont_p384.S
    p384/bignum_deamont_p384.S
    p384/bignum_montmul_p384.S
    p384/bignum_montmul_p384_alt.S
    p384/bignum_montsqr_p384.S
    p384/bignum_montsqr_p384_alt.S
    p384/bignum_nonzero_6.S
    p384/bignum_littleendian_6.S
    p384/p384_montjdouble.S
    p384/p384_montjdouble_alt.S
    p384/p384_montjscalarmul.S
    p384/p384_montjscalarmul_alt.S
    p384/bignum_montinv_p384.S

    p521/bignum_add_p521.S
    p521/bignum_sub_p521.S
    p521/bignum_neg_p521.S
    p521/bignum_mul_p521.S
    p521/bignum_mul_p521_alt.S
    p521/bignum_sqr_p521.S
    p521/bignum_sqr_p521_alt.S
    p521/bignum_tolebytes_p521.S
    p521/bignum_fromlebytes_p521.S
    p521/p521_jdouble.S
    p521/p521_jdouble_alt.S
    p521/p521_jscalarmul.S
    p521/p521_jscalarmul_alt.S
    p521/bignum_inv_p521.S

    curve25519/bignum_mod_n25519.S
    curve25519/bignum_neg_p25519.S
    curve25519/bignum_madd_n25519.S
    curve25519/bignum_madd_n25519_alt.S
    curve25519/edwards25519_decode.S
    curve25519/edwards25519_decode_alt.S
    curve25519/edwards25519_encode.S
    curve25519/edwards25519_scalarmulbase.S
    curve25519/edwards25519_scalarmulbase_alt.S
    curve25519/edwards25519_scalarmuldouble.S
    curve25519/edwards25519_scalarmuldouble_alt.S
=======
    set(S2N_BIGNUM_DIR "${AWSLC_SOURCE_DIR}/third_party/s2n-bignum/s2n-bignum-imported/x86_att")
  else()
    set(S2N_BIGNUM_DIR "${AWSLC_SOURCE_DIR}/third_party/s2n-bignum/s2n-bignum-imported/arm")
  endif()

  set(S2N_BIGNUM_INCLUDE_DIR "${AWSLC_SOURCE_DIR}/third_party/s2n-bignum/s2n-bignum-imported/include")

  list(APPEND BCM_ASM_SOURCES

    ${S2N_BIGNUM_DIR}/p256/p256_montjscalarmul.S
    ${S2N_BIGNUM_DIR}/p256/p256_montjscalarmul_alt.S
    ${S2N_BIGNUM_DIR}/p256/bignum_montinv_p256.S

    ${S2N_BIGNUM_DIR}/p384/bignum_add_p384.S
    ${S2N_BIGNUM_DIR}/p384/bignum_sub_p384.S
    ${S2N_BIGNUM_DIR}/p384/bignum_neg_p384.S
    ${S2N_BIGNUM_DIR}/p384/bignum_tomont_p384.S
    ${S2N_BIGNUM_DIR}/p384/bignum_deamont_p384.S
    ${S2N_BIGNUM_DIR}/p384/bignum_montmul_p384.S
    ${S2N_BIGNUM_DIR}/p384/bignum_montmul_p384_alt.S
    ${S2N_BIGNUM_DIR}/p384/bignum_montsqr_p384.S
    ${S2N_BIGNUM_DIR}/p384/bignum_montsqr_p384_alt.S
    ${S2N_BIGNUM_DIR}/p384/bignum_nonzero_6.S
    ${S2N_BIGNUM_DIR}/p384/bignum_littleendian_6.S
    ${S2N_BIGNUM_DIR}/p384/p384_montjdouble.S
    ${S2N_BIGNUM_DIR}/p384/p384_montjdouble_alt.S
    ${S2N_BIGNUM_DIR}/p384/p384_montjscalarmul.S
    ${S2N_BIGNUM_DIR}/p384/p384_montjscalarmul_alt.S
    ${S2N_BIGNUM_DIR}/p384/bignum_montinv_p384.S

    ${S2N_BIGNUM_DIR}/p521/bignum_add_p521.S
    ${S2N_BIGNUM_DIR}/p521/bignum_sub_p521.S
    ${S2N_BIGNUM_DIR}/p521/bignum_neg_p521.S
    ${S2N_BIGNUM_DIR}/p521/bignum_mul_p521.S
    ${S2N_BIGNUM_DIR}/p521/bignum_mul_p521_alt.S
    ${S2N_BIGNUM_DIR}/p521/bignum_sqr_p521.S
    ${S2N_BIGNUM_DIR}/p521/bignum_sqr_p521_alt.S
    ${S2N_BIGNUM_DIR}/p521/bignum_tolebytes_p521.S
    ${S2N_BIGNUM_DIR}/p521/bignum_fromlebytes_p521.S
    ${S2N_BIGNUM_DIR}/p521/p521_jdouble.S
    ${S2N_BIGNUM_DIR}/p521/p521_jdouble_alt.S
    ${S2N_BIGNUM_DIR}/p521/p521_jscalarmul.S
    ${S2N_BIGNUM_DIR}/p521/p521_jscalarmul_alt.S
    ${S2N_BIGNUM_DIR}/p521/bignum_inv_p521.S

    ${S2N_BIGNUM_DIR}/curve25519/bignum_mod_n25519.S
    ${S2N_BIGNUM_DIR}/curve25519/bignum_neg_p25519.S
    ${S2N_BIGNUM_DIR}/curve25519/bignum_madd_n25519.S
    ${S2N_BIGNUM_DIR}/curve25519/bignum_madd_n25519_alt.S
    ${S2N_BIGNUM_DIR}/curve25519/edwards25519_decode.S
    ${S2N_BIGNUM_DIR}/curve25519/edwards25519_decode_alt.S
    ${S2N_BIGNUM_DIR}/curve25519/edwards25519_encode.S
    ${S2N_BIGNUM_DIR}/curve25519/edwards25519_scalarmulbase.S
    ${S2N_BIGNUM_DIR}/curve25519/edwards25519_scalarmulbase_alt.S
    ${S2N_BIGNUM_DIR}/curve25519/edwards25519_scalarmuldouble.S
    ${S2N_BIGNUM_DIR}/curve25519/edwards25519_scalarmuldouble_alt.S
>>>>>>> 7b9a58e0
  )

  if(ARCH STREQUAL "x86_64")
    # The files below contain the alternative functions for x86_64.
    # For AArch64, the alternative tomont/deamont functions are
    # the same as the non-alternative ones, so they are defined
    # in the corresponding "non-alt" files (bignum_<deamont|tomont>_p384.S)
    list(APPEND BCM_ASM_SOURCES
                ${S2N_BIGNUM_DIR}/p384/bignum_tomont_p384_alt.S
                ${S2N_BIGNUM_DIR}/p384/bignum_deamont_p384_alt.S
                ${S2N_BIGNUM_DIR}/curve25519/curve25519_x25519.S
                ${S2N_BIGNUM_DIR}/curve25519/curve25519_x25519_alt.S
                ${S2N_BIGNUM_DIR}/curve25519/curve25519_x25519base.S
                ${S2N_BIGNUM_DIR}/curve25519/curve25519_x25519base_alt.S
    )
  elseif(ARCH STREQUAL "aarch64")
    # byte-level interface for aarch64 s2n-bignum x25519 are in
    # files with "byte" tags, but ed25519 is not, neither are they byte-level...
    list(APPEND BCM_ASM_SOURCES
                ${S2N_BIGNUM_DIR}/curve25519/curve25519_x25519_byte.S
                ${S2N_BIGNUM_DIR}/curve25519/curve25519_x25519_byte_alt.S
                ${S2N_BIGNUM_DIR}/curve25519/curve25519_x25519base_byte.S
                ${S2N_BIGNUM_DIR}/curve25519/curve25519_x25519base_byte_alt.S
    )

    # Big integer arithmetics using s2n-bignum
    list(APPEND BCM_ASM_SOURCES
                ${S2N_BIGNUM_DIR}/fastmul/bignum_kmul_16_32.S
                ${S2N_BIGNUM_DIR}/fastmul/bignum_kmul_32_64.S
                ${S2N_BIGNUM_DIR}/fastmul/bignum_ksqr_16_32.S
                ${S2N_BIGNUM_DIR}/fastmul/bignum_ksqr_32_64.S
                ${S2N_BIGNUM_DIR}/fastmul/bignum_emontredc_8n.S

                ${S2N_BIGNUM_DIR}/generic/bignum_ge.S
                ${S2N_BIGNUM_DIR}/generic/bignum_mul.S
                ${S2N_BIGNUM_DIR}/generic/bignum_optsub.S
                ${S2N_BIGNUM_DIR}/generic/bignum_sqr.S

                ${S2N_BIGNUM_DIR}/generic/bignum_copy_row_from_table.S
                ${S2N_BIGNUM_DIR}/generic/bignum_copy_row_from_table_8n.S
                ${S2N_BIGNUM_DIR}/generic/bignum_copy_row_from_table_16.S
                ${S2N_BIGNUM_DIR}/generic/bignum_copy_row_from_table_32.S
    )
  endif()

  if(BORINGSSL_PREFIX)
    # s2n-bignum is third-party code and therefore doesn't have an explicit
    # definition of symbol prefixes under the prefix build. Inject prefix
    # definitions instead. One could set this property for just the s2n-bignum
    # source. But for simplicity, do it for all. The pre-processor will remove
    # any duplicate header files.
    set_source_files_properties(${BCM_ASM_SOURCES} PROPERTIES COMPILE_FLAGS "--include=\"${AWSLC_BINARY_DIR}/symbol_prefix_include/openssl/boringssl_prefix_symbols_asm.h\"")
  endif()
<<<<<<< HEAD

  set(TARGET "")
  if(CMAKE_ASM_COMPILER_TARGET)
    set(TARGET "--target=${CMAKE_ASM_COMPILER_TARGET}")
  endif()

  string(REGEX REPLACE "[ ]+" ";" CMAKE_ASM_FLAGS "${CMAKE_ASM_FLAGS}")

  if(BORINGSSL_PREFIX)
    set(S2N_BIGNUM_PREFIX_INCLUDE "--include=${AWSLC_BINARY_DIR}/symbol_prefix_include/openssl/boringssl_prefix_symbols_asm.h")
  endif()

  add_custom_command(
          OUTPUT ${dest}
          COMMAND ${CMAKE_COMMAND} -E make_directory ${dir}
          COMMAND ${CMAKE_ASM_COMPILER} ${TARGET} ${CMAKE_ASM_FLAGS} -E ${S2N_BIGNUM_DIR}/${src} -I${AWSLC_BINARY_DIR}/symbol_prefix_include -I${S2N_BIGNUM_INCLUDE_DIR} ${S2N_BIGNUM_PREFIX_INCLUDE} -DS2N_BN_HIDE_SYMBOLS | tr \"\;\" \"\\n\" > ${dest}
          DEPENDS
          ${S2N_BIGNUM_DIR}/${src}
          WORKING_DIRECTORY .
  )
endfunction()

if(S2N_BIGNUM_ASM_SOURCES)
  # s2n-bignum assembly files need to be processed before use
  foreach(asm ${S2N_BIGNUM_ASM_SOURCES})
    s2n_asm_cpreprocess(${asm}.S ${asm})
    list(APPEND BCM_ASM_SOURCES "${asm}.S")
  endforeach()
=======
>>>>>>> 7b9a58e0
endif()

if(FIPS_DELOCATE)
  if(FIPS_SHARED)
    message(FATAL_ERROR "Can't set both delocate and shared mode for FIPS build")
  endif()

  if(OPENSSL_NO_ASM)
    # If OPENSSL_NO_ASM was defined then ASM will not have been enabled, but in
    # FIPS mode we have to have it because the module build requires going via
    # textual assembly.
    enable_language(ASM)
  endif()

  add_library(
    bcm_c_generated_asm

    STATIC

    bcm.c
  )
  target_compile_definitions(bcm_c_generated_asm PRIVATE BORINGSSL_IMPLEMENTATION S2N_BN_HIDE_SYMBOLS)

  add_dependencies(bcm_c_generated_asm boringssl_prefix_symbols)
  # Important: We do not want to add the generated prefix symbols to the include path here!
  # Delocator expects symbols to not be prefixed.
<<<<<<< HEAD
  target_include_directories(bcm_c_generated_asm PRIVATE ${AWSLC_SOURCE_DIR}/include)
=======
  target_include_directories(bcm_c_generated_asm PRIVATE ${AWSLC_SOURCE_DIR}/include "${S2N_BIGNUM_INCLUDE_DIR}")
>>>>>>> 7b9a58e0
  set_target_properties(bcm_c_generated_asm PROPERTIES COMPILE_OPTIONS "-S")
  set_target_properties(bcm_c_generated_asm PROPERTIES POSITION_INDEPENDENT_CODE ON)

  set(TARGET "")
  if(CMAKE_ASM_COMPILER_TARGET)
    set(TARGET "--target=${CMAKE_ASM_COMPILER_TARGET}")
  endif()

  set(DELOCATE_EXTRA_ARGS "")
  # clang-6 (and older) do not appreciate the file number starting at a higher value, and incorrectly
  # assume that all file numbers less than that value are defined upon later use.
  if (CLANG AND (CMAKE_ASM_COMPILER_ID MATCHES "Clang" OR CMAKE_ASM_COMPILER MATCHES "clang") AND
      (CMAKE_C_COMPILER_VERSION VERSION_LESS "7.0.0"))
    set(DELOCATE_EXTRA_ARGS "-no-se-debug-directives")
  endif()

  go_executable(delocate boringssl.googlesource.com/boringssl/util/fipstools/delocate)
  add_custom_command(
    OUTPUT bcm-delocated.S
    COMMAND
    ./delocate
    -a $<TARGET_FILE:bcm_c_generated_asm>
    -o bcm-delocated.S
    -cc ${CMAKE_ASM_COMPILER}
    -cc-flags "${TARGET} ${CMAKE_ASM_FLAGS} -DS2N_BN_HIDE_SYMBOLS"
    -s2n-bignum-include "${S2N_BIGNUM_INCLUDE_DIR}"
    ${DELOCATE_EXTRA_ARGS}
    ${AWSLC_SOURCE_DIR}/include/openssl/arm_arch.h
    ${AWSLC_SOURCE_DIR}/include/openssl/asm_base.h
    ${AWSLC_SOURCE_DIR}/include/openssl/target.h
    ${BCM_ASM_SOURCES}
    DEPENDS
    bcm_c_generated_asm
    delocate
    ${BCM_ASM_SOURCES}
    ${AWSLC_SOURCE_DIR}/include/openssl/arm_arch.h
    ${AWSLC_SOURCE_DIR}/include/openssl/asm_base.h
    ${AWSLC_SOURCE_DIR}/include/openssl/target.h
    WORKING_DIRECTORY ${CMAKE_CURRENT_BINARY_DIR}
  )

  # clang-6 (and older) knows how to compile AVX512 assembly instructions,
  # but only if it's given the right flags (e.g. -mavx512*).
  # The flags are not required for any other compiler we are running in the CI.
  if (CLANG AND (CMAKE_ASM_COMPILER_ID MATCHES "Clang" OR CMAKE_ASM_COMPILER MATCHES "clang") AND
      (CMAKE_C_COMPILER_VERSION VERSION_LESS "7.0.0") AND (ARCH STREQUAL "x86_64"))
    set_source_files_properties(${CMAKE_CURRENT_BINARY_DIR}/bcm-delocated.S PROPERTIES COMPILE_FLAGS "-mavx512f -mavx512bw -mavx512dq -mavx512vl -mavx512ifma")
  endif()

  add_library(
    bcm_hashunset

    STATIC

    bcm-delocated.S
  )
  target_compile_definitions(bcm_hashunset PRIVATE BORINGSSL_IMPLEMENTATION S2N_BN_HIDE_SYMBOLS)

  add_dependencies(bcm_hashunset boringssl_prefix_symbols)
  target_include_directories(bcm_hashunset BEFORE PRIVATE ${AWSLC_BINARY_DIR}/symbol_prefix_include)
<<<<<<< HEAD
  target_include_directories(bcm_hashunset PRIVATE ${AWSLC_SOURCE_DIR}/include)
=======
  target_include_directories(bcm_hashunset PRIVATE ${AWSLC_SOURCE_DIR}/include "${S2N_BIGNUM_INCLUDE_DIR}")
>>>>>>> 7b9a58e0

  set_target_properties(bcm_hashunset PROPERTIES POSITION_INDEPENDENT_CODE ON)
  set_target_properties(bcm_hashunset PROPERTIES LINKER_LANGUAGE C)

  go_executable(inject_hash
                boringssl.googlesource.com/boringssl/util/fipstools/inject_hash)
  add_custom_command(
    OUTPUT bcm.o
    COMMAND ./inject_hash -o bcm.o -in-archive $<TARGET_FILE:bcm_hashunset>
    DEPENDS bcm_hashunset inject_hash
    WORKING_DIRECTORY ${CMAKE_CURRENT_BINARY_DIR}
  )

  # The outputs of add_custom_command cannot be referenced outside of the
  # CMakeLists.txt that defines it. Thus we have to wrap bcm.o in a custom target
  # so that crypto can depend on it.
  add_custom_target(bcm_o_target DEPENDS bcm.o)
  set(BCM_NAME bcm.o PARENT_SCOPE)

  add_library(
    fipsmodule

    OBJECT

    fips_shared_support.c
    cpucap/cpucap.c
  )
  target_compile_definitions(fipsmodule PRIVATE BORINGSSL_IMPLEMENTATION)

  add_dependencies(fipsmodule boringssl_prefix_symbols)
  target_include_directories(fipsmodule BEFORE PRIVATE ${AWSLC_BINARY_DIR}/symbol_prefix_include)
  target_include_directories(fipsmodule PRIVATE ${AWSLC_SOURCE_DIR}/include)

  set_target_properties(fipsmodule PROPERTIES LINKER_LANGUAGE C)
elseif(FIPS_SHARED)
  if(NOT BUILD_SHARED_LIBS)
    message(FATAL_ERROR "FIPS_SHARED set but not BUILD_SHARED_LIBS")
  endif()

  add_library(
    fipsmodule

    OBJECT

    fips_shared_support.c
    cpucap/cpucap.c
  )
  target_compile_definitions(fipsmodule PRIVATE BORINGSSL_IMPLEMENTATION S2N_BN_HIDE_SYMBOLS)

  add_dependencies(fipsmodule boringssl_prefix_symbols)
  target_include_directories(fipsmodule BEFORE PRIVATE ${AWSLC_BINARY_DIR}/symbol_prefix_include)
<<<<<<< HEAD
  target_include_directories(fipsmodule PRIVATE ${AWSLC_SOURCE_DIR}/include)
=======
  target_include_directories(fipsmodule PRIVATE ${AWSLC_SOURCE_DIR}/include "${S2N_BIGNUM_INCLUDE_DIR}")
>>>>>>> 7b9a58e0

  add_library(
    bcm_library

    STATIC

    bcm.c

    ${BCM_ASM_SOURCES}
  )
<<<<<<< HEAD
  target_compile_definitions(bcm_library PRIVATE BORINGSSL_IMPLEMENTATION)
  target_include_directories(bcm_library PRIVATE ${AWSLC_SOURCE_DIR}/include)
=======
  target_compile_definitions(bcm_library PRIVATE BORINGSSL_IMPLEMENTATION S2N_BN_HIDE_SYMBOLS )
  target_include_directories(bcm_library PRIVATE ${AWSLC_SOURCE_DIR}/include "${S2N_BIGNUM_INCLUDE_DIR}")
>>>>>>> 7b9a58e0

  add_dependencies(bcm_library boringssl_prefix_symbols)
  target_include_directories(bcm_library BEFORE PRIVATE ${AWSLC_BINARY_DIR}/symbol_prefix_include)
  target_include_directories(bcm_library PRIVATE ${AWSLC_SOURCE_DIR}/include)
  if (APPLE)
    set(BCM_NAME bcm.o)
    # The linker on macOS doesn't have the ability to process linker scripts,
    # so we build the FIPS module differently than on Linux. Similarly to
    # what OpenSSL does we produce two object files: fips_apple_{start, end}.o
    # that contain only the markers for the start and end of __text and __const
    # sections. The module is then produced by linking the files specified in
    # the following order: fips_apple_start.o bcm.o fips_apple_end.o. This will
    # generate the output object file where all the code in the __text section
    # and all the read-only data in the __const section are between the
    # respective start and end markers.
    if (CMAKE_OSX_DEPLOYMENT_TARGET)
      if(IOS)
        set(OSX_VERSION_MIN_FLAG "-miphoneos-version-min=${CMAKE_OSX_DEPLOYMENT_TARGET}")
      else()
        set(OSX_VERSION_MIN_FLAG "-mmacosx-version-min=${CMAKE_OSX_DEPLOYMENT_TARGET}")
      endif()
    endif()
    add_custom_command(
      OUTPUT fips_apple_start.o
      COMMAND ${CMAKE_C_COMPILER} -arch ${CMAKE_SYSTEM_PROCESSOR} -isysroot ${CMAKE_OSX_SYSROOT} ${OSX_VERSION_MIN_FLAG} -c ${CMAKE_CURRENT_SOURCE_DIR}/fips_shared_library_marker.c -DAWSLC_FIPS_SHARED_START -o fips_apple_start.o
      DEPENDS ${CMAKE_CURRENT_SOURCE_DIR}/fips_shared_library_marker.c
    )
    add_custom_command(
      OUTPUT fips_apple_end.o
      COMMAND ${CMAKE_C_COMPILER} -arch ${CMAKE_SYSTEM_PROCESSOR} -isysroot ${CMAKE_OSX_SYSROOT} ${OSX_VERSION_MIN_FLAG} -c ${CMAKE_CURRENT_SOURCE_DIR}/fips_shared_library_marker.c -DAWSLC_FIPS_SHARED_END -o fips_apple_end.o
      DEPENDS ${CMAKE_CURRENT_SOURCE_DIR}/fips_shared_library_marker.c
    )
    add_custom_command(
      OUTPUT bcm.o
      COMMAND ${CMAKE_LINKER} -r fips_apple_start.o -force_load $<TARGET_FILE:bcm_library> fips_apple_end.o -keep_private_externs -o bcm.o
      DEPENDS bcm_library fips_apple_start.o fips_apple_end.o
      WORKING_DIRECTORY ${CMAKE_CURRENT_BINARY_DIR}
    )
  elseif(MSVC)
    set(BCM_NAME bcm.lib)
    # Like the macOS linker MSVC doesn't support linker scripts. The Windows build uses the same start/end markers
    # as the mac build to control the placement of symbols. However, on Windows the start/bcm/end object files also
    # contain pragmas that instruct the compiler to put the code in specific FIPS sections. These sections have a
    # specific suffix $a through $c that controls the order of the FIPS sections when it is linked together into a
    # Grouped Section.
    add_custom_command(
      OUTPUT fips_msvc_start.obj
      COMMAND ${CMAKE_C_COMPILER} /nologo /c /DAWSLC_FIPS_SHARED_START /Fo:fips_msvc_start.obj ${CMAKE_CURRENT_SOURCE_DIR}/fips_shared_library_marker.c
      DEPENDS ${CMAKE_CURRENT_SOURCE_DIR}/fips_shared_library_marker.c
    )
    add_custom_command(
      OUTPUT fips_msvc_end.obj
      COMMAND ${CMAKE_C_COMPILER} /nologo /c /DAWSLC_FIPS_SHARED_END /Fo:fips_msvc_end.obj ${CMAKE_CURRENT_SOURCE_DIR}/fips_shared_library_marker.c
      DEPENDS ${CMAKE_CURRENT_SOURCE_DIR}/fips_shared_library_marker.c
    )

    get_filename_component(MSVC_BIN ${CMAKE_LINKER} DIRECTORY)
    set(MSVC_LIB "${MSVC_BIN}/lib.exe")

    add_custom_command(
      OUTPUT ${BCM_NAME}
      # This takes bcm_library which is static library and possibly a collection of assembly files in a CMake list.
      # lib.exe does not handle the CMake list which uses semicolons between items, this generator expression converts
      # it to a list of quoted strings, it also needs to be itself string escaped
      COMMAND ${MSVC_LIB} /nologo fips_msvc_start.obj "\"$<JOIN:$<TARGET_OBJECTS:bcm_library>,\" \">\"" fips_msvc_end.obj /OUT:${BCM_NAME}
      DEPENDS  fips_msvc_start.obj fips_msvc_end.obj bcm_library
      WORKING_DIRECTORY ${CMAKE_CURRENT_BINARY_DIR}
    )
  else()
    set(BCM_NAME bcm.o)
    # fips_shared.lds does not have 'clang' prefix because we want to keep merging any changes from upstream.
    set(FIPS_CUSTOM_LINKER_SCRIPT "${CMAKE_CURRENT_SOURCE_DIR}/fips_shared.lds")
    if (GCC)
      # gcc puts some code in sections named ".text.unlikely", ".text.exit" and ".text.startup".
      # so we have a separate linker script for gcc.
      set(FIPS_CUSTOM_LINKER_SCRIPT "${CMAKE_CURRENT_SOURCE_DIR}/gcc_fips_shared.lds")
    endif()

    add_custom_command(
      OUTPUT ${BCM_NAME}
      COMMAND ${CMAKE_LINKER} -r -T ${FIPS_CUSTOM_LINKER_SCRIPT} -o ${BCM_NAME} --whole-archive $<TARGET_FILE:bcm_library>
      DEPENDS bcm_library ${FIPS_CUSTOM_LINKER_SCRIPT}
      WORKING_DIRECTORY ${CMAKE_CURRENT_BINARY_DIR}
    )
  endif()

  add_custom_target(bcm_o_target DEPENDS ${BCM_NAME})
  set(BCM_NAME ${BCM_NAME} PARENT_SCOPE)

else()
  set(BCM_ASM_OBJECTS "")
  if (ARCH STREQUAL "aarch64" AND CMAKE_GENERATOR MATCHES "Visual Studio")
    msbuild_aarch64_asm(TARGET fipsmodule ASM_FILES ${BCM_ASM_SOURCES} OUTPUT_OBJECTS BCM_ASM_OBJECTS)
  endif()

  add_library(
    fipsmodule

    OBJECT

    bcm.c
    fips_shared_support.c
    cpucap/cpucap.c

    ${BCM_ASM_SOURCES}
    ${BCM_ASM_OBJECTS}
  )
  target_compile_definitions(fipsmodule PRIVATE BORINGSSL_IMPLEMENTATION S2N_BN_HIDE_SYMBOLS)

  add_dependencies(fipsmodule boringssl_prefix_symbols)
  target_include_directories(fipsmodule BEFORE PRIVATE ${AWSLC_BINARY_DIR}/symbol_prefix_include)
<<<<<<< HEAD
  target_include_directories(fipsmodule PRIVATE ${AWSLC_SOURCE_DIR}/include)
=======
  target_include_directories(fipsmodule PRIVATE ${AWSLC_SOURCE_DIR}/include "${S2N_BIGNUM_INCLUDE_DIR}")
>>>>>>> 7b9a58e0

endif()<|MERGE_RESOLUTION|>--- conflicted
+++ resolved
@@ -194,67 +194,6 @@
 
   # Set the source directory for s2n-bignum assembly files
   if(ARCH STREQUAL "x86_64")
-<<<<<<< HEAD
-    set(S2N_BIGNUM_DIR ${AWSLC_SOURCE_DIR}/third_party/s2n-bignum/x86_att)
-  else()
-    set(S2N_BIGNUM_DIR ${AWSLC_SOURCE_DIR}/third_party/s2n-bignum/arm)
-  endif()
-
-  set(S2N_BIGNUM_INCLUDE_DIR ${AWSLC_SOURCE_DIR}/third_party/s2n-bignum/include)
-
-  # We add s2n-bignum files to a separate list because they need
-  # to go through C preprocessor in case of the static build.
-  set(
-    S2N_BIGNUM_ASM_SOURCES
-
-    p256/p256_montjscalarmul.S
-    p256/p256_montjscalarmul_alt.S
-    p256/bignum_montinv_p256.S
-
-    p384/bignum_add_p384.S
-    p384/bignum_sub_p384.S
-    p384/bignum_neg_p384.S
-    p384/bignum_tomont_p384.S
-    p384/bignum_deamont_p384.S
-    p384/bignum_montmul_p384.S
-    p384/bignum_montmul_p384_alt.S
-    p384/bignum_montsqr_p384.S
-    p384/bignum_montsqr_p384_alt.S
-    p384/bignum_nonzero_6.S
-    p384/bignum_littleendian_6.S
-    p384/p384_montjdouble.S
-    p384/p384_montjdouble_alt.S
-    p384/p384_montjscalarmul.S
-    p384/p384_montjscalarmul_alt.S
-    p384/bignum_montinv_p384.S
-
-    p521/bignum_add_p521.S
-    p521/bignum_sub_p521.S
-    p521/bignum_neg_p521.S
-    p521/bignum_mul_p521.S
-    p521/bignum_mul_p521_alt.S
-    p521/bignum_sqr_p521.S
-    p521/bignum_sqr_p521_alt.S
-    p521/bignum_tolebytes_p521.S
-    p521/bignum_fromlebytes_p521.S
-    p521/p521_jdouble.S
-    p521/p521_jdouble_alt.S
-    p521/p521_jscalarmul.S
-    p521/p521_jscalarmul_alt.S
-    p521/bignum_inv_p521.S
-
-    curve25519/bignum_mod_n25519.S
-    curve25519/bignum_neg_p25519.S
-    curve25519/bignum_madd_n25519.S
-    curve25519/bignum_madd_n25519_alt.S
-    curve25519/edwards25519_decode.S
-    curve25519/edwards25519_decode_alt.S
-    curve25519/edwards25519_encode.S
-    curve25519/edwards25519_scalarmulbase.S
-    curve25519/edwards25519_scalarmulbase_alt.S
-    curve25519/edwards25519_scalarmuldouble.S
-    curve25519/edwards25519_scalarmuldouble_alt.S
-=======
     set(S2N_BIGNUM_DIR "${AWSLC_SOURCE_DIR}/third_party/s2n-bignum/s2n-bignum-imported/x86_att")
   else()
     set(S2N_BIGNUM_DIR "${AWSLC_SOURCE_DIR}/third_party/s2n-bignum/s2n-bignum-imported/arm")
@@ -263,7 +202,6 @@
   set(S2N_BIGNUM_INCLUDE_DIR "${AWSLC_SOURCE_DIR}/third_party/s2n-bignum/s2n-bignum-imported/include")
 
   list(APPEND BCM_ASM_SOURCES
-
     ${S2N_BIGNUM_DIR}/p256/p256_montjscalarmul.S
     ${S2N_BIGNUM_DIR}/p256/p256_montjscalarmul_alt.S
     ${S2N_BIGNUM_DIR}/p256/bignum_montinv_p256.S
@@ -311,7 +249,6 @@
     ${S2N_BIGNUM_DIR}/curve25519/edwards25519_scalarmulbase_alt.S
     ${S2N_BIGNUM_DIR}/curve25519/edwards25519_scalarmuldouble.S
     ${S2N_BIGNUM_DIR}/curve25519/edwards25519_scalarmuldouble_alt.S
->>>>>>> 7b9a58e0
   )
 
   if(ARCH STREQUAL "x86_64")
@@ -365,37 +302,6 @@
     # any duplicate header files.
     set_source_files_properties(${BCM_ASM_SOURCES} PROPERTIES COMPILE_FLAGS "--include=\"${AWSLC_BINARY_DIR}/symbol_prefix_include/openssl/boringssl_prefix_symbols_asm.h\"")
   endif()
-<<<<<<< HEAD
-
-  set(TARGET "")
-  if(CMAKE_ASM_COMPILER_TARGET)
-    set(TARGET "--target=${CMAKE_ASM_COMPILER_TARGET}")
-  endif()
-
-  string(REGEX REPLACE "[ ]+" ";" CMAKE_ASM_FLAGS "${CMAKE_ASM_FLAGS}")
-
-  if(BORINGSSL_PREFIX)
-    set(S2N_BIGNUM_PREFIX_INCLUDE "--include=${AWSLC_BINARY_DIR}/symbol_prefix_include/openssl/boringssl_prefix_symbols_asm.h")
-  endif()
-
-  add_custom_command(
-          OUTPUT ${dest}
-          COMMAND ${CMAKE_COMMAND} -E make_directory ${dir}
-          COMMAND ${CMAKE_ASM_COMPILER} ${TARGET} ${CMAKE_ASM_FLAGS} -E ${S2N_BIGNUM_DIR}/${src} -I${AWSLC_BINARY_DIR}/symbol_prefix_include -I${S2N_BIGNUM_INCLUDE_DIR} ${S2N_BIGNUM_PREFIX_INCLUDE} -DS2N_BN_HIDE_SYMBOLS | tr \"\;\" \"\\n\" > ${dest}
-          DEPENDS
-          ${S2N_BIGNUM_DIR}/${src}
-          WORKING_DIRECTORY .
-  )
-endfunction()
-
-if(S2N_BIGNUM_ASM_SOURCES)
-  # s2n-bignum assembly files need to be processed before use
-  foreach(asm ${S2N_BIGNUM_ASM_SOURCES})
-    s2n_asm_cpreprocess(${asm}.S ${asm})
-    list(APPEND BCM_ASM_SOURCES "${asm}.S")
-  endforeach()
-=======
->>>>>>> 7b9a58e0
 endif()
 
 if(FIPS_DELOCATE)
@@ -422,11 +328,7 @@
   add_dependencies(bcm_c_generated_asm boringssl_prefix_symbols)
   # Important: We do not want to add the generated prefix symbols to the include path here!
   # Delocator expects symbols to not be prefixed.
-<<<<<<< HEAD
-  target_include_directories(bcm_c_generated_asm PRIVATE ${AWSLC_SOURCE_DIR}/include)
-=======
   target_include_directories(bcm_c_generated_asm PRIVATE ${AWSLC_SOURCE_DIR}/include "${S2N_BIGNUM_INCLUDE_DIR}")
->>>>>>> 7b9a58e0
   set_target_properties(bcm_c_generated_asm PROPERTIES COMPILE_OPTIONS "-S")
   set_target_properties(bcm_c_generated_asm PROPERTIES POSITION_INDEPENDENT_CODE ON)
 
@@ -487,11 +389,7 @@
 
   add_dependencies(bcm_hashunset boringssl_prefix_symbols)
   target_include_directories(bcm_hashunset BEFORE PRIVATE ${AWSLC_BINARY_DIR}/symbol_prefix_include)
-<<<<<<< HEAD
-  target_include_directories(bcm_hashunset PRIVATE ${AWSLC_SOURCE_DIR}/include)
-=======
   target_include_directories(bcm_hashunset PRIVATE ${AWSLC_SOURCE_DIR}/include "${S2N_BIGNUM_INCLUDE_DIR}")
->>>>>>> 7b9a58e0
 
   set_target_properties(bcm_hashunset PROPERTIES POSITION_INDEPENDENT_CODE ON)
   set_target_properties(bcm_hashunset PROPERTIES LINKER_LANGUAGE C)
@@ -543,11 +441,7 @@
 
   add_dependencies(fipsmodule boringssl_prefix_symbols)
   target_include_directories(fipsmodule BEFORE PRIVATE ${AWSLC_BINARY_DIR}/symbol_prefix_include)
-<<<<<<< HEAD
-  target_include_directories(fipsmodule PRIVATE ${AWSLC_SOURCE_DIR}/include)
-=======
   target_include_directories(fipsmodule PRIVATE ${AWSLC_SOURCE_DIR}/include "${S2N_BIGNUM_INCLUDE_DIR}")
->>>>>>> 7b9a58e0
 
   add_library(
     bcm_library
@@ -558,13 +452,8 @@
 
     ${BCM_ASM_SOURCES}
   )
-<<<<<<< HEAD
-  target_compile_definitions(bcm_library PRIVATE BORINGSSL_IMPLEMENTATION)
-  target_include_directories(bcm_library PRIVATE ${AWSLC_SOURCE_DIR}/include)
-=======
   target_compile_definitions(bcm_library PRIVATE BORINGSSL_IMPLEMENTATION S2N_BN_HIDE_SYMBOLS )
   target_include_directories(bcm_library PRIVATE ${AWSLC_SOURCE_DIR}/include "${S2N_BIGNUM_INCLUDE_DIR}")
->>>>>>> 7b9a58e0
 
   add_dependencies(bcm_library boringssl_prefix_symbols)
   target_include_directories(bcm_library BEFORE PRIVATE ${AWSLC_BINARY_DIR}/symbol_prefix_include)
@@ -676,10 +565,6 @@
 
   add_dependencies(fipsmodule boringssl_prefix_symbols)
   target_include_directories(fipsmodule BEFORE PRIVATE ${AWSLC_BINARY_DIR}/symbol_prefix_include)
-<<<<<<< HEAD
-  target_include_directories(fipsmodule PRIVATE ${AWSLC_SOURCE_DIR}/include)
-=======
   target_include_directories(fipsmodule PRIVATE ${AWSLC_SOURCE_DIR}/include "${S2N_BIGNUM_INCLUDE_DIR}")
->>>>>>> 7b9a58e0
 
 endif()