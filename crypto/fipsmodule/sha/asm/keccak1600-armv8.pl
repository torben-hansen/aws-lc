--- conflicted
+++ resolved
@@ -347,466 +347,12 @@
 	ldp	x29,x30,[sp],#128
 	AARCH64_VALIDATE_LINK_REGISTER
 	ret
-<<<<<<< HEAD
-.size	KeccakF1600,.-KeccakF1600
-.globl	Keccak1600_Absorb_hw
-.type	Keccak1600_Absorb_hw,%function
-.align	5
-Keccak1600_Absorb_hw:
-	AARCH64_SIGN_LINK_REGISTER
-	stp	x29,x30,[sp,#-128]!
-	add	x29,sp,#0
-	stp	x19,x20,[sp,#16]
-	stp	x21,x22,[sp,#32]
-	stp	x23,x24,[sp,#48]
-	stp	x25,x26,[sp,#64]
-	stp	x27,x28,[sp,#80]
-	sub	sp,sp,#64
-	stp	x0,x1,[sp,#32]			// offload arguments
-	stp	x2,x3,[sp,#48]
-	mov	$C[0],x0			// uint64_t A[5][5]
-	mov	$C[1],x1			// const void *inp
-	mov	$C[2],x2			// size_t len
-	mov	$C[3],x3			// size_t bsz
-	ldp	$A[0][0],$A[0][1],[$C[0],#16*0]
-	ldp	$A[0][2],$A[0][3],[$C[0],#16*1]
-	ldp	$A[0][4],$A[1][0],[$C[0],#16*2]
-	ldp	$A[1][1],$A[1][2],[$C[0],#16*3]
-	ldp	$A[1][3],$A[1][4],[$C[0],#16*4]
-	ldp	$A[2][0],$A[2][1],[$C[0],#16*5]
-	ldp	$A[2][2],$A[2][3],[$C[0],#16*6]
-	ldp	$A[2][4],$A[3][0],[$C[0],#16*7]
-	ldp	$A[3][1],$A[3][2],[$C[0],#16*8]
-	ldp	$A[3][3],$A[3][4],[$C[0],#16*9]
-	ldp	$A[4][0],$A[4][1],[$C[0],#16*10]
-	ldp	$A[4][2],$A[4][3],[$C[0],#16*11]
-	ldr	$A[4][4],[$C[0],#16*12]
-	b	.Loop_absorb
-.align	4
-.Loop_absorb:
-	subs	$C[0],$C[2],$C[3]		// len - bsz
-	blo	.Labsorbed
-	str	$C[0],[sp,#48]			// save len - bsz
-=======
 .size	KeccakF1600_hw,.-KeccakF1600_hw
->>>>>>> 53226d06
 ___
 								}}}
 $code.=<<___;
 .asciz	"Keccak-1600 permutation for ARMv8, CRYPTOGAMS by <appro\@openssl.org>"
 ___
-<<<<<<< HEAD
-}
-$code.=<<___;
-	ldr	$C[0],[$C[1]],#8		// *inp++
-#ifdef	__AARCH64EB__
-	rev	$C[0],$C[0]
-#endif
-	eor	$A[4][4],$A[4][4],$C[0]
-.Lprocess_block:
-	str	$C[1],[sp,#40]			// save inp
-	bl	KeccakF1600_int
-	ldr	$C[1],[sp,#40]			// restore arguments
-	ldp	$C[2],$C[3],[sp,#48]
-	b	.Loop_absorb
-.align	4
-.Labsorbed:
-	ldr	$C[1],[sp,#32]
-	stp	$A[0][0],$A[0][1],[$C[1],#16*0]
-	stp	$A[0][2],$A[0][3],[$C[1],#16*1]
-	stp	$A[0][4],$A[1][0],[$C[1],#16*2]
-	stp	$A[1][1],$A[1][2],[$C[1],#16*3]
-	stp	$A[1][3],$A[1][4],[$C[1],#16*4]
-	stp	$A[2][0],$A[2][1],[$C[1],#16*5]
-	stp	$A[2][2],$A[2][3],[$C[1],#16*6]
-	stp	$A[2][4],$A[3][0],[$C[1],#16*7]
-	stp	$A[3][1],$A[3][2],[$C[1],#16*8]
-	stp	$A[3][3],$A[3][4],[$C[1],#16*9]
-	stp	$A[4][0],$A[4][1],[$C[1],#16*10]
-	stp	$A[4][2],$A[4][3],[$C[1],#16*11]
-	str	$A[4][4],[$C[1],#16*12]
-	mov	x0,$C[2]			// return value
-	ldp	x19,x20,[x29,#16]
-	add	sp,sp,#64
-	ldp	x21,x22,[x29,#32]
-	ldp	x23,x24,[x29,#48]
-	ldp	x25,x26,[x29,#64]
-	ldp	x27,x28,[x29,#80]
-	ldp	x29,x30,[sp],#128
-	AARCH64_VALIDATE_LINK_REGISTER
-	ret
-.size	Keccak1600_Absorb_hw,.-Keccak1600_Absorb_hw
-___
-{
-my ($A_flat,$out,$len,$bsz) = map("x$_",(19..22));
-$code.=<<___;
-.globl	Keccak1600_Squeeze_hw
-.type	Keccak1600_Squeeze_hw,%function
-.align	5
-Keccak1600_Squeeze_hw:
-	AARCH64_SIGN_LINK_REGISTER
-	stp	x29,x30,[sp,#-48]!
-	add	x29,sp,#0
-	cmp	x2,#0
-	beq	.Lsqueeze_abort
-	stp	x19,x20,[sp,#16]
-	stp	x21,x22,[sp,#32]
-	mov	$A_flat,x0			// put aside arguments
-	mov	$out,x1
-	mov	$len,x2
-	mov	$bsz,x3
-	cmp	x4, #0				// x4 = 'padded' argument; if !=0, perform Keccak first
-	bne .Lnext_block
-.Loop_squeeze:
-	ldr	x4,[x0],#8
-	cmp	$len,#8
-	blo	.Lsqueeze_tail
-#ifdef	__AARCH64EB__
-	rev	x4,x4
-#endif
-	str	x4,[$out],#8
-	subs	$len,$len,#8
-	beq	.Lsqueeze_done
-	subs	x3,x3,#8
-	bhi	.Loop_squeeze
-.Lnext_block:
-	mov	x0,$A_flat
-	bl	KeccakF1600
-	mov	x0,$A_flat
-	mov	x3,$bsz
-	b	.Loop_squeeze
-.align	4
-.Lsqueeze_tail:
-	strb	w4,[$out],#1
-	lsr	x4,x4,#8
-	subs	$len,$len,#1
-	beq	.Lsqueeze_done
-	strb	w4,[$out],#1
-	lsr	x4,x4,#8
-	subs	$len,$len,#1
-	beq	.Lsqueeze_done
-	strb	w4,[$out],#1
-	lsr	x4,x4,#8
-	subs	$len,$len,#1
-	beq	.Lsqueeze_done
-	strb	w4,[$out],#1
-	lsr	x4,x4,#8
-	subs	$len,$len,#1
-	beq	.Lsqueeze_done
-	strb	w4,[$out],#1
-	lsr	x4,x4,#8
-	subs	$len,$len,#1
-	beq	.Lsqueeze_done
-	strb	w4,[$out],#1
-	lsr	x4,x4,#8
-	subs	$len,$len,#1
-	beq	.Lsqueeze_done
-	strb	w4,[$out],#1
-.Lsqueeze_done:
-	ldp	x19,x20,[sp,#16]
-	ldp	x21,x22,[sp,#32]
-.Lsqueeze_abort:
-	ldp	x29,x30,[sp],#48
-	AARCH64_VALIDATE_LINK_REGISTER
-	ret
-.size	Keccak1600_Squeeze_hw,.-Keccak1600_Squeeze_hw
-___
-}								}}}
-								{{{
-my @A = map([ "v".$_.".16b", "v".($_+1).".16b", "v".($_+2).".16b",
-                             "v".($_+3).".16b", "v".($_+4).".16b" ],
-            (0, 5, 10, 15, 20));
-
-my @C = map("v$_.16b", (25..31));
-my @D = @C[4,5,6,2,3];
-
-$code.=<<___;
-.type	KeccakF1600_ce,%function
-.align	5
-KeccakF1600_ce:
-	mov	x9,#24
-	adr	x10,iotas
-	b	.Loop_ce
-.align	4
-.Loop_ce:
-	////////////////////////////////////////////////// Theta
-	eor3	$C[0],$A[4][0],$A[3][0],$A[2][0]
-	eor3	$C[1],$A[4][1],$A[3][1],$A[2][1]
-	eor3	$C[2],$A[4][2],$A[3][2],$A[2][2]
-	eor3	$C[3],$A[4][3],$A[3][3],$A[2][3]
-	eor3	$C[4],$A[4][4],$A[3][4],$A[2][4]
-	eor3	$C[0],$C[0],   $A[1][0],$A[0][0]
-	eor3	$C[1],$C[1],   $A[1][1],$A[0][1]
-	eor3	$C[2],$C[2],   $A[1][2],$A[0][2]
-	eor3	$C[3],$C[3],   $A[1][3],$A[0][3]
-	eor3	$C[4],$C[4],   $A[1][4],$A[0][4]
-	rax1	$C[5],$C[0],$C[2]			// D[1]
-	rax1	$C[6],$C[1],$C[3]			// D[2]
-	rax1	$C[2],$C[2],$C[4]			// D[3]
-	rax1	$C[3],$C[3],$C[0]			// D[4]
-	rax1	$C[4],$C[4],$C[1]			// D[0]
-	////////////////////////////////////////////////// Theta+Rho+Pi
-	xar	$C[0],   $A[0][1],$D[1],#$subrhotates[0][1] // C[0]=A[2][0]
-	xar	$A[0][1],$A[1][1],$D[1],#$subrhotates[1][1]
-	xar	$A[1][1],$A[1][4],$D[4],#$subrhotates[1][4]
-	xar	$A[1][4],$A[4][2],$D[2],#$subrhotates[4][2]
-	xar	$A[4][2],$A[2][4],$D[4],#$subrhotates[2][4]
-	xar	$A[2][4],$A[4][0],$D[0],#$subrhotates[4][0]
-	xar	$C[1],   $A[0][2],$D[2],#$subrhotates[0][2] // C[1]=A[4][0]
-	xar	$A[0][2],$A[2][2],$D[2],#$subrhotates[2][2]
-	xar	$A[2][2],$A[2][3],$D[3],#$subrhotates[2][3]
-	xar	$A[2][3],$A[3][4],$D[4],#$subrhotates[3][4]
-	xar	$A[3][4],$A[4][3],$D[3],#$subrhotates[4][3]
-	xar	$A[4][3],$A[3][0],$D[0],#$subrhotates[3][0]
-	xar	$A[3][0],$A[0][4],$D[4],#$subrhotates[0][4]
-	xar	$D[4],   $A[4][4],$D[4],#$subrhotates[4][4] // D[4]=A[0][4]
-	xar	$A[4][4],$A[4][1],$D[1],#$subrhotates[4][1]
-	xar	$A[1][3],$A[1][3],$D[3],#$subrhotates[1][3] // A[1][3]=A[4][1]
-	xar	$A[0][4],$A[3][1],$D[1],#$subrhotates[3][1] // A[0][4]=A[1][3]
-	xar	$A[3][1],$A[1][0],$D[0],#$subrhotates[1][0]
-	xar	$A[1][0],$A[0][3],$D[3],#$subrhotates[0][3]
-	eor	$A[0][0],$A[0][0],$D[0]
-	xar	$D[3],   $A[3][3],$D[3],#$subrhotates[3][3] // D[3]=A[0][3]
-	xar	$A[0][3],$A[3][2],$D[2],#$subrhotates[3][2] // A[0][3]=A[3][3]
-	xar	$D[1],   $A[2][1],$D[1],#$subrhotates[2][1] // D[1]=A[3][2]
-	xar	$D[2],   $A[1][2],$D[2],#$subrhotates[1][2] // D[2]=A[2][1]
-	xar	$D[0],   $A[2][0],$D[0],#$subrhotates[2][0] // D[0]=A[1][2]
-	////////////////////////////////////////////////// Chi+Iota
-	bcax	$A[4][0],$C[1],   $A[4][2],$A[1][3]	// A[1][3]=A[4][1]
-	bcax	$A[4][1],$A[1][3],$A[4][3],$A[4][2]	// A[1][3]=A[4][1]
-	bcax	$A[4][2],$A[4][2],$A[4][4],$A[4][3]
-	bcax	$A[4][3],$A[4][3],$C[1],   $A[4][4]
-	bcax	$A[4][4],$A[4][4],$A[1][3],$C[1]	// A[1][3]=A[4][1]
-	ld1r	{$C[1]},[x10],#8
-	bcax	$A[3][2],$D[1],   $A[3][4],$A[0][3]	// A[0][3]=A[3][3]
-	bcax	$A[3][3],$A[0][3],$A[3][0],$A[3][4]	// A[0][3]=A[3][3]
-	bcax	$A[3][4],$A[3][4],$A[3][1],$A[3][0]
-	bcax	$A[3][0],$A[3][0],$D[1],   $A[3][1]
-	bcax	$A[3][1],$A[3][1],$A[0][3],$D[1]	// A[0][3]=A[3][3]
-	bcax	$A[2][0],$C[0],   $A[2][2],$D[2]
-	bcax	$A[2][1],$D[2],   $A[2][3],$A[2][2]
-	bcax	$A[2][2],$A[2][2],$A[2][4],$A[2][3]
-	bcax	$A[2][3],$A[2][3],$C[0],   $A[2][4]
-	bcax	$A[2][4],$A[2][4],$D[2],   $C[0]
-	bcax	$A[1][2],$D[0],   $A[1][4],$A[0][4]	// A[0][4]=A[1][3]
-	bcax	$A[1][3],$A[0][4],$A[1][0],$A[1][4]	// A[0][4]=A[1][3]
-	bcax	$A[1][4],$A[1][4],$A[1][1],$A[1][0]
-	bcax	$A[1][0],$A[1][0],$D[0],   $A[1][1]
-	bcax	$A[1][1],$A[1][1],$A[0][4],$D[0]	// A[0][4]=A[1][3]
-	bcax	$A[0][3],$D[3],   $A[0][0],$D[4]
-	bcax	$A[0][4],$D[4],   $A[0][1],$A[0][0]
-	bcax	$A[0][0],$A[0][0],$A[0][2],$A[0][1]
-	bcax	$A[0][1],$A[0][1],$D[3],   $A[0][2]
-	bcax	$A[0][2],$A[0][2],$D[4],   $D[3]
-	eor	$A[0][0],$A[0][0],$C[1]
-	subs	x9,x9,#1
-	bne	.Loop_ce
-	ret
-.size	KeccakF1600_ce,.-KeccakF1600_ce
-.type	KeccakF1600_cext,%function
-.align	5
-KeccakF1600_cext:
-	AARCH64_SIGN_LINK_REGISTER
-	stp	x29,x30,[sp,#-80]!
-	add	x29,sp,#0
-	stp	d8,d9,[sp,#16]		// per ABI requirement
-	stp	d10,d11,[sp,#32]
-	stp	d12,d13,[sp,#48]
-	stp	d14,d15,[sp,#64]
-___
-for($i=0; $i<24; $i+=2) {		# load A[5][5]
-my $j=$i+1;
-$code.=<<___;
-	ldp	d$i,d$j,[x0,#8*$i]
-___
-}
-$code.=<<___;
-	ldr	d24,[x0,#8*$i]
-	bl	KeccakF1600_ce
-	ldr	x30,[sp,#8]
-___
-for($i=0; $i<24; $i+=2) {		# store A[5][5]
-my $j=$i+1;
-$code.=<<___;
-	stp	d$i,d$j,[x0,#8*$i]
-___
-}
-$code.=<<___;
-	str	d24,[x0,#8*$i]
-	ldp	d8,d9,[sp,#16]
-	ldp	d10,d11,[sp,#32]
-	ldp	d12,d13,[sp,#48]
-	ldp	d14,d15,[sp,#64]
-	ldr	x29,[sp],#80
-	AARCH64_VALIDATE_LINK_REGISTER
-	ret
-.size	KeccakF1600_cext,.-KeccakF1600_cext
-___
-
-{
-my ($ctx,$inp,$len,$bsz) = map("x$_",(0..3));
-
-$code.=<<___;
-.globl	Keccak1600_Absorb_cext
-.type	Keccak1600_Absorb_cext,%function
-.align	5
-Keccak1600_Absorb_cext:
-	AARCH64_SIGN_LINK_REGISTER
-	stp	x29,x30,[sp,#-80]!
-	add	x29,sp,#0
-	stp	d8,d9,[sp,#16]		// per ABI requirement
-	stp	d10,d11,[sp,#32]
-	stp	d12,d13,[sp,#48]
-	stp	d14,d15,[sp,#64]
-___
-for($i=0; $i<24; $i+=2) {		# load A[5][5]
-my $j=$i+1;
-$code.=<<___;
-	ldp	d$i,d$j,[x0,#8*$i]
-___
-}
-$code.=<<___;
-	ldr	d24,[x0,#8*$i]
-	b	.Loop_absorb_ce
-.align	4
-.Loop_absorb_ce:
-	subs	$len,$len,$bsz		// len - bsz
-	blo	.Labsorbed_ce
-___
-for (my $i=0; $i<24; $i+=2) {
-my $j = $i+1;
-$code.=<<___;
-	ldr	d31,[$inp],#8		// *inp++
-#ifdef	__AARCH64EB__
-	rev64	v31.16b,v31.16b
-#endif
-	eor	$A[$i/5][$i%5],$A[$i/5][$i%5],v31.16b
-	cmp	$bsz,#8*($i+2)
-	blo	.Lprocess_block_ce
-	ldr	d31,[$inp],#8		// *inp++
-#ifdef	__AARCH64EB__
-	rev64	v31.16b,v31.16b
-#endif
-	eor	$A[$j/5][$j%5],$A[$j/5][$j%5],v31.16b
-	beq	.Lprocess_block_ce
-___
-}
-$code.=<<___;
-	ldr	d31,[$inp],#8		// *inp++
-#ifdef	__AARCH64EB__
-	rev64	v31.16b,v31.16b
-#endif
-	eor	$A[4][4],$A[4][4],v31.16b
-.Lprocess_block_ce:
-	bl	KeccakF1600_ce
-	b	.Loop_absorb_ce
-.align	4
-.Labsorbed_ce:
-___
-for($i=0; $i<24; $i+=2) {		# store A[5][5]
-my $j=$i+1;
-$code.=<<___;
-	stp	d$i,d$j,[x0,#8*$i]
-___
-}
-$code.=<<___;
-	str	d24,[x0,#8*$i]
-	add	x0,$len,$bsz		// return value
-	ldp	d8,d9,[sp,#16]
-	ldp	d10,d11,[sp,#32]
-	ldp	d12,d13,[sp,#48]
-	ldp	d14,d15,[sp,#64]
-	ldp	x29,x30,[sp],#80
-	AARCH64_VALIDATE_LINK_REGISTER
-	ret
-.size	Keccak1600_Absorb_cext,.-Keccak1600_Absorb_cext
-___
-}
-{
-my ($ctx,$out,$len,$bsz) = map("x$_",(0..3));
-$code.=<<___;
-.globl	Keccak1600_Squeeze_cext
-.type	Keccak1600_Squeeze_cext,%function
-.align	5
-Keccak1600_Squeeze_cext:
-	AARCH64_SIGN_LINK_REGISTER
-	stp	x29,x30,[sp,#-16]!
-	add	x29,sp,#0
-	cmp	$len,#0
-	beq	.Lsqueeze_done_ce
-	mov	x9,$ctx
-	mov	x10,$bsz
-.Loop_squeeze_ce:
-	ldr	x4,[x9],#8
-	cmp	$len,#8
-	blo	.Lsqueeze_tail_ce
-#ifdef	__AARCH64EB__
-	rev	x4,x4
-#endif
-	str	x4,[$out],#8
-	beq	.Lsqueeze_done_ce
-	sub	$len,$len,#8
-	subs	x10,x10,#8
-	bhi	.Loop_squeeze_ce
-	bl	KeccakF1600_cext
-	ldr	x30,[sp,#8]
-	mov	x9,$ctx
-	mov	x10,$bsz
-	b	.Loop_squeeze_ce
-.align	4
-.Lsqueeze_tail_ce:
-	strb	w4,[$out],#1
-	lsr	x4,x4,#8
-	subs	$len,$len,#1
-	beq	.Lsqueeze_done_ce
-	strb	w4,[$out],#1
-	lsr	x4,x4,#8
-	subs	$len,$len,#1
-	beq	.Lsqueeze_done_ce
-	strb	w4,[$out],#1
-	lsr	x4,x4,#8
-	subs	$len,$len,#1
-	beq	.Lsqueeze_done_ce
-	strb	w4,[$out],#1
-	lsr	x4,x4,#8
-	subs	$len,$len,#1
-	beq	.Lsqueeze_done_ce
-	strb	w4,[$out],#1
-	lsr	x4,x4,#8
-	subs	$len,$len,#1
-	beq	.Lsqueeze_done_ce
-	strb	w4,[$out],#1
-	lsr	x4,x4,#8
-	subs	$len,$len,#1
-	beq	.Lsqueeze_done_ce
-	strb	w4,[$out],#1
-.Lsqueeze_done_ce:
-	ldr	x29,[sp],#16
-	AARCH64_VALIDATE_LINK_REGISTER
-	ret
-.size	Keccak1600_Squeeze_cext,.-Keccak1600_Squeeze_cext
-___
-}								}}}
-$code.=<<___;
-.asciz	"Keccak-1600 absorb and squeeze for ARMv8, CRYPTOGAMS by <appro\@openssl.org>"
-___
-
-{   my  %opcode = (
-	"rax1"	=> 0xce608c00,	"eor3"	=> 0xce000000,
-	"bcax"	=> 0xce200000,	"xar"	=> 0xce800000	);
-
-    sub unsha3 {
-	my ($mnemonic,$arg)=@_;
-
-	$arg =~ m/[qv]([0-9]+)[^,]*,\s*[qv]([0-9]+)[^,]*(?:,\s*[qv]([0-9]+)[^,]*(?:,\s*[qv#]([0-9\-]+))?)?/
-	&&
-	sprintf ".inst\t0x%08x\t//%s %s",
-			$opcode{$mnemonic}|$1|($2<<5)|($3<<16)|(eval($4)<<10),
-			$mnemonic,$arg;
-    }
-}
-=======
->>>>>>> 53226d06
 
 foreach(split("\n",$code)) {
 
