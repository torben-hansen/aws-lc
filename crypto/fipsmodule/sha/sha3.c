/*
 * Copyright 2017-2020 The OpenSSL Project Authors. All Rights Reserved.
 *
 * Licensed under the Apache License 2.0 (the "License").  You may not use
 * this file except in compliance with the License.  You can obtain a copy
 * in the file LICENSE in the source distribution or at
 * https://www.openssl.org/source/license.html
 */

#include "internal.h"
#include <string.h>

uint8_t *SHA3_224(const uint8_t *data, size_t len,
                  uint8_t out[SHA3_224_DIGEST_LENGTH]) {
  FIPS_service_indicator_lock_state();
  KECCAK1600_CTX ctx;
  int ok = (SHA3_Init(&ctx, SHA3_224_DIGEST_BITLENGTH) &&
            SHA3_Update(&ctx, data, len) &&
            SHA3_Final(out, &ctx));

  OPENSSL_cleanse(&ctx, sizeof(ctx));
  FIPS_service_indicator_unlock_state();
  if (ok == 0) {
    return NULL;
  }
  FIPS_service_indicator_update_state();
  return out;
}

uint8_t *SHA3_256(const uint8_t *data, size_t len,
                  uint8_t out[SHA3_256_DIGEST_LENGTH]) {
  FIPS_service_indicator_lock_state();
  KECCAK1600_CTX ctx;
  int ok = (SHA3_Init(&ctx, SHA3_256_DIGEST_BITLENGTH) &&
            SHA3_Update(&ctx, data, len) &&
            SHA3_Final(out, &ctx));

  OPENSSL_cleanse(&ctx, sizeof(ctx));
  FIPS_service_indicator_unlock_state();
  if (ok == 0) {
    return NULL;
  }
  FIPS_service_indicator_update_state();
  return out;
}

uint8_t *SHA3_384(const uint8_t *data, size_t len,
                  uint8_t out[SHA3_384_DIGEST_LENGTH]) {
  FIPS_service_indicator_lock_state();
  KECCAK1600_CTX ctx;
  int ok = (SHA3_Init(&ctx, SHA3_384_DIGEST_BITLENGTH) &&
            SHA3_Update(&ctx, data, len) &&
            SHA3_Final(out, &ctx));

  OPENSSL_cleanse(&ctx, sizeof(ctx));
  FIPS_service_indicator_unlock_state();
  if (ok == 0) {
    return NULL;
  }
  FIPS_service_indicator_update_state();
  return out;
}

uint8_t *SHA3_512(const uint8_t *data, size_t len,
                  uint8_t out[SHA3_512_DIGEST_LENGTH]) {
  FIPS_service_indicator_lock_state();
  KECCAK1600_CTX ctx;
  int ok = (SHA3_Init(&ctx, SHA3_512_DIGEST_BITLENGTH) &&
            SHA3_Update(&ctx, data, len) &&
            SHA3_Final(out, &ctx));

  OPENSSL_cleanse(&ctx, sizeof(ctx));
  FIPS_service_indicator_unlock_state();
  if (ok == 0) {
    return NULL;
  }
  FIPS_service_indicator_update_state();
  return out;
}

uint8_t *SHAKE128(const uint8_t *data, const size_t in_len, uint8_t *out, size_t out_len) {
  FIPS_service_indicator_lock_state();
  KECCAK1600_CTX ctx;
  int ok = (SHAKE_Init(&ctx, SHAKE128_BLOCKSIZE) &&
            SHAKE_Absorb(&ctx, data, in_len) &&
            SHAKE_Final(out, &ctx, out_len));

  OPENSSL_cleanse(&ctx, sizeof(ctx));
  FIPS_service_indicator_unlock_state();
  if (ok == 0) {
    return NULL;
  }
  FIPS_service_indicator_update_state();
  return out;
}

uint8_t *SHAKE256(const uint8_t *data, const size_t in_len, uint8_t *out, size_t out_len) {
  FIPS_service_indicator_lock_state();
  KECCAK1600_CTX ctx;
  int ok = (SHAKE_Init(&ctx, SHAKE256_BLOCKSIZE) &&
            SHAKE_Absorb(&ctx, data, in_len) &&
            SHAKE_Final(out, &ctx, out_len));
  OPENSSL_cleanse(&ctx, sizeof(ctx));
  FIPS_service_indicator_unlock_state();
  if (ok == 0) {
    return NULL;
  }
  FIPS_service_indicator_update_state();
  return out;
}

<<<<<<< HEAD
// FIPS202 APIs manage internal input/output buffer on top of Keccak1600 API layer
=======
/*
 * FIPS202 APIs manage internal input/output buffer on top of Keccak1600 API layer
 */
// FIPS202_Reset zero's |ctx| fields.
>>>>>>> d1c1d72f
static void FIPS202_Reset(KECCAK1600_CTX *ctx) {
  OPENSSL_memset(ctx->A, 0, sizeof(ctx->A));
  ctx->buf_load = 0;
  ctx->state = KECCAK1600_STATE_ABSORB;
}

<<<<<<< HEAD
=======
// FIPS202_Init checks the correctness of the padding character and size of
// the internal buffer. It initialises the |ctx| fields and returns 1 on
// success and 0 on failure.
>>>>>>> d1c1d72f
static int FIPS202_Init(KECCAK1600_CTX *ctx, uint8_t pad, size_t block_size, size_t bit_len) {
  if (pad != SHA3_PAD_CHAR && 
      pad != SHAKE_PAD_CHAR) { 
    return 0;
  }
      
  if (block_size <= sizeof(ctx->buf)) {
      FIPS202_Reset(ctx);
      ctx->block_size = block_size;
      ctx->md_size = bit_len / 8;
      ctx->pad = pad;
      return 1;
    }
    return 0;
}

<<<<<<< HEAD
=======
// FIPS202_Update checks the state of the |ctx| and processes intermediate buffer from
// previous calls. It processes |data| in blocks through |Keccak1600_Absorb| and places
// the rest in the intermediate buffer. FIPS202_Update fails if called from inappropriate
// |ctx->state| or on |Keccak1600_Absorb| error. Otherwise, it returns 1.
>>>>>>> d1c1d72f
static int FIPS202_Update(KECCAK1600_CTX *ctx, const void *data, size_t len) {
  uint8_t *data_ptr_copy = (uint8_t *) data;
  size_t block_size = ctx->block_size;
  size_t num, rem;

<<<<<<< HEAD
  if (ctx->state == KECCAK1600_STATE_SQUEEZE || 
=======
  if (ctx->state == KECCAK1600_STATE_SQUEEZE ||
>>>>>>> d1c1d72f
      ctx->state == KECCAK1600_STATE_FINAL ) {
    return 0;
  }

  // Case |len| equals 0 is checked in SHA3/SHAKE higher level APIs
  // Process intermediate buffer.
  num = ctx->buf_load;
  if (num != 0) {
    rem = block_size - num;
    if (len < rem) {
      OPENSSL_memcpy(ctx->buf + num, data_ptr_copy, len);
      ctx->buf_load += len;
      return 1;
    }

    // There is enough data to fill or overflow the intermediate
    // buffer. So we append |rem| bytes and process the block,
    // leaving the rest for later processing.
    OPENSSL_memcpy(ctx->buf + num, data_ptr_copy, rem);
    data_ptr_copy += rem, len -= rem;
    if (Keccak1600_Absorb(ctx->A, ctx->buf, block_size, block_size) != 0 ) {
      return 0;
    }
    ctx->buf_load = 0;
    // ctx->buf is processed, ctx->buf_load is guaranteed to be zero
  }

  if (len >= block_size) {
    rem = Keccak1600_Absorb(ctx->A, data_ptr_copy, len, block_size);
  }
  else {
    rem = len;
  }

  if (rem != 0) {
    OPENSSL_memcpy(ctx->buf, data_ptr_copy + len - rem, rem);
    ctx->buf_load = rem;
  }

  return 1;
}

// FIPS202_Finalize processes padding and absorb of last input block
<<<<<<< HEAD
// This function should be called once to finalize absorb and initiate squeeze phase
=======
// This function should be called once to finalize absorb and initiate
// squeeze phase. FIPS202_Finalize fails if called from inappropriate
// |ctx->state| or on |Keccak1600_Absorb| error. Otherwise, it returns 1.
>>>>>>> d1c1d72f
static int FIPS202_Finalize(uint8_t *md, KECCAK1600_CTX *ctx) {
  size_t block_size = ctx->block_size;
  size_t num = ctx->buf_load;

  if (ctx->state == KECCAK1600_STATE_SQUEEZE || 
      ctx->state == KECCAK1600_STATE_FINAL ) {
    return 0;
  }

  // Pad the data with 10*1. Note that |num| can be |block_size - 1|
  // in which case both byte operations below are performed on
  // the same byte.
  OPENSSL_memset(ctx->buf + num, 0, block_size - num);
  ctx->buf[num] = ctx->pad;
  ctx->buf[block_size - 1] |= 0x80;

  if (Keccak1600_Absorb(ctx->A, ctx->buf, block_size, block_size) != 0) {
<<<<<<< HEAD
    return 0;
  }
  
  // ctx->buf is processed, ctx->buf_load is guaranteed to be zero
  ctx->buf_load = 0;

  return 1;
}

// SHA3 APIs implement SHA3 functionalities on top of FIPS202 API layer
int SHA3_Init(KECCAK1600_CTX *ctx, size_t bit_len) {
  if (ctx == NULL) {
=======
>>>>>>> d1c1d72f
    return 0;
  }
  
  // ctx->buf is processed, ctx->buf_load is guaranteed to be zero
  ctx->buf_load = 0;

<<<<<<< HEAD
  if (bit_len != SHA3_224_DIGEST_BITLENGTH && 
      bit_len != SHA3_256_DIGEST_BITLENGTH && 
      bit_len != SHA3_384_DIGEST_BITLENGTH && 
      bit_len != SHA3_512_DIGEST_BITLENGTH) {
        return 0;
  }
  // |block_size| depends on the SHA3 |bit_len| output (digest) length
  return FIPS202_Init(ctx, SHA3_PAD_CHAR, SHA3_BLOCKSIZE(bit_len), bit_len);
}

int SHA3_Update(KECCAK1600_CTX *ctx, const void *data, size_t len) {
  if (ctx == NULL) {
    return 0;
  }

  if (data == NULL && len != 0) {
    return 0;
  }

  if (len == 0) {
    return 1;
  }

  return FIPS202_Update(ctx, data, len);
}

// SHA3_Final should be called once to process final digest value
int SHA3_Final(uint8_t *md, KECCAK1600_CTX *ctx) {
  if (md == NULL || ctx == NULL) {
    return 0;
  }

  if (ctx->md_size == 0) {
    return 1;
  }

  if (FIPS202_Finalize(md, ctx) == 0) {
    return 0;
  }

=======
  return 1;
}

/*
 * SHA3 APIs implement SHA3 functionalities on top of FIPS202 API layer
 */
int SHA3_Init(KECCAK1600_CTX *ctx, size_t bit_len) {
  if (ctx == NULL) {
    return 0;
  }

  if (bit_len != SHA3_224_DIGEST_BITLENGTH && 
      bit_len != SHA3_256_DIGEST_BITLENGTH && 
      bit_len != SHA3_384_DIGEST_BITLENGTH && 
      bit_len != SHA3_512_DIGEST_BITLENGTH) {
        return 0;
  }
  // |block_size| depends on the SHA3 |bit_len| output (digest) length
  return FIPS202_Init(ctx, SHA3_PAD_CHAR, SHA3_BLOCKSIZE(bit_len), bit_len);
}

int SHA3_Update(KECCAK1600_CTX *ctx, const void *data, size_t len) {
  if (ctx == NULL) {
    return 0;
  }

  if (data == NULL && len != 0) {
    return 0;
  }

  if (len == 0) {
    return 1;
  }

  return FIPS202_Update(ctx, data, len);
}

// SHA3_Final should be called once to process final digest value
int SHA3_Final(uint8_t *md, KECCAK1600_CTX *ctx) {
  if (md == NULL || ctx == NULL) {
    return 0;
  }

  if (ctx->md_size == 0) {
    return 1;
  }

  if (FIPS202_Finalize(md, ctx) == 0) {
    return 0;
  }

>>>>>>> d1c1d72f
  Keccak1600_Squeeze(ctx->A, md, ctx->md_size, ctx->block_size, ctx->state);
  ctx->state = KECCAK1600_STATE_FINAL;
  
  FIPS_service_indicator_update_state();
  return 1;
}
<<<<<<< HEAD

int SHAKE_Init(KECCAK1600_CTX *ctx, size_t block_size) {
  if (ctx == NULL) {
    return 0;
  }

  if (block_size != SHAKE128_BLOCKSIZE &&
      block_size != SHAKE256_BLOCKSIZE) {
        return 0;
  }
  // |block_size| depends on the SHAKE security level
  // The output length |bit_len| is initialized to 0
  return FIPS202_Init(ctx, SHAKE_PAD_CHAR, block_size, 0);
}

int SHAKE_Absorb(KECCAK1600_CTX *ctx, const void *data, size_t len) {
  if (ctx == NULL) {
    return 0;
  }

  if (data == NULL && len != 0) {
    return 0;
  }

  if (len == 0) {
    return 1;
  }

  return FIPS202_Update(ctx, data, len);
}

// SHAKE_Final is to be called once to finalize absorb and squeeze phases
// |ctx->state| restricts consecutive calls to FIPS202_Finalize
// Function SHAKE_Squeeze should be used for incremental XOF output
int SHAKE_Final(uint8_t *md, KECCAK1600_CTX *ctx, size_t len) {
  if (ctx == NULL || md == NULL) {
    return 0;
  }

  ctx->md_size = len;
  if (ctx->md_size == 0) {
    return 1;
  }

  if (FIPS202_Finalize(md, ctx) == 0) {
    return 0;
  }

  Keccak1600_Squeeze(ctx->A, md, ctx->md_size, ctx->block_size, ctx->state);
  ctx->state = KECCAK1600_STATE_FINAL;

  FIPS_service_indicator_update_state();

  return 1;
}

// SHAKE_Squeeze can be called multiple time for incremental XOF output
int SHAKE_Squeeze(uint8_t *md, KECCAK1600_CTX *ctx, size_t len) {
  if (ctx == NULL || md == NULL) {
    return 0;
  }

  ctx->md_size = len;

  if (ctx->md_size == 0) {
    return 1;
  }

  if (ctx->state == KECCAK1600_STATE_FINAL) {
    return 0;
  }

  // Skip FIPS202_Finalize if the input has been padded and
  // the last block has been processed
  if (ctx->state == KECCAK1600_STATE_ABSORB) {
    if (FIPS202_Finalize(md, ctx) == 0) {
      return 0;
    }
  }

  Keccak1600_Squeeze(ctx->A, md, len, ctx->block_size, ctx->state);
  ctx->state = KECCAK1600_STATE_SQUEEZE;

=======

/*
 * SHAKE APIs implement SHAKE functionalities on top of FIPS202 API layer
 */
int SHAKE_Init(KECCAK1600_CTX *ctx, size_t block_size) {
  if (ctx == NULL) {
    return 0;
  }

  if (block_size != SHAKE128_BLOCKSIZE &&
      block_size != SHAKE256_BLOCKSIZE) {
        return 0;
  }
  // |block_size| depends on the SHAKE security level
  // The output length |bit_len| is initialized to 0
  return FIPS202_Init(ctx, SHAKE_PAD_CHAR, block_size, 0);
}

int SHAKE_Absorb(KECCAK1600_CTX *ctx, const void *data, size_t len) {
  if (ctx == NULL) {
    return 0;
  }

  if (data == NULL && len != 0) {
    return 0;
  }

  if (len == 0) {
    return 1;
  }

  return FIPS202_Update(ctx, data, len);
}

// SHAKE_Final is to be called once to finalize absorb and squeeze phases
// |ctx->state| restricts consecutive calls to |FIPS202_Finalize|.
// Function |SHAKE_Squeeze| should be used for incremental XOF output.
int SHAKE_Final(uint8_t *md, KECCAK1600_CTX *ctx, size_t len) {
  if (ctx == NULL || md == NULL) {
    return 0;
  }

  ctx->md_size = len;
  if (ctx->md_size == 0) {
    return 1;
  }

  if (FIPS202_Finalize(md, ctx) == 0) {
    return 0;
  }

  Keccak1600_Squeeze(ctx->A, md, ctx->md_size, ctx->block_size, ctx->state);
  ctx->state = KECCAK1600_STATE_FINAL;

  FIPS_service_indicator_update_state();
  return 1;
}

// SHAKE_Squeeze can be called multiple time for incremental XOF output
int SHAKE_Squeeze(uint8_t *md, KECCAK1600_CTX *ctx, size_t len) {
  size_t block_bytes;

  if (ctx == NULL || md == NULL) {
    return 0;
  }

  ctx->md_size = len;

  if (ctx->md_size == 0) {
    return 1;
  }

  if (ctx->state == KECCAK1600_STATE_FINAL) {
    return 0;
  }

  // Skip FIPS202_Finalize if the input has been padded and
  // the last block has been processed
  if (ctx->state == KECCAK1600_STATE_ABSORB) {
    if (FIPS202_Finalize(md, ctx) == 0) {
      return 0;
    }
  }
  // Process previous data from output buffer if any
  if (ctx->buf_load != 0) {
    if (len <= ctx->buf_load) {
      OPENSSL_memcpy(md, ctx->buf + ctx->block_size - ctx->buf_load, len);
      ctx->buf_load -= len;
      return 1;
    } else {
      OPENSSL_memcpy(md, ctx->buf + ctx->block_size - ctx->buf_load, ctx->buf_load);
      md += ctx->buf_load;
      len -= ctx->buf_load;
      ctx->buf_load = 0;
    }
  }

  // Process all full size output requested blocks
  if (len > ctx->block_size) {
    block_bytes = ctx->block_size * (len / ctx->block_size);
    Keccak1600_Squeeze(ctx->A, md, block_bytes, ctx->block_size, ctx->state);
    md += block_bytes;
    len -= block_bytes;
    ctx->state = KECCAK1600_STATE_SQUEEZE;
  }

  if (len > 0) {
    // Process an additional block if output length is not a multiple of block size.
    // Generated output is store in |ctx->buf|. Only requested bytes are transfered
    // to the output. The 'unused' output data is kept for processing in a sequenctual
    // call to SHAKE_Squeeze (incremental byte-wise SHAKE_Squeeze)
    Keccak1600_Squeeze(ctx->A, ctx->buf, ctx->block_size, ctx->block_size, ctx->state);
    OPENSSL_memcpy(md, ctx->buf, len);
    ctx->buf_load = ctx->block_size - len; // how much there is still in buffer to be consumed
    ctx->state = KECCAK1600_STATE_SQUEEZE;
  }

>>>>>>> d1c1d72f
  //FIPS_service_indicator_update_state();
  return 1;
}

/*
 * SHAKE batched (x4) APIs implement SHAKE functionalities in batches of four on top of SHAKE API layer
 */
int SHAKE128_Init_x4(KECCAK1600_CTX_x4 *ctx) {

  int ok = (SHAKE_Init(&(*ctx)[0], SHAKE128_BLOCKSIZE) &&
            SHAKE_Init(&(*ctx)[1], SHAKE128_BLOCKSIZE) &&
            SHAKE_Init(&(*ctx)[2], SHAKE128_BLOCKSIZE) &&
            SHAKE_Init(&(*ctx)[3], SHAKE128_BLOCKSIZE));

  return ok;
}

int SHAKE128_Absorb_once_x4(KECCAK1600_CTX_x4 *ctx, const void *data0, const void *data1,
                                  const void *data2, const void *data3, size_t len) {

  int ok = (SHAKE_Absorb(&(*ctx)[0], data0, len) &&
            SHAKE_Absorb(&(*ctx)[1], data1, len) &&
            SHAKE_Absorb(&(*ctx)[2], data2, len) &&
            SHAKE_Absorb(&(*ctx)[3], data3, len));

  return ok;
}

int SHAKE128_Squeezeblocks_x4(uint8_t *md0, uint8_t *md1, uint8_t *md2, uint8_t *md3,
                                  KECCAK1600_CTX_x4 *ctx, size_t blks) {

  int ok = (SHAKE_Squeeze(md0, &(*ctx)[0], blks * SHAKE128_BLOCKSIZE) &&
            SHAKE_Squeeze(md1, &(*ctx)[1], blks * SHAKE128_BLOCKSIZE) &&
            SHAKE_Squeeze(md2, &(*ctx)[2], blks * SHAKE128_BLOCKSIZE) &&
            SHAKE_Squeeze(md3, &(*ctx)[3], blks * SHAKE128_BLOCKSIZE));

    return ok;
}

int SHAKE256_x4(const uint8_t *data0, const uint8_t *data1, const uint8_t *data2,
                                  const uint8_t *data3, const size_t in_len,
                                  uint8_t *out0, uint8_t *out1, uint8_t *out2,
                                  uint8_t *out3, size_t out_len) {

  int ok = (SHAKE256(data0, in_len, out0, out_len) &&
            SHAKE256(data1, in_len, out1, out_len) &&
            SHAKE256(data2, in_len, out2, out_len) &&
            SHAKE256(data3, in_len, out3, out_len));

  return ok;
}<|MERGE_RESOLUTION|>--- conflicted
+++ resolved
@@ -109,26 +109,19 @@
   return out;
 }
 
-<<<<<<< HEAD
-// FIPS202 APIs manage internal input/output buffer on top of Keccak1600 API layer
-=======
 /*
  * FIPS202 APIs manage internal input/output buffer on top of Keccak1600 API layer
  */
 // FIPS202_Reset zero's |ctx| fields.
->>>>>>> d1c1d72f
 static void FIPS202_Reset(KECCAK1600_CTX *ctx) {
   OPENSSL_memset(ctx->A, 0, sizeof(ctx->A));
   ctx->buf_load = 0;
   ctx->state = KECCAK1600_STATE_ABSORB;
 }
 
-<<<<<<< HEAD
-=======
 // FIPS202_Init checks the correctness of the padding character and size of
 // the internal buffer. It initialises the |ctx| fields and returns 1 on
 // success and 0 on failure.
->>>>>>> d1c1d72f
 static int FIPS202_Init(KECCAK1600_CTX *ctx, uint8_t pad, size_t block_size, size_t bit_len) {
   if (pad != SHA3_PAD_CHAR && 
       pad != SHAKE_PAD_CHAR) { 
@@ -145,23 +138,16 @@
     return 0;
 }
 
-<<<<<<< HEAD
-=======
 // FIPS202_Update checks the state of the |ctx| and processes intermediate buffer from
 // previous calls. It processes |data| in blocks through |Keccak1600_Absorb| and places
 // the rest in the intermediate buffer. FIPS202_Update fails if called from inappropriate
 // |ctx->state| or on |Keccak1600_Absorb| error. Otherwise, it returns 1.
->>>>>>> d1c1d72f
 static int FIPS202_Update(KECCAK1600_CTX *ctx, const void *data, size_t len) {
   uint8_t *data_ptr_copy = (uint8_t *) data;
   size_t block_size = ctx->block_size;
   size_t num, rem;
 
-<<<<<<< HEAD
-  if (ctx->state == KECCAK1600_STATE_SQUEEZE || 
-=======
   if (ctx->state == KECCAK1600_STATE_SQUEEZE ||
->>>>>>> d1c1d72f
       ctx->state == KECCAK1600_STATE_FINAL ) {
     return 0;
   }
@@ -205,13 +191,9 @@
 }
 
 // FIPS202_Finalize processes padding and absorb of last input block
-<<<<<<< HEAD
-// This function should be called once to finalize absorb and initiate squeeze phase
-=======
 // This function should be called once to finalize absorb and initiate
 // squeeze phase. FIPS202_Finalize fails if called from inappropriate
 // |ctx->state| or on |Keccak1600_Absorb| error. Otherwise, it returns 1.
->>>>>>> d1c1d72f
 static int FIPS202_Finalize(uint8_t *md, KECCAK1600_CTX *ctx) {
   size_t block_size = ctx->block_size;
   size_t num = ctx->buf_load;
@@ -229,7 +211,6 @@
   ctx->buf[block_size - 1] |= 0x80;
 
   if (Keccak1600_Absorb(ctx->A, ctx->buf, block_size, block_size) != 0) {
-<<<<<<< HEAD
     return 0;
   }
   
@@ -239,18 +220,14 @@
   return 1;
 }
 
-// SHA3 APIs implement SHA3 functionalities on top of FIPS202 API layer
+/*
+ * SHA3 APIs implement SHA3 functionalities on top of FIPS202 API layer
+ */
 int SHA3_Init(KECCAK1600_CTX *ctx, size_t bit_len) {
   if (ctx == NULL) {
-=======
->>>>>>> d1c1d72f
-    return 0;
-  }
-  
-  // ctx->buf is processed, ctx->buf_load is guaranteed to be zero
-  ctx->buf_load = 0;
-
-<<<<<<< HEAD
+    return 0;
+  }
+
   if (bit_len != SHA3_224_DIGEST_BITLENGTH && 
       bit_len != SHA3_256_DIGEST_BITLENGTH && 
       bit_len != SHA3_384_DIGEST_BITLENGTH && 
@@ -291,150 +268,12 @@
     return 0;
   }
 
-=======
-  return 1;
-}
-
-/*
- * SHA3 APIs implement SHA3 functionalities on top of FIPS202 API layer
- */
-int SHA3_Init(KECCAK1600_CTX *ctx, size_t bit_len) {
-  if (ctx == NULL) {
-    return 0;
-  }
-
-  if (bit_len != SHA3_224_DIGEST_BITLENGTH && 
-      bit_len != SHA3_256_DIGEST_BITLENGTH && 
-      bit_len != SHA3_384_DIGEST_BITLENGTH && 
-      bit_len != SHA3_512_DIGEST_BITLENGTH) {
-        return 0;
-  }
-  // |block_size| depends on the SHA3 |bit_len| output (digest) length
-  return FIPS202_Init(ctx, SHA3_PAD_CHAR, SHA3_BLOCKSIZE(bit_len), bit_len);
-}
-
-int SHA3_Update(KECCAK1600_CTX *ctx, const void *data, size_t len) {
-  if (ctx == NULL) {
-    return 0;
-  }
-
-  if (data == NULL && len != 0) {
-    return 0;
-  }
-
-  if (len == 0) {
-    return 1;
-  }
-
-  return FIPS202_Update(ctx, data, len);
-}
-
-// SHA3_Final should be called once to process final digest value
-int SHA3_Final(uint8_t *md, KECCAK1600_CTX *ctx) {
-  if (md == NULL || ctx == NULL) {
-    return 0;
-  }
-
-  if (ctx->md_size == 0) {
-    return 1;
-  }
-
-  if (FIPS202_Finalize(md, ctx) == 0) {
-    return 0;
-  }
-
->>>>>>> d1c1d72f
   Keccak1600_Squeeze(ctx->A, md, ctx->md_size, ctx->block_size, ctx->state);
   ctx->state = KECCAK1600_STATE_FINAL;
   
   FIPS_service_indicator_update_state();
   return 1;
 }
-<<<<<<< HEAD
-
-int SHAKE_Init(KECCAK1600_CTX *ctx, size_t block_size) {
-  if (ctx == NULL) {
-    return 0;
-  }
-
-  if (block_size != SHAKE128_BLOCKSIZE &&
-      block_size != SHAKE256_BLOCKSIZE) {
-        return 0;
-  }
-  // |block_size| depends on the SHAKE security level
-  // The output length |bit_len| is initialized to 0
-  return FIPS202_Init(ctx, SHAKE_PAD_CHAR, block_size, 0);
-}
-
-int SHAKE_Absorb(KECCAK1600_CTX *ctx, const void *data, size_t len) {
-  if (ctx == NULL) {
-    return 0;
-  }
-
-  if (data == NULL && len != 0) {
-    return 0;
-  }
-
-  if (len == 0) {
-    return 1;
-  }
-
-  return FIPS202_Update(ctx, data, len);
-}
-
-// SHAKE_Final is to be called once to finalize absorb and squeeze phases
-// |ctx->state| restricts consecutive calls to FIPS202_Finalize
-// Function SHAKE_Squeeze should be used for incremental XOF output
-int SHAKE_Final(uint8_t *md, KECCAK1600_CTX *ctx, size_t len) {
-  if (ctx == NULL || md == NULL) {
-    return 0;
-  }
-
-  ctx->md_size = len;
-  if (ctx->md_size == 0) {
-    return 1;
-  }
-
-  if (FIPS202_Finalize(md, ctx) == 0) {
-    return 0;
-  }
-
-  Keccak1600_Squeeze(ctx->A, md, ctx->md_size, ctx->block_size, ctx->state);
-  ctx->state = KECCAK1600_STATE_FINAL;
-
-  FIPS_service_indicator_update_state();
-
-  return 1;
-}
-
-// SHAKE_Squeeze can be called multiple time for incremental XOF output
-int SHAKE_Squeeze(uint8_t *md, KECCAK1600_CTX *ctx, size_t len) {
-  if (ctx == NULL || md == NULL) {
-    return 0;
-  }
-
-  ctx->md_size = len;
-
-  if (ctx->md_size == 0) {
-    return 1;
-  }
-
-  if (ctx->state == KECCAK1600_STATE_FINAL) {
-    return 0;
-  }
-
-  // Skip FIPS202_Finalize if the input has been padded and
-  // the last block has been processed
-  if (ctx->state == KECCAK1600_STATE_ABSORB) {
-    if (FIPS202_Finalize(md, ctx) == 0) {
-      return 0;
-    }
-  }
-
-  Keccak1600_Squeeze(ctx->A, md, len, ctx->block_size, ctx->state);
-  ctx->state = KECCAK1600_STATE_SQUEEZE;
-
-=======
 
 /*
  * SHAKE APIs implement SHAKE functionalities on top of FIPS202 API layer
@@ -552,7 +391,6 @@
     ctx->state = KECCAK1600_STATE_SQUEEZE;
   }
 
->>>>>>> d1c1d72f
   //FIPS_service_indicator_update_state();
   return 1;
 }
