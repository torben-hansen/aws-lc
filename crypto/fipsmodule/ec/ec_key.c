/* Originally written by Bodo Moeller for the OpenSSL project.
 * ====================================================================
 * Copyright (c) 1998-2005 The OpenSSL Project.  All rights reserved.
 *
 * Redistribution and use in source and binary forms, with or without
 * modification, are permitted provided that the following conditions
 * are met:
 *
 * 1. Redistributions of source code must retain the above copyright
 *    notice, this list of conditions and the following disclaimer.
 *
 * 2. Redistributions in binary form must reproduce the above copyright
 *    notice, this list of conditions and the following disclaimer in
 *    the documentation and/or other materials provided with the
 *    distribution.
 *
 * 3. All advertising materials mentioning features or use of this
 *    software must display the following acknowledgment:
 *    "This product includes software developed by the OpenSSL Project
 *    for use in the OpenSSL Toolkit. (http://www.openssl.org/)"
 *
 * 4. The names "OpenSSL Toolkit" and "OpenSSL Project" must not be used to
 *    endorse or promote products derived from this software without
 *    prior written permission. For written permission, please contact
 *    openssl-core@openssl.org.
 *
 * 5. Products derived from this software may not be called "OpenSSL"
 *    nor may "OpenSSL" appear in their names without prior written
 *    permission of the OpenSSL Project.
 *
 * 6. Redistributions of any form whatsoever must retain the following
 *    acknowledgment:
 *    "This product includes software developed by the OpenSSL Project
 *    for use in the OpenSSL Toolkit (http://www.openssl.org/)"
 *
 * THIS SOFTWARE IS PROVIDED BY THE OpenSSL PROJECT ``AS IS'' AND ANY
 * EXPRESSED OR IMPLIED WARRANTIES, INCLUDING, BUT NOT LIMITED TO, THE
 * IMPLIED WARRANTIES OF MERCHANTABILITY AND FITNESS FOR A PARTICULAR
 * PURPOSE ARE DISCLAIMED.  IN NO EVENT SHALL THE OpenSSL PROJECT OR
 * ITS CONTRIBUTORS BE LIABLE FOR ANY DIRECT, INDIRECT, INCIDENTAL,
 * SPECIAL, EXEMPLARY, OR CONSEQUENTIAL DAMAGES (INCLUDING, BUT
 * NOT LIMITED TO, PROCUREMENT OF SUBSTITUTE GOODS OR SERVICES;
 * LOSS OF USE, DATA, OR PROFITS; OR BUSINESS INTERRUPTION)
 * HOWEVER CAUSED AND ON ANY THEORY OF LIABILITY, WHETHER IN CONTRACT,
 * STRICT LIABILITY, OR TORT (INCLUDING NEGLIGENCE OR OTHERWISE)
 * ARISING IN ANY WAY OUT OF THE USE OF THIS SOFTWARE, EVEN IF ADVISED
 * OF THE POSSIBILITY OF SUCH DAMAGE.
 * ====================================================================
 *
 * This product includes cryptographic software written by Eric Young
 * (eay@cryptsoft.com).  This product includes software written by Tim
 * Hudson (tjh@cryptsoft.com).
 *
 */
/* ====================================================================
 * Copyright 2002 Sun Microsystems, Inc. ALL RIGHTS RESERVED.
 *
 * Portions of the attached software ("Contribution") are developed by
 * SUN MICROSYSTEMS, INC., and are contributed to the OpenSSL project.
 *
 * The Contribution is licensed pursuant to the OpenSSL open source
 * license provided above.
 *
 * The elliptic curve binary polynomial software is originally written by
 * Sheueling Chang Shantz and Douglas Stebila of Sun Microsystems
 * Laboratories. */

#include <openssl/ec_key.h>
#include <openssl/evp.h>

#include <string.h>

#include <openssl/ec.h>
#include <openssl/ecdsa.h>
#include <openssl/engine.h>
#include <openssl/err.h>
#include <openssl/ex_data.h>
#include <openssl/mem.h>
#include <openssl/thread.h>

#include "internal.h"
#include "../delocate.h"
#include "../service_indicator/internal.h"
#include "../../internal.h"


DEFINE_STATIC_EX_DATA_CLASS(g_ec_ex_data_class)

static EC_WRAPPED_SCALAR *ec_wrapped_scalar_new(const EC_GROUP *group) {
  EC_WRAPPED_SCALAR *wrapped = OPENSSL_zalloc(sizeof(EC_WRAPPED_SCALAR));
  if (wrapped == NULL) {
    return NULL;
  }

  wrapped->bignum.d = wrapped->scalar.words;
  wrapped->bignum.width = group->order.N.width;
  wrapped->bignum.dmax = group->order.N.width;
  wrapped->bignum.flags = BN_FLG_STATIC_DATA;
  return wrapped;
}

static void ec_wrapped_scalar_free(EC_WRAPPED_SCALAR *scalar) {
  OPENSSL_free(scalar);
}

EC_KEY *EC_KEY_new(void) { return EC_KEY_new_method(NULL); }

EC_KEY *EC_KEY_new_method(const ENGINE *engine) {
  EC_KEY *ret = OPENSSL_zalloc(sizeof(EC_KEY));
  if (ret == NULL) {
    return NULL;
  }

  if (engine) {
    // Cast away const
    ret->eckey_method = (EC_KEY_METHOD *) ENGINE_get_EC(engine);
  }

  if(ret->eckey_method == NULL) {
    ret->eckey_method = EC_KEY_get_default_method();
  }

  ret->conv_form = POINT_CONVERSION_UNCOMPRESSED;
  ret->references = 1;

  CRYPTO_new_ex_data(&ret->ex_data);

  if (ret->eckey_method && ret->eckey_method->init && !ret->eckey_method->init(ret)) {
    CRYPTO_free_ex_data(g_ec_ex_data_class_bss_get(), ret, &ret->ex_data);
    OPENSSL_free(ret);
    return NULL;
  }

  return ret;
}

EC_KEY *EC_KEY_new_by_curve_name(int nid) {
  EC_KEY *ret = EC_KEY_new();
  if (ret == NULL) {
    return NULL;
  }
  ret->group = EC_GROUP_new_by_curve_name(nid);
  if (ret->group == NULL) {
    EC_KEY_free(ret);
    return NULL;
  }
  return ret;
}

void EC_KEY_free(EC_KEY *r) {
  if (r == NULL) {
    return;
  }

  if (!CRYPTO_refcount_dec_and_test_zero(&r->references)) {
    return;
  }

  if (r->eckey_method && r->eckey_method->finish) {
    r->eckey_method->finish(r);
  }

  CRYPTO_free_ex_data(g_ec_ex_data_class_bss_get(), r, &r->ex_data);

  EC_GROUP_free(r->group);
  EC_POINT_free(r->pub_key);
  ec_wrapped_scalar_free(r->priv_key);

  OPENSSL_free(r);
}

EC_KEY *EC_KEY_dup(const EC_KEY *src) {
  if (src == NULL) {
    OPENSSL_PUT_ERROR(EC, ERR_R_PASSED_NULL_PARAMETER);
    return NULL;
  }

  EC_KEY *ret = EC_KEY_new();
  if (ret == NULL) {
    return NULL;
  }

  if ((src->group != NULL &&
       !EC_KEY_set_group(ret, src->group)) ||
      (src->pub_key != NULL &&
       !EC_KEY_set_public_key(ret, src->pub_key)) ||
      (src->priv_key != NULL &&
       !EC_KEY_set_private_key(ret, EC_KEY_get0_private_key(src)))) {
    EC_KEY_free(ret);
    return NULL;
  }

  ret->enc_flag = src->enc_flag;
  ret->conv_form = src->conv_form;
  return ret;
}

int EC_KEY_up_ref(EC_KEY *r) {
  CRYPTO_refcount_inc(&r->references);
  return 1;
}

int EC_KEY_is_opaque(const EC_KEY *key) {
  return key->eckey_method && (key->eckey_method->flags & ECDSA_FLAG_OPAQUE);
}

const EC_GROUP *EC_KEY_get0_group(const EC_KEY *key) { return key->group; }

int EC_KEY_set_group(EC_KEY *key, const EC_GROUP *group) {
  // If |key| already has a group, it is an error to switch to another one.
  if (key->group != NULL) {
    if (EC_GROUP_cmp(key->group, group, NULL) != 0) {
      OPENSSL_PUT_ERROR(EC, EC_R_GROUP_MISMATCH);
      return 0;
    }
    return 1;
  }

  assert(key->priv_key == NULL);
  assert(key->pub_key == NULL);

  EC_GROUP_free(key->group);
  key->group = EC_GROUP_dup(group);
  return key->group != NULL;
}

const BIGNUM *EC_KEY_get0_private_key(const EC_KEY *key) {
  return key->priv_key != NULL ? &key->priv_key->bignum : NULL;
}

int EC_KEY_set_private_key(EC_KEY *key, const BIGNUM *priv_key) {
  if (key->group == NULL) {
    OPENSSL_PUT_ERROR(EC, EC_R_MISSING_PARAMETERS);
    return 0;
  }

  EC_WRAPPED_SCALAR *scalar = ec_wrapped_scalar_new(key->group);
  if (scalar == NULL) {
    return 0;
  }
  if (!ec_bignum_to_scalar(key->group, &scalar->scalar, priv_key) ||
      // Zero is not a valid private key, so it is safe to leak the result of
      // this comparison.
      constant_time_declassify_int(
          ec_scalar_is_zero(key->group, &scalar->scalar))) {
    OPENSSL_PUT_ERROR(EC, EC_R_INVALID_PRIVATE_KEY);
    ec_wrapped_scalar_free(scalar);
    return 0;
  }
  ec_wrapped_scalar_free(key->priv_key);
  key->priv_key = scalar;
  return 1;
}

const EC_POINT *EC_KEY_get0_public_key(const EC_KEY *key) {
  return key->pub_key;
}

int EC_KEY_set_public_key(EC_KEY *key, const EC_POINT *pub_key) {
  if (key->group == NULL) {
    OPENSSL_PUT_ERROR(EC, EC_R_MISSING_PARAMETERS);
    return 0;
  }

  if (pub_key != NULL && EC_GROUP_cmp(key->group, pub_key->group, NULL) != 0) {
    OPENSSL_PUT_ERROR(EC, EC_R_GROUP_MISMATCH);
    return 0;
  }

  EC_POINT_free(key->pub_key);
  key->pub_key = EC_POINT_dup(pub_key, key->group);
  return (key->pub_key == NULL) ? 0 : 1;
}

unsigned int EC_KEY_get_enc_flags(const EC_KEY *key) { return key->enc_flag; }

void EC_KEY_set_enc_flags(EC_KEY *key, unsigned int flags) {
  key->enc_flag = flags;
}

point_conversion_form_t EC_KEY_get_conv_form(const EC_KEY *key) {
  return key->conv_form;
}

void EC_KEY_set_conv_form(EC_KEY *key, point_conversion_form_t cform) {
  if (key == NULL) {
    OPENSSL_PUT_ERROR(EC, ERR_R_PASSED_NULL_PARAMETER);
    return;
  }
  key->conv_form = cform;
  if (key->group != NULL && key->group->mutable_ec_group) {
    key->group->conv_form = cform;
  }
}

// ec_key_gen_pct computes the PCT: SP 800-56Arev3 Section 5.6.2.1.4 option ‘b’.
// Should only be used for NIST P-curves.
static int ec_key_gen_pct(const EC_KEY *key) {

  if (key->priv_key != NULL) {

    EC_SCALAR *priv_key_scalar = &key->priv_key->scalar;

    // In theory, we could just flip a bit in the existing private key. The
    // test below is supposed to hard abort and the code-path is only active
    // during testing the break KAT framework. But prefer to keep it local to
    // the PCT to isolate errors.
    EC_SCALAR priv_key_scalar_bit_flipped = {{0}};
    if (boringssl_fips_break_test("EC_PWCT")) {
      OPENSSL_memcpy(&priv_key_scalar_bit_flipped, priv_key_scalar,
        sizeof(priv_key_scalar->words));
      priv_key_scalar_bit_flipped.words[0] ^= 0x1;
      priv_key_scalar = &priv_key_scalar_bit_flipped;
    }

    EC_JACOBIAN point;
    if (!ec_point_mul_scalar_base(key->group, &point,
          priv_key_scalar)) {
      OPENSSL_PUT_ERROR(EC, ERR_R_EC_LIB);
      return 0;
    }
  
    // Leaking this comparison only leaks whether |key|'s public key was
    // correct.
    //
    // |ec_GFp_simple_points_equal| is quite expensive (relatively); The current
    // comparison function does a non-negligible amount of field arithmetic If
    // we were sure that points aren't in jacobian, but in affine
    // representation, then the comparison reduces to fast byte array equality.
    if (!constant_time_declassify_int(ec_GFp_simple_points_equal(
          key->group, &point, &key->pub_key->raw))) {
      OPENSSL_PUT_ERROR(EC, EC_R_INVALID_PRIVATE_KEY);
      return 0;
    }
  }

  return 1;
}

int EC_KEY_check_key(const EC_KEY *eckey) {
  if (!eckey || !eckey->group || !eckey->pub_key) {
    OPENSSL_PUT_ERROR(EC, ERR_R_PASSED_NULL_PARAMETER);
    return 0;
  }

  if (EC_POINT_is_at_infinity(eckey->group, eckey->pub_key)) {
    OPENSSL_PUT_ERROR(EC, EC_R_POINT_AT_INFINITY);
    return 0;
  }

  // Test whether the public key is on the elliptic curve.
  if (!EC_POINT_is_on_curve(eckey->group, eckey->pub_key, NULL)) {
    OPENSSL_PUT_ERROR(EC, EC_R_POINT_IS_NOT_ON_CURVE);
    return 0;
  }

  // Many code-paths end up in |EC_KEY_check_key|. For example, ECDH operations.
  // Technically, the PCT is not needed for ECDH in non-FIPS. However, other
  // APIs use this function for validations e.g. the EVP private key parsing (to
  // validate that public key is indeed generate from the private key) and there
  // is currently no way to distinguish the code-paths at this level. This could
  // be optimized.
  if (!ec_key_gen_pct(eckey)) {
    return 0;
  }

  return 1;
}

int EC_KEY_check_fips(const EC_KEY *key) {

  int ret = 0;

  // Nothing obvious will falsely increment the service indicator. But lock to
  // be safe.
  FIPS_service_indicator_lock_state();

  if (EC_KEY_is_opaque(key)) {
    // Opaque keys can't be checked.
    OPENSSL_PUT_ERROR(EC, EC_R_PUBLIC_KEY_VALIDATION_FAILED);
    goto end;
  }

  if (!EC_KEY_check_key(key)) {
    goto end;
  }

  // Check that the coordinates are within the range [0,p-1], when the (raw)
  // point is affine; i.e. Z=1.
  // This is the case when validating a received public key.
  // Note: The check for x and y being negative seems superfluous since
  // ec_felem_to_bignum() calls BN_bin2bn() which sets the `neg` flag to 0.
  EC_POINT *pub_key = key->pub_key;
  EC_GROUP *group = key->pub_key->group;
  if(ec_felem_equal(group, ec_felem_one(group), &pub_key->raw.Z)) {
    BIGNUM *x = BN_new();
    BIGNUM *y = BN_new();
    int check_ret = 1;
    if (group->meth->felem_to_bytes == NULL) {
      OPENSSL_PUT_ERROR(EC, ERR_R_SHOULD_NOT_HAVE_BEEN_CALLED);
      check_ret = 0;
    } else if (!ec_felem_to_bignum(group, x, &pub_key->raw.X) ||
               !ec_felem_to_bignum(group, y, &pub_key->raw.Y)) {
      // Error already written to error queue by |bn_wexpand|.
      check_ret = 0;
    } else if (BN_is_negative(x) || BN_is_negative(y) ||
               BN_cmp(x, &group->field.N) >= 0 ||
               BN_cmp(y, &group->field.N) >= 0) {
      OPENSSL_PUT_ERROR(EC, EC_R_COORDINATES_OUT_OF_RANGE);
      check_ret = 0;
    }
    BN_free(x);
    BN_free(y);
    if (check_ret == 0) {
      goto end;
    }
  }

  ret = 1;
end:
  FIPS_service_indicator_unlock_state();
  if(ret){
    EC_KEY_keygen_verify_service_indicator(key);
  }
  return ret;
}

int EC_KEY_set_public_key_affine_coordinates(EC_KEY *key, const BIGNUM *x,
                                             const BIGNUM *y) {
  EC_POINT *point = NULL;
  int ok = 0;

  if (!key || !key->group || !x || !y) {
    OPENSSL_PUT_ERROR(EC, ERR_R_PASSED_NULL_PARAMETER);
    return 0;
  }

  point = EC_POINT_new(key->group);
  if (point == NULL ||
      !EC_POINT_set_affine_coordinates_GFp(key->group, point, x, y, NULL) ||
      !EC_KEY_set_public_key(key, point) ||
      !EC_KEY_check_key(key)) {
    goto err;
  }

  ok = 1;

err:
  EC_POINT_free(point);
  return ok;
}

size_t EC_KEY_key2buf(const EC_KEY *key, point_conversion_form_t form,
                      unsigned char **out_buf, BN_CTX *ctx) {
  if (key == NULL || key->pub_key == NULL || key->group == NULL) {
    return 0;
  }

  const size_t len =
      EC_POINT_point2oct(key->group, key->pub_key, form, NULL, 0, ctx);
  if (len == 0) {
    return 0;
  }

  uint8_t *buf = OPENSSL_malloc(len);
  if (buf == NULL) {
    return 0;
  }

  if (EC_POINT_point2oct(key->group, key->pub_key, form, buf, len, ctx) !=
      len) {
    OPENSSL_free(buf);
    return 0;
  }

  *out_buf = buf;
  return len;
}

int EC_KEY_generate_key(EC_KEY *key) {
  if (key == NULL || key->group == NULL) {
    OPENSSL_PUT_ERROR(EC, ERR_R_PASSED_NULL_PARAMETER);
    return 0;
  }

  // Check that the group order is FIPS compliant (FIPS 186-4 B.4.2).
  if (EC_GROUP_order_bits(key->group) < 160) {
    OPENSSL_PUT_ERROR(EC, EC_R_INVALID_GROUP_ORDER);
    return 0;
  }

  static const uint8_t kDefaultAdditionalData[32] = {0};
  EC_WRAPPED_SCALAR *priv_key = ec_wrapped_scalar_new(key->group);
  EC_POINT *pub_key = EC_POINT_new(key->group);
  if (priv_key == NULL || pub_key == NULL ||
      // Generate the private key by testing candidates (FIPS 186-4 B.4.2).
      !ec_random_nonzero_scalar(key->group, &priv_key->scalar,
                                kDefaultAdditionalData) ||
      !ec_point_mul_scalar_base(key->group, &pub_key->raw, &priv_key->scalar)) {
    EC_POINT_free(pub_key);
    ec_wrapped_scalar_free(priv_key);
    return 0;
  }

  // The public key is derived from the private key, but it is public.
  //
  // TODO(crbug.com/boringssl/677): This isn't quite right. While |pub_key|
  // represents a public point, it is still in Jacobian form and the exact
  // Jacobian representation is secret. We need to make it affine first. See
  // discussion in the bug.
  CONSTTIME_DECLASSIFY(&pub_key->raw, sizeof(pub_key->raw));

  ec_wrapped_scalar_free(key->priv_key);
  key->priv_key = priv_key;
  EC_POINT_free(key->pub_key);
  key->pub_key = pub_key;
  return 1;
}

int EC_KEY_generate_key_fips(EC_KEY *eckey) {
  int ret = 0;

<<<<<<< HEAD
  // We have to verify both |EC_KEY_generate_key| and |EC_KEY_check_fips| both
  // succeed before updating the indicator state, so we lock the state here.
=======
  // At least |EC_KEY_check_fips| will certainly update the service indicator.
  // Hence, must lock here.
>>>>>>> 53226d06
  FIPS_service_indicator_lock_state();

  boringssl_ensure_ecc_self_test();

  if (EC_KEY_generate_key(eckey) && EC_KEY_check_fips(eckey)) {
    ret = 1;
  }

  FIPS_service_indicator_unlock_state();
  if (ret) {
    EC_KEY_keygen_verify_service_indicator(eckey);
    return 1;
  }

  EC_POINT_free(eckey->pub_key);
  ec_wrapped_scalar_free(eckey->priv_key);
  eckey->pub_key = NULL;
  eckey->priv_key = NULL;

#if defined(AWSLC_FIPS)
  AWS_LC_FIPS_failure("EC keygen checks failed");
#endif
  return 0;
}

int EC_KEY_get_ex_new_index(long argl, void *argp, CRYPTO_EX_unused *unused,
                            CRYPTO_EX_dup *dup_unused,
                            CRYPTO_EX_free *free_func) {
  int index;
  if (!CRYPTO_get_ex_new_index(g_ec_ex_data_class_bss_get(), &index, argl, argp,
                               free_func)) {
    return -1;
  }
  return index;
}

int EC_KEY_set_ex_data(EC_KEY *d, int idx, void *arg) {
  return CRYPTO_set_ex_data(&d->ex_data, idx, arg);
}

void *EC_KEY_get_ex_data(const EC_KEY *d, int idx) {
  return CRYPTO_get_ex_data(&d->ex_data, idx);
}

void EC_KEY_set_asn1_flag(EC_KEY *key, int flag) {}

DEFINE_METHOD_FUNCTION(EC_KEY_METHOD, EC_KEY_OpenSSL) {
  OPENSSL_memset(out, 0, sizeof(EC_KEY_METHOD));
}

const EC_KEY_METHOD *EC_KEY_get_default_method(void) {
  return EC_KEY_OpenSSL();
}

EC_KEY_METHOD *EC_KEY_METHOD_new(const EC_KEY_METHOD *eckey_meth) {
  EC_KEY_METHOD *ret;

  ret = OPENSSL_zalloc(sizeof(EC_KEY_METHOD));
  if(ret == NULL) {
    return NULL;
  }

  if(eckey_meth) {
    *ret = *eckey_meth;
  }
  return ret;
}

void EC_KEY_METHOD_free(EC_KEY_METHOD *eckey_meth) {
  if(eckey_meth != NULL) {
    OPENSSL_free(eckey_meth);
  }
}

int EC_KEY_set_method(EC_KEY *ec, const EC_KEY_METHOD *meth) {
  if(ec == NULL || meth == NULL) {
    OPENSSL_PUT_ERROR(EC, ERR_R_PASSED_NULL_PARAMETER);
    return 0;
  }

  ec->eckey_method = meth;
  return 1;
}

const EC_KEY_METHOD *EC_KEY_get_method(const EC_KEY *ec) {
  if(ec == NULL) {
    OPENSSL_PUT_ERROR(EC, ERR_R_PASSED_NULL_PARAMETER);
    return NULL;
  }

  return ec->eckey_method;
}

void EC_KEY_METHOD_set_init_awslc(EC_KEY_METHOD *meth, int (*init)(EC_KEY *key),
                                  void (*finish)(EC_KEY *key)) {
  if(meth == NULL) {
    OPENSSL_PUT_ERROR(EC, ERR_R_PASSED_NULL_PARAMETER);
    return;
  }

  meth->init = init;
  meth->finish = finish;
}

void EC_KEY_METHOD_set_sign_awslc(EC_KEY_METHOD *meth,
                            int (*sign)(int type, const uint8_t *digest,
                                    int digest_len, uint8_t *sig,
                                    unsigned int *siglen, const BIGNUM *k_inv,
                                    const BIGNUM *r, EC_KEY *eckey),
                            ECDSA_SIG *(*sign_sig)(const uint8_t *digest,
                                    int digest_len,
                                    const BIGNUM *in_kinv, const BIGNUM *in_r,
                                    EC_KEY *eckey)) {

  if(meth == NULL) {
    OPENSSL_PUT_ERROR(EC, ERR_R_PASSED_NULL_PARAMETER);
    return;
  }

  meth->sign = sign;
  meth->sign_sig = sign_sig;
}

int EC_KEY_METHOD_set_flags(EC_KEY_METHOD *meth, int flags) {
  if(!meth || flags != ECDSA_FLAG_OPAQUE) {
    return 0;
  }

  meth->flags |= flags;
  return 1;
}<|MERGE_RESOLUTION|>--- conflicted
+++ resolved
@@ -520,13 +520,8 @@
 int EC_KEY_generate_key_fips(EC_KEY *eckey) {
   int ret = 0;
 
-<<<<<<< HEAD
-  // We have to verify both |EC_KEY_generate_key| and |EC_KEY_check_fips| both
-  // succeed before updating the indicator state, so we lock the state here.
-=======
   // At least |EC_KEY_check_fips| will certainly update the service indicator.
   // Hence, must lock here.
->>>>>>> 53226d06
   FIPS_service_indicator_lock_state();
 
   boringssl_ensure_ecc_self_test();
