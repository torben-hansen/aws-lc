--- conflicted
+++ resolved
@@ -589,10 +589,6 @@
 
   ret = OPENSSL_zalloc(sizeof(EC_KEY_METHOD));
   if(ret == NULL) {
-<<<<<<< HEAD
-    OPENSSL_PUT_ERROR(EC, ERR_R_MALLOC_FAILURE);
-=======
->>>>>>> 28f56fd9
     return NULL;
   }
 
