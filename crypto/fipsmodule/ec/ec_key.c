--- conflicted
+++ resolved
@@ -550,11 +550,6 @@
 
 #if defined(AWSLC_FIPS)
   AWS_LC_FIPS_failure("EC keygen checks failed");
-<<<<<<< HEAD
-#else
-  return 0;
-=======
->>>>>>> d1c1d72f
 #endif
   return 0;
 }
