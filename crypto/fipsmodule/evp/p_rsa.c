--- conflicted
+++ resolved
@@ -558,10 +558,6 @@
       return 1;
 
     case EVP_PKEY_CTRL_RSA_KEYGEN_PUBEXP:
-#if defined(AWSLC_FIPS)
-      OPENSSL_PUT_ERROR(EVP, EVP_R_INVALID_OPERATION);
-      return 0;
-#else
       if (!p2) {
         return 0;
       }
@@ -574,11 +570,6 @@
       BN_free(rctx->pub_exp);
       rctx->pub_exp = p2;
       return 1;
-<<<<<<< HEAD
-#endif
-
-=======
->>>>>>> 28f56fd9
     case EVP_PKEY_CTRL_RSA_OAEP_MD:
     case EVP_PKEY_CTRL_GET_RSA_OAEP_MD:
       if (rctx->pad_mode != RSA_PKCS1_OAEP_PADDING) {
