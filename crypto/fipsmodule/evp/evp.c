--- conflicted
+++ resolved
@@ -469,12 +469,6 @@
 EVP_PKEY *EVP_PKEY_new_raw_private_key(int type, ENGINE *unused,
                                        const uint8_t *in, size_t len) {
   SET_DIT_AUTO_RESET;
-<<<<<<< HEAD
-  EVP_PKEY *ret = EVP_PKEY_new();
-  if (ret == NULL ||
-      !EVP_PKEY_set_type(ret, type)) {
-    goto err;
-=======
   // To avoid pulling in all key types, look for specifically the key types that
   // support |set_priv_raw|.
   const EVP_PKEY_ASN1_METHOD *method;
@@ -494,7 +488,6 @@
     default:
       OPENSSL_PUT_ERROR(EVP, EVP_R_UNSUPPORTED_ALGORITHM);
       return 0;
->>>>>>> 28f56fd9
   }
 
   EVP_PKEY *ret = EVP_PKEY_new();
