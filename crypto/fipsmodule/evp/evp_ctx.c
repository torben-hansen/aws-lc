/* Copyright (C) 1995-1998 Eric Young (eay@cryptsoft.com)
 * All rights reserved.
 *
 * This package is an SSL implementation written
 * by Eric Young (eay@cryptsoft.com).
 * The implementation was written so as to conform with Netscapes SSL.
 *
 * This library is free for commercial and non-commercial use as long as
 * the following conditions are aheared to.  The following conditions
 * apply to all code found in this distribution, be it the RC4, RSA,
 * lhash, DES, etc., code; not just the SSL code.  The SSL documentation
 * included with this distribution is covered by the same copyright terms
 * except that the holder is Tim Hudson (tjh@cryptsoft.com).
 *
 * Copyright remains Eric Young's, and as such any Copyright notices in
 * the code are not to be removed.
 * If this package is used in a product, Eric Young should be given attribution
 * as the author of the parts of the library used.
 * This can be in the form of a textual message at program startup or
 * in documentation (online or textual) provided with the package.
 *
 * Redistribution and use in source and binary forms, with or without
 * modification, are permitted provided that the following conditions
 * are met:
 * 1. Redistributions of source code must retain the copyright
 *    notice, this list of conditions and the following disclaimer.
 * 2. Redistributions in binary form must reproduce the above copyright
 *    notice, this list of conditions and the following disclaimer in the
 *    documentation and/or other materials provided with the distribution.
 * 3. All advertising materials mentioning features or use of this software
 *    must display the following acknowledgement:
 *    "This product includes cryptographic software written by
 *     Eric Young (eay@cryptsoft.com)"
 *    The word 'cryptographic' can be left out if the rouines from the library
 *    being used are not cryptographic related :-).
 * 4. If you include any Windows specific code (or a derivative thereof) from
 *    the apps directory (application code) you must include an acknowledgement:
 *    "This product includes software written by Tim Hudson (tjh@cryptsoft.com)"
 *
 * THIS SOFTWARE IS PROVIDED BY ERIC YOUNG ``AS IS'' AND
 * ANY EXPRESS OR IMPLIED WARRANTIES, INCLUDING, BUT NOT LIMITED TO, THE
 * IMPLIED WARRANTIES OF MERCHANTABILITY AND FITNESS FOR A PARTICULAR PURPOSE
 * ARE DISCLAIMED.  IN NO EVENT SHALL THE AUTHOR OR CONTRIBUTORS BE LIABLE
 * FOR ANY DIRECT, INDIRECT, INCIDENTAL, SPECIAL, EXEMPLARY, OR CONSEQUENTIAL
 * DAMAGES (INCLUDING, BUT NOT LIMITED TO, PROCUREMENT OF SUBSTITUTE GOODS
 * OR SERVICES; LOSS OF USE, DATA, OR PROFITS; OR BUSINESS INTERRUPTION)
 * HOWEVER CAUSED AND ON ANY THEORY OF LIABILITY, WHETHER IN CONTRACT, STRICT
 * LIABILITY, OR TORT (INCLUDING NEGLIGENCE OR OTHERWISE) ARISING IN ANY WAY
 * OUT OF THE USE OF THIS SOFTWARE, EVEN IF ADVISED OF THE POSSIBILITY OF
 * SUCH DAMAGE.
 *
 * The licence and distribution terms for any publically available version or
 * derivative of this code cannot be changed.  i.e. this code cannot simply be
 * copied and put under another distribution licence
 * [including the GNU Public Licence.] */

#include <openssl/evp.h>
#include <openssl/experimental/kem_deterministic_api.h>

#include <string.h>

#include <openssl/digest.h>
#include <openssl/err.h>
#include <openssl/mem.h>

#include "../../internal.h"
#include "internal.h"
#include "../../evp_extra/internal.h"

DEFINE_LOCAL_DATA(struct fips_evp_pkey_methods, AWSLC_fips_evp_pkey_methods) {
  out->methods[0] = EVP_PKEY_rsa_pkey_meth();
  out->methods[1] = EVP_PKEY_rsa_pss_pkey_meth();
  out->methods[2] = EVP_PKEY_ec_pkey_meth();
  out->methods[3] = EVP_PKEY_hkdf_pkey_meth();
  out->methods[4] = EVP_PKEY_hmac_pkey_meth();
  out->methods[5] = EVP_PKEY_ed25519_pkey_meth();
  out->methods[6] = EVP_PKEY_kem_pkey_meth();
  out->methods[7] = EVP_PKEY_pqdsa_pkey_meth();
<<<<<<< HEAD
=======
  out->methods[8] = EVP_PKEY_ed25519ph_pkey_meth();
>>>>>>> d1c1d72f
}

static const EVP_PKEY_METHOD *evp_pkey_meth_find(int type) {

  // First we search through the FIPS public key methods. We assume these are
  // the most popular.
  const struct fips_evp_pkey_methods *const fips_methods = AWSLC_fips_evp_pkey_methods();
  for (size_t i = 0; i < FIPS_EVP_PKEY_METHODS; i++) {
    if (fips_methods->methods[i]->pkey_id == type) {
      return fips_methods->methods[i];
    }
  }

  // Can still seek non-fips validated algorithms in fips mode.
  const EVP_PKEY_METHOD *const *non_fips_methods = AWSLC_non_fips_pkey_evp_methods();
  for (size_t i = 0; i < NON_FIPS_EVP_PKEY_METHODS; i++) {
    if (non_fips_methods[i]->pkey_id == type) {
      return non_fips_methods[i];
    }
  }

  return NULL;
}

static EVP_PKEY_CTX *evp_pkey_ctx_new(EVP_PKEY *pkey, ENGINE *e, int id) {
  EVP_PKEY_CTX *ret;
  const EVP_PKEY_METHOD *pmeth;

  if (id == -1) {
    if (!pkey || !pkey->ameth) {
      return NULL;
    }
    id = pkey->ameth->pkey_id;
  }

  pmeth = evp_pkey_meth_find(id);

  if (pmeth == NULL) {
    OPENSSL_PUT_ERROR(EVP, EVP_R_UNSUPPORTED_ALGORITHM);
    ERR_add_error_dataf("algorithm %d", id);
    return NULL;
  }

  ret = OPENSSL_zalloc(sizeof(EVP_PKEY_CTX));
  if (!ret) {
    return NULL;
  }

  ret->engine = e;
  ret->pmeth = pmeth;
  ret->operation = EVP_PKEY_OP_UNDEFINED;

  if (pkey) {
    EVP_PKEY_up_ref(pkey);
    ret->pkey = pkey;
  }

  if (pmeth->init) {
    if (pmeth->init(ret) <= 0) {
      EVP_PKEY_free(ret->pkey);
      OPENSSL_free(ret);
      return NULL;
    }
  }

  return ret;
}

EVP_PKEY_CTX *EVP_PKEY_CTX_new(EVP_PKEY *pkey, ENGINE *e) {
  SET_DIT_AUTO_RESET;
  return evp_pkey_ctx_new(pkey, e, -1);
}

EVP_PKEY_CTX *EVP_PKEY_CTX_new_id(int id, ENGINE *e) {
  return evp_pkey_ctx_new(NULL, e, id);
}

void EVP_PKEY_CTX_free(EVP_PKEY_CTX *ctx) {
  SET_DIT_AUTO_RESET;
  if (ctx == NULL) {
    return;
  }
  if (ctx->pmeth && ctx->pmeth->cleanup) {
    ctx->pmeth->cleanup(ctx);
  }
  EVP_PKEY_free(ctx->pkey);
  EVP_PKEY_free(ctx->peerkey);
  OPENSSL_free(ctx);
}

EVP_PKEY_CTX *EVP_PKEY_CTX_dup(EVP_PKEY_CTX *ctx) {
  SET_DIT_AUTO_RESET;
  if (!ctx->pmeth || !ctx->pmeth->copy) {
    return NULL;
  }

  EVP_PKEY_CTX *ret = OPENSSL_zalloc(sizeof(EVP_PKEY_CTX));
  if (!ret) {
    return NULL;
  }

  ret->pmeth = ctx->pmeth;
  ret->engine = ctx->engine;
  ret->operation = ctx->operation;

  if (ctx->pkey != NULL) {
    EVP_PKEY_up_ref(ctx->pkey);
    ret->pkey = ctx->pkey;
  }

  if (ctx->peerkey != NULL) {
    EVP_PKEY_up_ref(ctx->peerkey);
    ret->peerkey = ctx->peerkey;
  }

  if (ctx->pmeth->copy(ret, ctx) <= 0) {
    ret->pmeth = NULL;
    EVP_PKEY_CTX_free(ret);
    OPENSSL_PUT_ERROR(EVP, ERR_LIB_EVP);
    return NULL;
  }

  return ret;
}

EVP_PKEY *EVP_PKEY_CTX_get0_pkey(EVP_PKEY_CTX *ctx) {
  SET_DIT_AUTO_RESET;
  return ctx->pkey;
}

int EVP_PKEY_CTX_ctrl(EVP_PKEY_CTX *ctx, int keytype, int optype, int cmd,
                      int p1, void *p2) {
  SET_DIT_AUTO_RESET;
  if (!ctx || !ctx->pmeth || !ctx->pmeth->ctrl) {
    OPENSSL_PUT_ERROR(EVP, EVP_R_COMMAND_NOT_SUPPORTED);
    return 0;
  }
  if (keytype != -1 && ctx->pmeth->pkey_id != keytype) {
    OPENSSL_PUT_ERROR(EVP, EVP_R_OPERATION_NOT_SUPPORTED_FOR_THIS_KEYTYPE);
    return 0;
  }

  if (ctx->operation == EVP_PKEY_OP_UNDEFINED) {
    OPENSSL_PUT_ERROR(EVP, EVP_R_NO_OPERATION_SET);
    return 0;
  }

  if (optype != -1 && !(ctx->operation & optype)) {
    OPENSSL_PUT_ERROR(EVP, EVP_R_INVALID_OPERATION);
    return 0;
  }

  return ctx->pmeth->ctrl(ctx, cmd, p1, p2);
}

int EVP_PKEY_sign_init(EVP_PKEY_CTX *ctx) {
  SET_DIT_AUTO_RESET;
  if (ctx == NULL || ctx->pmeth == NULL ||
      (ctx->pmeth->sign == NULL && ctx->pmeth->sign_message == NULL)) {
    OPENSSL_PUT_ERROR(EVP, EVP_R_OPERATION_NOT_SUPPORTED_FOR_THIS_KEYTYPE);
    return 0;
  }

  ctx->operation = EVP_PKEY_OP_SIGN;
  if ((ctx->pmeth->sign_init == NULL) || (ctx->pmeth->sign_init(ctx))) {
    return 1;
  }
  ctx->operation = EVP_PKEY_OP_UNDEFINED;
  return 0;
}

int EVP_PKEY_sign(EVP_PKEY_CTX *ctx, uint8_t *sig, size_t *sig_len,
                  const uint8_t *digest, size_t digest_len) {
  SET_DIT_AUTO_RESET;
  if (!ctx || !ctx->pmeth || !ctx->pmeth->sign) {
    OPENSSL_PUT_ERROR(EVP, EVP_R_OPERATION_NOT_SUPPORTED_FOR_THIS_KEYTYPE);
    return 0;
  }
  if (ctx->operation != EVP_PKEY_OP_SIGN) {
    OPENSSL_PUT_ERROR(EVP, EVP_R_OPERATON_NOT_INITIALIZED);
    return 0;
  }
  return ctx->pmeth->sign(ctx, sig, sig_len, digest, digest_len);
}

int EVP_PKEY_verify_init(EVP_PKEY_CTX *ctx) {
  SET_DIT_AUTO_RESET;
  if (ctx == NULL || ctx->pmeth == NULL ||
      (ctx->pmeth->verify == NULL && ctx->pmeth->verify_message == NULL)) {
    OPENSSL_PUT_ERROR(EVP, EVP_R_OPERATION_NOT_SUPPORTED_FOR_THIS_KEYTYPE);
    return 0;
  }
  ctx->operation = EVP_PKEY_OP_VERIFY;
  if ((ctx->pmeth->verify_init == NULL) || (ctx->pmeth->verify_init(ctx))) {
    return 1;
  }
  ctx->operation = EVP_PKEY_OP_UNDEFINED;
  return 0;
}

int EVP_PKEY_verify(EVP_PKEY_CTX *ctx, const uint8_t *sig, size_t sig_len,
                    const uint8_t *digest, size_t digest_len) {
  SET_DIT_AUTO_RESET;
  if (!ctx || !ctx->pmeth || !ctx->pmeth->verify) {
    OPENSSL_PUT_ERROR(EVP, EVP_R_OPERATION_NOT_SUPPORTED_FOR_THIS_KEYTYPE);
    return 0;
  }
  if (ctx->operation != EVP_PKEY_OP_VERIFY) {
    OPENSSL_PUT_ERROR(EVP, EVP_R_OPERATON_NOT_INITIALIZED);
    return 0;
  }
  return ctx->pmeth->verify(ctx, sig, sig_len, digest, digest_len);
}

int EVP_PKEY_encrypt_init(EVP_PKEY_CTX *ctx) {
  if (!ctx || !ctx->pmeth || !ctx->pmeth->encrypt) {
    OPENSSL_PUT_ERROR(EVP, EVP_R_OPERATION_NOT_SUPPORTED_FOR_THIS_KEYTYPE);
    return 0;
  }
  ctx->operation = EVP_PKEY_OP_ENCRYPT;
  return 1;
}

int EVP_PKEY_encrypt(EVP_PKEY_CTX *ctx, uint8_t *out, size_t *outlen,
                     const uint8_t *in, size_t inlen) {
  SET_DIT_AUTO_RESET;
  if (!ctx || !ctx->pmeth || !ctx->pmeth->encrypt) {
    OPENSSL_PUT_ERROR(EVP, EVP_R_OPERATION_NOT_SUPPORTED_FOR_THIS_KEYTYPE);
    return 0;
  }
  if (ctx->operation != EVP_PKEY_OP_ENCRYPT) {
    OPENSSL_PUT_ERROR(EVP, EVP_R_OPERATON_NOT_INITIALIZED);
    return 0;
  }
  return ctx->pmeth->encrypt(ctx, out, outlen, in, inlen);
}

int EVP_PKEY_decrypt_init(EVP_PKEY_CTX *ctx) {
  SET_DIT_AUTO_RESET;
  if (!ctx || !ctx->pmeth || !ctx->pmeth->decrypt) {
    OPENSSL_PUT_ERROR(EVP, EVP_R_OPERATION_NOT_SUPPORTED_FOR_THIS_KEYTYPE);
    return 0;
  }
  ctx->operation = EVP_PKEY_OP_DECRYPT;
  return 1;
}

int EVP_PKEY_decrypt(EVP_PKEY_CTX *ctx, uint8_t *out, size_t *outlen,
                     const uint8_t *in, size_t inlen) {
  SET_DIT_AUTO_RESET;
  if (!ctx || !ctx->pmeth || !ctx->pmeth->decrypt) {
    OPENSSL_PUT_ERROR(EVP, EVP_R_OPERATION_NOT_SUPPORTED_FOR_THIS_KEYTYPE);
    return 0;
  }
  if (ctx->operation != EVP_PKEY_OP_DECRYPT) {
    OPENSSL_PUT_ERROR(EVP, EVP_R_OPERATON_NOT_INITIALIZED);
    return 0;
  }
  return ctx->pmeth->decrypt(ctx, out, outlen, in, inlen);
}

int EVP_PKEY_verify_recover_init(EVP_PKEY_CTX *ctx) {
  SET_DIT_AUTO_RESET;
  if (!ctx || !ctx->pmeth || !ctx->pmeth->verify_recover) {
    OPENSSL_PUT_ERROR(EVP, EVP_R_OPERATION_NOT_SUPPORTED_FOR_THIS_KEYTYPE);
    return 0;
  }
  ctx->operation = EVP_PKEY_OP_VERIFYRECOVER;
  return 1;
}

int EVP_PKEY_verify_recover(EVP_PKEY_CTX *ctx, uint8_t *out, size_t *out_len,
                            const uint8_t *sig, size_t sig_len) {
  SET_DIT_AUTO_RESET;
  if (!ctx || !ctx->pmeth || !ctx->pmeth->verify_recover) {
    OPENSSL_PUT_ERROR(EVP, EVP_R_OPERATION_NOT_SUPPORTED_FOR_THIS_KEYTYPE);
    return 0;
  }
  if (ctx->operation != EVP_PKEY_OP_VERIFYRECOVER) {
    OPENSSL_PUT_ERROR(EVP, EVP_R_OPERATON_NOT_INITIALIZED);
    return 0;
  }
  return ctx->pmeth->verify_recover(ctx, out, out_len, sig, sig_len);
}

int EVP_PKEY_derive_init(EVP_PKEY_CTX *ctx) {
  SET_DIT_AUTO_RESET;
  if (!ctx || !ctx->pmeth || !ctx->pmeth->derive) {
    OPENSSL_PUT_ERROR(EVP, EVP_R_OPERATION_NOT_SUPPORTED_FOR_THIS_KEYTYPE);
    return 0;
  }
  ctx->operation = EVP_PKEY_OP_DERIVE;
  return 1;
}

int EVP_PKEY_derive_set_peer(EVP_PKEY_CTX *ctx, EVP_PKEY *peer) {
  SET_DIT_AUTO_RESET;
  int ret;
  if (!ctx || !ctx->pmeth ||
      !(ctx->pmeth->derive || ctx->pmeth->encrypt || ctx->pmeth->decrypt) ||
      !ctx->pmeth->ctrl) {
    OPENSSL_PUT_ERROR(EVP, EVP_R_OPERATION_NOT_SUPPORTED_FOR_THIS_KEYTYPE);
    return 0;
  }
  if (ctx->operation != EVP_PKEY_OP_DERIVE &&
      ctx->operation != EVP_PKEY_OP_ENCRYPT &&
      ctx->operation != EVP_PKEY_OP_DECRYPT) {
    OPENSSL_PUT_ERROR(EVP, EVP_R_OPERATON_NOT_INITIALIZED);
    return 0;
  }

  ret = ctx->pmeth->ctrl(ctx, EVP_PKEY_CTRL_PEER_KEY, 0, peer);

  if (ret <= 0) {
    return 0;
  }

  if (ret == 2) {
    return 1;
  }

  if (!ctx->pkey) {
    OPENSSL_PUT_ERROR(EVP, EVP_R_NO_KEY_SET);
    return 0;
  }

  if (ctx->pkey->type != peer->type) {
    OPENSSL_PUT_ERROR(EVP, EVP_R_DIFFERENT_KEY_TYPES);
    return 0;
  }

  // ran@cryptocom.ru: For clarity.  The error is if parameters in peer are
  // present (!missing) but don't match.  EVP_PKEY_cmp_parameters may return
  // 1 (match), 0 (don't match) and -2 (comparison is not defined).  -1
  // (different key types) is impossible here because it is checked earlier.
  // -2 is OK for us here, as well as 1, so we can check for 0 only.
  if (!EVP_PKEY_missing_parameters(peer) &&
      !EVP_PKEY_cmp_parameters(ctx->pkey, peer)) {
    OPENSSL_PUT_ERROR(EVP, EVP_R_DIFFERENT_PARAMETERS);
    return 0;
  }

  EVP_PKEY_free(ctx->peerkey);
  ctx->peerkey = peer;

  ret = ctx->pmeth->ctrl(ctx, EVP_PKEY_CTRL_PEER_KEY, 1, peer);

  if (ret <= 0) {
    ctx->peerkey = NULL;
    return 0;
  }

  EVP_PKEY_up_ref(peer);
  return 1;
}

int EVP_PKEY_derive(EVP_PKEY_CTX *ctx, uint8_t *key, size_t *out_key_len) {
  SET_DIT_AUTO_RESET;
  if (!ctx || !ctx->pmeth || !ctx->pmeth->derive) {
    OPENSSL_PUT_ERROR(EVP, EVP_R_OPERATION_NOT_SUPPORTED_FOR_THIS_KEYTYPE);
    return 0;
  }
  if (ctx->operation != EVP_PKEY_OP_DERIVE) {
    OPENSSL_PUT_ERROR(EVP, EVP_R_OPERATON_NOT_INITIALIZED);
    return 0;
  }
  return ctx->pmeth->derive(ctx, key, out_key_len);
}

int EVP_PKEY_keygen_init(EVP_PKEY_CTX *ctx) {
  SET_DIT_AUTO_RESET;
  if (!ctx || !ctx->pmeth || !ctx->pmeth->keygen) {
    OPENSSL_PUT_ERROR(EVP, EVP_R_OPERATION_NOT_SUPPORTED_FOR_THIS_KEYTYPE);
    return 0;
  }
  ctx->operation = EVP_PKEY_OP_KEYGEN;
  return 1;
}

int EVP_PKEY_keygen_deterministic(EVP_PKEY_CTX *ctx,
                                  EVP_PKEY **out_pkey,
                                  const uint8_t *seed,
                                  size_t *seed_len) {
  int ret = 0;
  if (!ctx || !ctx->pmeth || !ctx->pmeth->keygen_deterministic) {
    OPENSSL_PUT_ERROR(EVP, EVP_R_OPERATION_NOT_SUPPORTED_FOR_THIS_KEYTYPE);
    goto end;
  }
  if (ctx->operation != EVP_PKEY_OP_KEYGEN) {
    OPENSSL_PUT_ERROR(EVP, EVP_R_OPERATON_NOT_INITIALIZED);
    goto end;
  }

  if ((out_pkey == NULL) != (seed == NULL)) {
    OPENSSL_PUT_ERROR(EVP, EVP_R_INVALID_PARAMETERS);
    goto end;
  }

  // Caller is performing a size check.
  if (out_pkey == NULL && seed == NULL) {
    if (!ctx->pmeth->keygen_deterministic(ctx, NULL, NULL, seed_len)) {
      goto end;
    }
    ret = 1;
    goto end;
  }

  if (!*out_pkey) {
    *out_pkey = EVP_PKEY_new();
    if (!*out_pkey) {
      OPENSSL_PUT_ERROR(EVP, ERR_LIB_EVP);
      goto end;
    }
  }

  if (!ctx->pmeth->keygen_deterministic(ctx, *out_pkey, seed, seed_len)) {
    EVP_PKEY_free(*out_pkey);
    *out_pkey = NULL;
    goto end;
  }

  ret = 1;
end:
  return ret;
}

int EVP_PKEY_keygen(EVP_PKEY_CTX *ctx, EVP_PKEY **out_pkey) {
  // We have to avoid potential underlying services updating the indicator state,
  // so we lock the state here.
  FIPS_service_indicator_lock_state();
  SET_DIT_AUTO_RESET;
  int ret = 0;
  if (!ctx || !ctx->pmeth || !ctx->pmeth->keygen) {
    OPENSSL_PUT_ERROR(EVP, EVP_R_OPERATION_NOT_SUPPORTED_FOR_THIS_KEYTYPE);
    goto end;
  }
  if (ctx->operation != EVP_PKEY_OP_KEYGEN) {
    OPENSSL_PUT_ERROR(EVP, EVP_R_OPERATON_NOT_INITIALIZED);
    goto end;
  }

  if (!out_pkey) {
    goto end;
  }

  if (!*out_pkey) {
    *out_pkey = EVP_PKEY_new();
    if (!*out_pkey) {
      OPENSSL_PUT_ERROR(EVP, ERR_LIB_EVP);
      goto end;
    }
  }

  if (!ctx->pmeth->keygen(ctx, *out_pkey)) {
    EVP_PKEY_free(*out_pkey);
    *out_pkey = NULL;
    goto end;
  }

  ret = 1;
end:
  FIPS_service_indicator_unlock_state();
  if(ret) {
    EVP_PKEY_keygen_verify_service_indicator(*out_pkey);
  }
  return ret;
}

int EVP_PKEY_paramgen_init(EVP_PKEY_CTX *ctx) {
  SET_DIT_AUTO_RESET;
  if (!ctx || !ctx->pmeth || !ctx->pmeth->paramgen) {
    OPENSSL_PUT_ERROR(EVP, EVP_R_OPERATION_NOT_SUPPORTED_FOR_THIS_KEYTYPE);
    return 0;
  }
  ctx->operation = EVP_PKEY_OP_PARAMGEN;
  return 1;
}

int EVP_PKEY_paramgen(EVP_PKEY_CTX *ctx, EVP_PKEY **out_pkey) {
  SET_DIT_AUTO_RESET;
  if (!ctx || !ctx->pmeth || !ctx->pmeth->paramgen) {
    OPENSSL_PUT_ERROR(EVP, EVP_R_OPERATION_NOT_SUPPORTED_FOR_THIS_KEYTYPE);
    return 0;
  }
  if (ctx->operation != EVP_PKEY_OP_PARAMGEN) {
    OPENSSL_PUT_ERROR(EVP, EVP_R_OPERATON_NOT_INITIALIZED);
    return 0;
  }

  if (!out_pkey) {
    return 0;
  }

  if (!*out_pkey) {
    *out_pkey = EVP_PKEY_new();
    if (!*out_pkey) {
      OPENSSL_PUT_ERROR(EVP, ERR_LIB_EVP);
      return 0;
    }
  }

  if (!ctx->pmeth->paramgen(ctx, *out_pkey)) {
    EVP_PKEY_free(*out_pkey);
    *out_pkey = NULL;
    return 0;
  }
  return 1;
}

int EVP_PKEY_encapsulate_deterministic(EVP_PKEY_CTX *ctx,
                                       uint8_t *ciphertext,
                                       size_t *ciphertext_len,
                                       uint8_t *shared_secret,
                                       size_t *shared_secret_len,
                                       const uint8_t *seed,
                                       size_t *seed_len) {
  if (ctx == NULL || ctx->pmeth == NULL || ctx->pmeth->encapsulate_deterministic == NULL) {
    OPENSSL_PUT_ERROR(EVP, EVP_R_OPERATION_NOT_SUPPORTED_FOR_THIS_KEYTYPE);
    return 0;
  }

  return ctx->pmeth->encapsulate_deterministic(ctx, ciphertext, ciphertext_len,
                                               shared_secret, shared_secret_len,
                                               seed, seed_len);
}

int EVP_PKEY_encapsulate(EVP_PKEY_CTX *ctx, uint8_t *ciphertext,
                         size_t *ciphertext_len, uint8_t *shared_secret,
                         size_t *shared_secret_len) {
  SET_DIT_AUTO_RESET;
  // We have to avoid potential underlying services updating the indicator
  // state, so we lock the state here.
  FIPS_service_indicator_lock_state();

  int ret = 0;
  if (ctx == NULL || ctx->pmeth == NULL || ctx->pmeth->encapsulate == NULL) {
    OPENSSL_PUT_ERROR(EVP, EVP_R_OPERATION_NOT_SUPPORTED_FOR_THIS_KEYTYPE);
    goto end;
  }

  if (!ctx->pmeth->encapsulate(ctx, ciphertext, ciphertext_len, shared_secret,
                               shared_secret_len)) {
    goto end;
  }
  ret = 1;
end:
  FIPS_service_indicator_unlock_state();
  if (ret && ciphertext != NULL && shared_secret != NULL) {
    EVP_PKEY_encapsulate_verify_service_indicator(ctx);
  }
  return ret;
}

int EVP_PKEY_decapsulate(EVP_PKEY_CTX *ctx, uint8_t *shared_secret,
                         size_t *shared_secret_len, const uint8_t *ciphertext,
                         size_t ciphertext_len) {
  SET_DIT_AUTO_RESET;
  // We have to avoid potential underlying services updating the indicator
  // state, so we lock the state here.
  FIPS_service_indicator_lock_state();

  int ret = 0;
  if (ctx == NULL || ctx->pmeth == NULL || ctx->pmeth->decapsulate == NULL) {
    OPENSSL_PUT_ERROR(EVP, EVP_R_OPERATION_NOT_SUPPORTED_FOR_THIS_KEYTYPE);
    goto end;
  }

  if (!ctx->pmeth->decapsulate(ctx, shared_secret, shared_secret_len,
                               ciphertext, ciphertext_len)) {
    goto end;
  }
  ret = 1;
end:
  FIPS_service_indicator_unlock_state();
  if (ret && shared_secret != NULL) {
    EVP_PKEY_decapsulate_verify_service_indicator(ctx);
  }
  return ret;
}

int EVP_PKEY_CTX_md(EVP_PKEY_CTX *ctx, int optype, int cmd, const char *md) {
  const EVP_MD *m;

  if (md == NULL || (m = EVP_get_digestbyname(md)) == NULL) {
    OPENSSL_PUT_ERROR(EVP, EVP_R_INVALID_DIGEST_TYPE);
    return 0;
  }
  return EVP_PKEY_CTX_ctrl(ctx, -1, optype, cmd, 0, (void *)m);
}

int EVP_PKEY_CTX_ctrl_str(EVP_PKEY_CTX *ctx, const char *name,
                          const char *value) {
  if (!ctx || !ctx->pmeth || !ctx->pmeth->ctrl_str) {
    OPENSSL_PUT_ERROR(EVP, EVP_R_COMMAND_NOT_SUPPORTED);
    return -2;
  }
  if (strcmp(name, "digest") == 0) {
    OPENSSL_BEGIN_ALLOW_DEPRECATED
    return EVP_PKEY_CTX_md(ctx, EVP_PKEY_OP_TYPE_SIG, EVP_PKEY_CTRL_MD, value);
    OPENSSL_END_ALLOW_DEPRECATED
  }
  return ctx->pmeth->ctrl_str(ctx, name, value);
}


static int trans_cb(int a, int b, BN_GENCB *gcb) {
  EVP_PKEY_CTX *ctx = BN_GENCB_get_arg(gcb);
  ctx->keygen_info[0] = a;
  ctx->keygen_info[1] = b;
  return ctx->pkey_gencb(ctx);
}


void evp_pkey_set_cb_translate(BN_GENCB *cb, EVP_PKEY_CTX *ctx) {
  BN_GENCB_set(cb, trans_cb, ctx);
}

void EVP_PKEY_CTX_set_cb(EVP_PKEY_CTX *ctx, EVP_PKEY_gen_cb *cb) {
  if (ctx == NULL) {
    return;
  }
  ctx->pkey_gencb = cb;
}

void EVP_PKEY_CTX_set_app_data(EVP_PKEY_CTX *ctx, void *data) {
  if (ctx == NULL) {
    return;
  }
  ctx->app_data = data;
}

void *EVP_PKEY_CTX_get_app_data(EVP_PKEY_CTX *ctx) {
  if (ctx == NULL) {
    return NULL;
  }
  return ctx->app_data;
}

int EVP_PKEY_CTX_get_keygen_info(EVP_PKEY_CTX *ctx, int idx) {
  GUARD_PTR(ctx);
  if (idx == -1) {
    return EVP_PKEY_CTX_KEYGEN_INFO_COUNT;
  }
  if (idx < 0 || idx >= EVP_PKEY_CTX_KEYGEN_INFO_COUNT ||
      (ctx->operation != EVP_PKEY_OP_KEYGEN &&
       ctx->operation != EVP_PKEY_OP_PARAMGEN)) {
    return 0;
  }
  return ctx->keygen_info[idx];
}<|MERGE_RESOLUTION|>--- conflicted
+++ resolved
@@ -76,10 +76,7 @@
   out->methods[5] = EVP_PKEY_ed25519_pkey_meth();
   out->methods[6] = EVP_PKEY_kem_pkey_meth();
   out->methods[7] = EVP_PKEY_pqdsa_pkey_meth();
-<<<<<<< HEAD
-=======
   out->methods[8] = EVP_PKEY_ed25519ph_pkey_meth();
->>>>>>> d1c1d72f
 }
 
 static const EVP_PKEY_METHOD *evp_pkey_meth_find(int type) {
