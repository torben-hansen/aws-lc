--- conflicted
+++ resolved
@@ -5321,11 +5321,7 @@
 // Since this is running in FIPS mode it should end in FIPS
 // Update this when the AWS-LC version number is modified
 TEST(ServiceIndicatorTest, AWSLCVersionString) {
-<<<<<<< HEAD
-  ASSERT_STREQ(awslc_version_string(), "AWS-LC FIPS 1.52.1");
-=======
   ASSERT_STREQ(awslc_version_string(), "AWS-LC FIPS " AWSLC_VERSION_NUMBER_STRING);
->>>>>>> 53226d06
 }
 
 #else
@@ -5368,10 +5364,6 @@
 // Since this is not running in FIPS mode it shouldn't end in FIPS
 // Update this when the AWS-LC version number is modified
 TEST(ServiceIndicatorTest, AWSLCVersionString) {
-<<<<<<< HEAD
-  ASSERT_STREQ(awslc_version_string(), "AWS-LC 1.52.1");
-=======
   ASSERT_STREQ(awslc_version_string(), "AWS-LC " AWSLC_VERSION_NUMBER_STRING);
->>>>>>> 53226d06
 }
 #endif // AWSLC_FIPS