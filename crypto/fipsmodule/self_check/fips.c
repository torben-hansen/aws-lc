--- conflicted
+++ resolved
@@ -28,12 +28,10 @@
 
 int FIPS_mode_set(int on) { return on == FIPS_mode(); }
 
-<<<<<<< HEAD
 #if defined(BORINGSSL_FIPS_140_3)
-=======
-const char *FIPS_module_name(void) { return "BoringCrypto"; }
 
->>>>>>> df6311bc
+const char *FIPS_module_name(void) { return "AWSLCCrypto"; }
+
 uint32_t FIPS_version(void) {
   return 0;
 }
