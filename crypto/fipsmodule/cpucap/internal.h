#ifndef OPENSSL_HEADER_CPUCAP_INTERNAL_H
#define OPENSSL_HEADER_CPUCAP_INTERNAL_H

#include <openssl/base.h>

#if defined(__cplusplus)
extern "C" {
#endif

#if defined(OPENSSL_X86) || defined(OPENSSL_X86_64) || defined(OPENSSL_ARM) || \
    defined(OPENSSL_AARCH64) || defined(OPENSSL_PPC64LE)
#define HAS_OPENSSL_CPUID_SETUP
// OPENSSL_cpuid_setup initializes the platform-specific feature cache.
void OPENSSL_cpuid_setup(void);
#endif

// Runtime CPU feature support

#if defined(OPENSSL_X86) || defined(OPENSSL_X86_64)
// OPENSSL_ia32cap_P contains the Intel CPUID bits when running on an x86 or
// x86-64 system.
//
//   Index 0:
//     EDX for CPUID where EAX = 1
//     Bit 20 is always zero
//     Bit 28 is adjusted to reflect whether the data cache is shared between
//       multiple logical cores
//     Bit 30 is used to indicate an Intel CPU
//   Index 1:
//     ECX for CPUID where EAX = 1
//     Bit 11 is used to indicate AMD XOP support, not SDBG
//   Index 2:
//     EBX for CPUID where EAX = 7
//   Index 3:
//     ECX for CPUID where EAX = 7
//
// Note: the CPUID bits are pre-adjusted for the OSXSAVE bit and the YMM and XMM
// bits in XCR0, so it is not necessary to check those. (WARNING: See caveats
// in cpu_intel.c.)
extern uint32_t OPENSSL_ia32cap_P[4];

#if defined(BORINGSSL_FIPS) && !defined(BORINGSSL_SHARED_LIBRARY)
// The FIPS module, as a static library, requires an out-of-line version of
// |OPENSSL_ia32cap_get| so accesses can be rewritten by delocate. Mark the
// function const so multiple accesses can be optimized together.
const uint32_t *OPENSSL_ia32cap_get(void) __attribute__((const));
#else
OPENSSL_INLINE const uint32_t *OPENSSL_ia32cap_get(void) {
  return OPENSSL_ia32cap_P;
}
#endif

// See Intel manual, volume 2A, table 3-11.

OPENSSL_INLINE int CRYPTO_is_FXSR_capable(void) {
  return (OPENSSL_ia32cap_get()[0] & (1 << 24)) != 0;
}

OPENSSL_INLINE int CRYPTO_is_intel_cpu(void) {
  // The reserved bit 30 is used to indicate an Intel CPU.
  return (OPENSSL_ia32cap_get()[0] & (1 << 30)) != 0;
}

// See Intel manual, volume 2A, table 3-10.

OPENSSL_INLINE int CRYPTO_is_PCLMUL_capable(void) {
  return (OPENSSL_ia32cap_get()[1] & (1 << 1)) != 0;
}

OPENSSL_INLINE int CRYPTO_is_SSSE3_capable(void) {
  return (OPENSSL_ia32cap_get()[1] & (1 << 9)) != 0;
}

OPENSSL_INLINE int CRYPTO_is_SSE4_1_capable(void) {
  return (OPENSSL_ia32cap_get()[1] & (1 << 19)) != 0;
}

OPENSSL_INLINE int CRYPTO_is_MOVBE_capable(void) {
  return (OPENSSL_ia32cap_get()[1] & (1 << 22)) != 0;
}

OPENSSL_INLINE int CRYPTO_is_AESNI_capable(void) {
  return (OPENSSL_ia32cap_get()[1] & (1 << 25)) != 0;
}

// We intentionally avoid defining a |CRYPTO_is_XSAVE_capable| function. See
// |CRYPTO_cpu_perf_is_like_silvermont|.

OPENSSL_INLINE int CRYPTO_is_AVX_capable(void) {
  return (OPENSSL_ia32cap_get()[1] & (1 << 28)) != 0;
}

OPENSSL_INLINE int CRYPTO_is_RDRAND_capable(void) {
  return (OPENSSL_ia32cap_get()[1] & (1u << 30)) != 0;
}

OPENSSL_INLINE int CRYPTO_is_AMD_XOP_support(void) {
  return (OPENSSL_ia32cap_get()[1] & (1 << 11)) != 0;
}

// See Intel manual, volume 2A, table 3-8.

OPENSSL_INLINE int CRYPTO_is_BMI1_capable(void) {
  return (OPENSSL_ia32cap_get()[2] & (1 << 3)) != 0;
}

OPENSSL_INLINE int CRYPTO_is_AVX2_capable(void) {
  return (OPENSSL_ia32cap_get()[2] & (1 << 5)) != 0;
}

OPENSSL_INLINE int CRYPTO_is_BMI2_capable(void) {
  return (OPENSSL_ia32cap_get()[2] & (1 << 8)) != 0;
}

OPENSSL_INLINE int CRYPTO_is_ADX_capable(void) {
  return (OPENSSL_ia32cap_get()[2] & (1 << 19)) != 0;
}

OPENSSL_INLINE int CRYPTO_is_SHAEXT_capable(void) {
  return (OPENSSL_ia32cap_get()[2] & (1 << 29)) != 0;
}

// AVX512VL  | AVX512BW | AVX512DQ | AVX512F
// 1u << 31  | 1u << 30 | 1u << 17 | 1u << 16
// 1100_0000_0000_0011_0000_0000_0000_0000
#define CPU_CAP_AVX512_BITFLAGS 0xC0030000
OPENSSL_INLINE int CRYPTO_is_AVX512_capable(void) {
  return (OPENSSL_ia32cap_get()[2] & CPU_CAP_AVX512_BITFLAGS) == CPU_CAP_AVX512_BITFLAGS;
}

OPENSSL_INLINE int CRYPTO_is_VAES_capable(void) {
  return (OPENSSL_ia32cap_get()[3] & (1u << (41 - 32))) != 0;
}

OPENSSL_INLINE int CRYPTO_is_VPCLMULQDQ_capable(void) {
  return (OPENSSL_ia32cap_get()[3] & (1u << (42 - 32))) != 0;
}

// AVX512VL  | AVX512BW | AVX512_IFMA | AVX512DQ | AVX512F
// 1u << 31  | 1u << 30 | 1u << 21    | 1u << 17 | 1u << 16
// 1100_0000_0010_0011_0000_0000_0000_0000
#define CPU_CAP_AVX512IFMA_BITFLAGS 0xC0230000
OPENSSL_INLINE int CRYPTO_is_AVX512IFMA_capable(void) {
  return (OPENSSL_ia32cap_get()[2] & CPU_CAP_AVX512IFMA_BITFLAGS) ==
         CPU_CAP_AVX512IFMA_BITFLAGS;
}

OPENSSL_INLINE int CRYPTO_is_VBMI2_capable(void) {
  return (OPENSSL_ia32cap_get()[3] & (1 << 6)) != 0;
}

// CRYPTO_cpu_perf_is_like_silvermont returns one if, based on a heuristic, the
// CPU has Silvermont-like performance characteristics. It is often faster to
// run different codepaths on these CPUs than the available instructions would
// otherwise select. See chacha-x86_64.pl.
//
// Bonnell, Silvermont's predecessor in the Atom lineup, will also be matched by
// this. |OPENSSL_cpuid_setup| forces Knights Landing to also be matched by
// this. Goldmont (Silvermont's successor in the Atom lineup) added XSAVE so it
// isn't matched by this. Various sources indicate AMD first implemented MOVBE
// and XSAVE at the same time in Jaguar, so it seems like AMD chips will not be
// matched by this. That seems to be the case for other x86(-64) CPUs.
OPENSSL_INLINE int CRYPTO_cpu_perf_is_like_silvermont(void) {
  // WARNING: This MUST NOT be used to guard the execution of the XSAVE
  // instruction. This is the "hardware supports XSAVE" bit, not the OSXSAVE bit
  // that indicates whether we can safely execute XSAVE. This bit may be set
  // even when XSAVE is disabled (by the operating system). See the comment in
  // cpu_intel.c and check how the users of this bit use it.
  //
  // We do not use |__XSAVE__| for static detection because the hack in
  // |OPENSSL_cpuid_setup| for Knights Landing CPUs needs to override it.
  int hardware_supports_xsave = (OPENSSL_ia32cap_get()[1] & (1u << 26)) != 0;
  return !hardware_supports_xsave && CRYPTO_is_MOVBE_capable();
}

#endif  // OPENSSL_X86 || OPENSSL_X86_64

#if defined(OPENSSL_ARM) || defined(OPENSSL_AARCH64)

#if defined(OPENSSL_APPLE) && defined(OPENSSL_ARM)
// We do not detect any features at runtime for Apple's 32-bit ARM platforms. On
// 64-bit ARM, we detect some post-ARMv8.0 features.
#define OPENSSL_STATIC_ARMCAP
#endif

#include <openssl/arm_arch.h>

extern uint32_t OPENSSL_armcap_P;
extern uint8_t OPENSSL_cpucap_initialized;

// Normalize some older feature flags to their modern ACLE values.
// https://developer.arm.com/architectures/system-architectures/software-standards/acle
#if defined(__ARM_NEON__) && !defined(__ARM_NEON)
#define __ARM_NEON 1
#endif
#if defined(__ARM_FEATURE_CRYPTO)
#if !defined(__ARM_FEATURE_AES)
#define __ARM_FEATURE_AES 1
#endif
#if !defined(__ARM_FEATURE_SHA2)
#define __ARM_FEATURE_SHA2 1
#endif
#endif

// CRYPTO_is_NEON_capable returns true if the current CPU has a NEON unit.
// If this is known statically, it is a constant inline function.
// Otherwise, the capability is checked at runtime by checking the corresponding
// bit in |OPENSSL_armcap_P|. This is also the same for
// |CRYPTO_is_ARMv8_AES_capable| and |CRYPTO_is_ARMv8_PMULL_capable|
// for checking the support for AES and PMULL instructions, respectively.
OPENSSL_INLINE int CRYPTO_is_NEON_capable(void) {
  return (OPENSSL_armcap_P & ARMV7_NEON) != 0;
}

OPENSSL_INLINE int CRYPTO_is_ARMv8_AES_capable(void) {
  return (OPENSSL_armcap_P & ARMV8_AES) != 0;
}

OPENSSL_INLINE int CRYPTO_is_ARMv8_PMULL_capable(void) {
  return (OPENSSL_armcap_P & ARMV8_PMULL) != 0;
}

OPENSSL_INLINE int CRYPTO_is_ARMv8_SHA1_capable(void) {
  return (OPENSSL_armcap_P & ARMV8_SHA1) != 0;
}

OPENSSL_INLINE int CRYPTO_is_ARMv8_SHA256_capable(void) {
  return (OPENSSL_armcap_P & ARMV8_SHA256) != 0;
}

OPENSSL_INLINE int CRYPTO_is_ARMv8_SHA512_capable(void) {
  return (OPENSSL_armcap_P & ARMV8_SHA512) != 0;
}

OPENSSL_INLINE int CRYPTO_is_ARMv8_SHA3_capable(void) {
  return (OPENSSL_armcap_P & ARMV8_SHA3) != 0;
}

OPENSSL_INLINE int CRYPTO_is_ARMv8_GCM_8x_capable(void) {
  return (CRYPTO_is_ARMv8_SHA3_capable() &&
          ((OPENSSL_armcap_P & ARMV8_NEOVERSE_V1) != 0 ||
           (OPENSSL_armcap_P & ARMV8_NEOVERSE_V2) != 0 ||
           (OPENSSL_armcap_P & ARMV8_APPLE_M) != 0));
}

OPENSSL_INLINE int CRYPTO_is_ARMv8_wide_multiplier_capable(void) {
  return (OPENSSL_armcap_P & ARMV8_NEOVERSE_V1) != 0 ||
           (OPENSSL_armcap_P & ARMV8_NEOVERSE_V2) != 0 ||
           (OPENSSL_armcap_P & ARMV8_APPLE_M) != 0;
}

OPENSSL_INLINE int CRYPTO_is_ARMv8_DIT_capable(void) {
  return (OPENSSL_armcap_P & (ARMV8_DIT | ARMV8_DIT_ALLOWED)) ==
    (ARMV8_DIT | ARMV8_DIT_ALLOWED);
<<<<<<< HEAD
}

OPENSSL_INLINE int CRYPTO_is_ARMv8_RNDR_capable(void) {
  return (OPENSSL_armcap_P & ARMV8_RNG) != 0;
}

=======
}

OPENSSL_INLINE int CRYPTO_is_Neoverse_N1(void) {
  return (OPENSSL_armcap_P & ARMV8_NEOVERSE_N1) != 0;
}

OPENSSL_INLINE int CRYPTO_is_Neoverse_V1(void) {
  return (OPENSSL_armcap_P & ARMV8_NEOVERSE_V1) != 0;
}

OPENSSL_INLINE int CRYPTO_is_Neoverse_V2(void) {
  return (OPENSSL_armcap_P & ARMV8_NEOVERSE_V2) != 0;
}

OPENSSL_INLINE int CRYPTO_is_ARMv8_Apple_M(void) {
  return (OPENSSL_armcap_P & ARMV8_APPLE_M) != 0;
}

>>>>>>> 53226d06
// This function is used only for testing; hence, not inlined
OPENSSL_EXPORT int CRYPTO_is_ARMv8_DIT_capable_for_testing(void);

#endif  // OPENSSL_ARM || OPENSSL_AARCH64

#if defined(AARCH64_DIT_SUPPORTED)
// (TODO): See if we can detect the DIT capability in Windows environment

// armv8_get_dit gets the value of the DIT flag from the CPU.
OPENSSL_EXPORT uint64_t armv8_get_dit(void);

// armv8_set_dit sets the CPU DIT flag to 1 and returns its original value
// before it was called.
OPENSSL_EXPORT uint64_t armv8_set_dit(void);

// armv8_restore_dit takes as input a value to restore the CPU DIT flag to.
OPENSSL_EXPORT void armv8_restore_dit(volatile uint64_t *original_dit);

#if defined(ENABLE_AUTO_SET_RESET_DIT)
// SET_DIT_AUTO_RESET can be inserted in the caller's application at
// the beginning of the code section that makes repeated calls to AWS-LC
// functions. The flag will be automatically restored to its original value
// at the end of the scope.
// This can minimise the effect on performance of repeatedly setting and
// disabling DIT.
// Instead of the macro, the functions above can be used.
// An example of their usage is present in the benchmarking function
// `Speed()` in `tool/speed.cc` when the option `-dit` is passed in.
#define SET_DIT_AUTO_RESET                      \
  volatile uint64_t _dit_restore_orig                \
         __attribute__((cleanup(armv8_restore_dit))) \
          OPENSSL_UNUSED = armv8_set_dit();

#else
#define SET_DIT_AUTO_RESET
#endif  // ENABLE_AUTO_SET_RESET_DIT

#else
#define SET_DIT_AUTO_RESET
#endif  // AARCH64_DIT_SUPPORTED

#if defined(OPENSSL_PPC64LE)

// CRYPTO_is_PPC64LE_vcrypto_capable returns true iff the current CPU supports
// the Vector.AES category of instructions.
int CRYPTO_is_PPC64LE_vcrypto_capable(void);

extern unsigned long OPENSSL_ppc64le_hwcap2;

#endif  // OPENSSL_PPC64LE

#if defined(__cplusplus)
}
#endif

#endif // OPENSSL_HEADER_CPUCAP_INTERNAL_H<|MERGE_RESOLUTION|>--- conflicted
+++ resolved
@@ -252,14 +252,11 @@
 OPENSSL_INLINE int CRYPTO_is_ARMv8_DIT_capable(void) {
   return (OPENSSL_armcap_P & (ARMV8_DIT | ARMV8_DIT_ALLOWED)) ==
     (ARMV8_DIT | ARMV8_DIT_ALLOWED);
-<<<<<<< HEAD
 }
 
 OPENSSL_INLINE int CRYPTO_is_ARMv8_RNDR_capable(void) {
-  return (OPENSSL_armcap_P & ARMV8_RNG) != 0;
-}
-
-=======
+  return (OPENSSL_armcap_P & (ARMV8_RNG | ARMV8_DIT_ALLOWED)) ==
+    (ARMV8_DIT | ARMV8_DIT_ALLOWED);
 }
 
 OPENSSL_INLINE int CRYPTO_is_Neoverse_N1(void) {
@@ -278,7 +275,6 @@
   return (OPENSSL_armcap_P & ARMV8_APPLE_M) != 0;
 }
 
->>>>>>> 53226d06
 // This function is used only for testing; hence, not inlined
 OPENSSL_EXPORT int CRYPTO_is_ARMv8_DIT_capable_for_testing(void);
 
