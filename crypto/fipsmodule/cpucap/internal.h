--- conflicted
+++ resolved
@@ -248,7 +248,6 @@
 OPENSSL_INLINE int CRYPTO_is_ARMv8_DIT_capable(void) {
   return (OPENSSL_armcap_P & (ARMV8_DIT | ARMV8_DIT_ALLOWED)) ==
     (ARMV8_DIT | ARMV8_DIT_ALLOWED);
-<<<<<<< HEAD
 }
 
 // This function is used only for testing; hence, not inlined
@@ -256,8 +255,6 @@
 
 OPENSSL_INLINE int CRYPTO_is_ARMv8_RNDR_capable(void) {
   return (OPENSSL_armcap_P & ARMV8_RNG) != 0;
-=======
->>>>>>> 7b9a58e0
 }
 
 // This function is used only for testing; hence, not inlined
