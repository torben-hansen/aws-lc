#ifndef OPENSSL_HEADER_CPUCAP_INTERNAL_H
#define OPENSSL_HEADER_CPUCAP_INTERNAL_H

#include <openssl/base.h>

#if defined(__cplusplus)
extern "C" {
#endif

#if defined(OPENSSL_X86) || defined(OPENSSL_X86_64) || defined(OPENSSL_ARM) || \
    defined(OPENSSL_AARCH64) || defined(OPENSSL_PPC64LE)
#define HAS_OPENSSL_CPUID_SETUP
// OPENSSL_cpuid_setup initializes the platform-specific feature cache.
void OPENSSL_cpuid_setup(void);
#endif

// Runtime CPU feature support

#if defined(OPENSSL_X86) || defined(OPENSSL_X86_64)
// OPENSSL_ia32cap_P contains the Intel CPUID bits when running on an x86 or
// x86-64 system.
//
//   Index 0:
//     EDX for CPUID where EAX = 1
//     Bit 20 is always zero
//     Bit 28 is adjusted to reflect whether the data cache is shared between
//       multiple logical cores
//     Bit 30 is used to indicate an Intel CPU
//   Index 1:
//     ECX for CPUID where EAX = 1
//     Bit 11 is used to indicate AMD XOP support, not SDBG
//   Index 2:
//     EBX for CPUID where EAX = 7
//   Index 3:
//     ECX for CPUID where EAX = 7
//
// Note: the CPUID bits are pre-adjusted for the OSXSAVE bit and the YMM and XMM
// bits in XCR0, so it is not necessary to check those. (WARNING: See caveats
// in cpu_intel.c.)
extern uint32_t OPENSSL_ia32cap_P[4];

#if defined(BORINGSSL_FIPS) && !defined(BORINGSSL_SHARED_LIBRARY)
// The FIPS module, as a static library, requires an out-of-line version of
// |OPENSSL_ia32cap_get| so accesses can be rewritten by delocate. Mark the
// function const so multiple accesses can be optimized together.
const uint32_t *OPENSSL_ia32cap_get(void) __attribute__((const));
#else
OPENSSL_INLINE const uint32_t *OPENSSL_ia32cap_get(void) {
  return OPENSSL_ia32cap_P;
}
#endif

// See Intel manual, volume 2A, table 3-11.

OPENSSL_INLINE int CRYPTO_is_FXSR_capable(void) {
  return (OPENSSL_ia32cap_get()[0] & (1 << 24)) != 0;
}

OPENSSL_INLINE int CRYPTO_is_intel_cpu(void) {
  // The reserved bit 30 is used to indicate an Intel CPU.
  return (OPENSSL_ia32cap_get()[0] & (1 << 30)) != 0;
}

// See Intel manual, volume 2A, table 3-10.

OPENSSL_INLINE int CRYPTO_is_PCLMUL_capable(void) {
  return (OPENSSL_ia32cap_get()[1] & (1 << 1)) != 0;
}

OPENSSL_INLINE int CRYPTO_is_SSSE3_capable(void) {
  return (OPENSSL_ia32cap_get()[1] & (1 << 9)) != 0;
}

OPENSSL_INLINE int CRYPTO_is_SSE4_1_capable(void) {
  return (OPENSSL_ia32cap_get()[1] & (1 << 19)) != 0;
}

OPENSSL_INLINE int CRYPTO_is_MOVBE_capable(void) {
  return (OPENSSL_ia32cap_get()[1] & (1 << 22)) != 0;
}

OPENSSL_INLINE int CRYPTO_is_AESNI_capable(void) {
  return (OPENSSL_ia32cap_get()[1] & (1 << 25)) != 0;
}

// We intentionally avoid defining a |CRYPTO_is_XSAVE_capable| function. See
// |CRYPTO_cpu_perf_is_like_silvermont|.

OPENSSL_INLINE int CRYPTO_is_AVX_capable(void) {
  return (OPENSSL_ia32cap_get()[1] & (1 << 28)) != 0;
}

OPENSSL_INLINE int CRYPTO_is_RDRAND_capable(void) {
  return (OPENSSL_ia32cap_get()[1] & (1u << 30)) != 0;
}

OPENSSL_INLINE int CRYPTO_is_AMD_XOP_support(void) {
  return (OPENSSL_ia32cap_get()[1] & (1 << 11)) != 0;
}

// See Intel manual, volume 2A, table 3-8.

OPENSSL_INLINE int CRYPTO_is_BMI1_capable(void) {
  return (OPENSSL_ia32cap_get()[2] & (1 << 3)) != 0;
}

OPENSSL_INLINE int CRYPTO_is_AVX2_capable(void) {
  return (OPENSSL_ia32cap_get()[2] & (1 << 5)) != 0;
}

OPENSSL_INLINE int CRYPTO_is_BMI2_capable(void) {
  return (OPENSSL_ia32cap_get()[2] & (1 << 8)) != 0;
}

OPENSSL_INLINE int CRYPTO_is_ADX_capable(void) {
  return (OPENSSL_ia32cap_get()[2] & (1 << 19)) != 0;
}

OPENSSL_INLINE int CRYPTO_is_SHAEXT_capable(void) {
  return (OPENSSL_ia32cap_get()[2] & (1 << 29)) != 0;
}

// AVX512VL  | AVX512BW | AVX512DQ | AVX512F
// 1u << 31  | 1u << 30 | 1u << 17 | 1u << 16
// 1100_0000_0000_0011_0000_0000_0000_0000
#define CPU_CAP_AVX512_BITFLAGS 0xC0030000
OPENSSL_INLINE int CRYPTO_is_AVX512_capable(void) {
  return (OPENSSL_ia32cap_get()[2] & CPU_CAP_AVX512_BITFLAGS) == CPU_CAP_AVX512_BITFLAGS;
}

OPENSSL_INLINE int CRYPTO_is_VAES_capable(void) {
  return (OPENSSL_ia32cap_get()[3] & (1u << (41 - 32))) != 0;
}

OPENSSL_INLINE int CRYPTO_is_VPCLMULQDQ_capable(void) {
  return (OPENSSL_ia32cap_get()[3] & (1u << (42 - 32))) != 0;
}

// AVX512VL  | AVX512BW | AVX512_IFMA | AVX512DQ | AVX512F
// 1u << 31  | 1u << 30 | 1u << 21    | 1u << 17 | 1u << 16
// 1100_0000_0010_0011_0000_0000_0000_0000
#define CPU_CAP_AVX512IFMA_BITFLAGS 0xC0230000
OPENSSL_INLINE int CRYPTO_is_AVX512IFMA_capable(void) {
<<<<<<< HEAD
#if defined(OPENSSL_WINDOWS)
  return 0;
#else
  return (OPENSSL_ia32cap_get()[2] & CPU_CAP_AVX512IFMA_BITFLAGS) ==
         CPU_CAP_AVX512IFMA_BITFLAGS;
#endif
=======
  return (OPENSSL_ia32cap_get()[2] & CPU_CAP_AVX512IFMA_BITFLAGS) ==
         CPU_CAP_AVX512IFMA_BITFLAGS;
>>>>>>> 28f56fd9
}

OPENSSL_INLINE int CRYPTO_is_VBMI2_capable(void) {
  return (OPENSSL_ia32cap_get()[3] & (1 << 6)) != 0;
}

// CRYPTO_cpu_perf_is_like_silvermont returns one if, based on a heuristic, the
// CPU has Silvermont-like performance characteristics. It is often faster to
// run different codepaths on these CPUs than the available instructions would
// otherwise select. See chacha-x86_64.pl.
//
// Bonnell, Silvermont's predecessor in the Atom lineup, will also be matched by
// this. |OPENSSL_cpuid_setup| forces Knights Landing to also be matched by
// this. Goldmont (Silvermont's successor in the Atom lineup) added XSAVE so it
// isn't matched by this. Various sources indicate AMD first implemented MOVBE
// and XSAVE at the same time in Jaguar, so it seems like AMD chips will not be
// matched by this. That seems to be the case for other x86(-64) CPUs.
OPENSSL_INLINE int CRYPTO_cpu_perf_is_like_silvermont(void) {
  // WARNING: This MUST NOT be used to guard the execution of the XSAVE
  // instruction. This is the "hardware supports XSAVE" bit, not the OSXSAVE bit
  // that indicates whether we can safely execute XSAVE. This bit may be set
  // even when XSAVE is disabled (by the operating system). See the comment in
  // cpu_intel.c and check how the users of this bit use it.
  //
  // We do not use |__XSAVE__| for static detection because the hack in
  // |OPENSSL_cpuid_setup| for Knights Landing CPUs needs to override it.
  int hardware_supports_xsave = (OPENSSL_ia32cap_get()[1] & (1u << 26)) != 0;
  return !hardware_supports_xsave && CRYPTO_is_MOVBE_capable();
}

#endif  // OPENSSL_X86 || OPENSSL_X86_64

#if defined(OPENSSL_ARM) || defined(OPENSSL_AARCH64)

#if defined(OPENSSL_APPLE) && defined(OPENSSL_ARM)
// We do not detect any features at runtime for Apple's 32-bit ARM platforms. On
// 64-bit ARM, we detect some post-ARMv8.0 features.
#define OPENSSL_STATIC_ARMCAP
#endif

#include <openssl/arm_arch.h>

extern uint32_t OPENSSL_armcap_P;
extern uint8_t OPENSSL_cpucap_initialized;

// Normalize some older feature flags to their modern ACLE values.
// https://developer.arm.com/architectures/system-architectures/software-standards/acle
#if defined(__ARM_NEON__) && !defined(__ARM_NEON)
#define __ARM_NEON 1
#endif
#if defined(__ARM_FEATURE_CRYPTO)
#if !defined(__ARM_FEATURE_AES)
#define __ARM_FEATURE_AES 1
#endif
#if !defined(__ARM_FEATURE_SHA2)
#define __ARM_FEATURE_SHA2 1
#endif
#endif

// CRYPTO_is_NEON_capable returns true if the current CPU has a NEON unit.
// If this is known statically, it is a constant inline function.
// Otherwise, the capability is checked at runtime by checking the corresponding
// bit in |OPENSSL_armcap_P|. This is also the same for
// |CRYPTO_is_ARMv8_AES_capable| and |CRYPTO_is_ARMv8_PMULL_capable|
// for checking the support for AES and PMULL instructions, respectively.
OPENSSL_INLINE int CRYPTO_is_NEON_capable(void) {
  return (OPENSSL_armcap_P & ARMV7_NEON) != 0;
}

OPENSSL_INLINE int CRYPTO_is_ARMv8_AES_capable(void) {
  return (OPENSSL_armcap_P & ARMV8_AES) != 0;
}

OPENSSL_INLINE int CRYPTO_is_ARMv8_PMULL_capable(void) {
  return (OPENSSL_armcap_P & ARMV8_PMULL) != 0;
}

OPENSSL_INLINE int CRYPTO_is_ARMv8_SHA1_capable(void) {
  return (OPENSSL_armcap_P & ARMV8_SHA1) != 0;
}

OPENSSL_INLINE int CRYPTO_is_ARMv8_SHA256_capable(void) {
  return (OPENSSL_armcap_P & ARMV8_SHA256) != 0;
}

OPENSSL_INLINE int CRYPTO_is_ARMv8_SHA512_capable(void) {
  return (OPENSSL_armcap_P & ARMV8_SHA512) != 0;
}

OPENSSL_INLINE int CRYPTO_is_ARMv8_GCM_8x_capable(void) {
  return ((OPENSSL_armcap_P & ARMV8_SHA3) != 0 &&
          ((OPENSSL_armcap_P & ARMV8_NEOVERSE_V1) != 0 ||
           (OPENSSL_armcap_P & ARMV8_NEOVERSE_V2) != 0 ||
           (OPENSSL_armcap_P & ARMV8_APPLE_M) != 0));
}

OPENSSL_INLINE int CRYPTO_is_ARMv8_wide_multiplier_capable(void) {
  return (OPENSSL_armcap_P & ARMV8_NEOVERSE_V1) != 0 ||
           (OPENSSL_armcap_P & ARMV8_NEOVERSE_V2) != 0 ||
           (OPENSSL_armcap_P & ARMV8_APPLE_M) != 0;
}

OPENSSL_INLINE int CRYPTO_is_ARMv8_DIT_capable(void) {
  return (OPENSSL_armcap_P & (ARMV8_DIT | ARMV8_DIT_ALLOWED)) ==
    (ARMV8_DIT | ARMV8_DIT_ALLOWED);
<<<<<<< HEAD
}

// This function is used only for testing; hence, not inlined
OPENSSL_EXPORT int CRYPTO_is_ARMv8_DIT_capable_for_testing(void);

OPENSSL_INLINE int CRYPTO_is_ARMv8_RNDR_capable(void) {
  return (OPENSSL_armcap_P & ARMV8_RNG) != 0;
=======
>>>>>>> 28f56fd9
}

// This function is used only for testing; hence, not inlined
OPENSSL_EXPORT int CRYPTO_is_ARMv8_DIT_capable_for_testing(void);

#endif  // OPENSSL_ARM || OPENSSL_AARCH64

#if defined(AARCH64_DIT_SUPPORTED)
// (TODO): See if we can detect the DIT capability in Windows environment

// armv8_get_dit gets the value of the DIT flag from the CPU.
OPENSSL_EXPORT uint64_t armv8_get_dit(void);

// armv8_set_dit sets the CPU DIT flag to 1 and returns its original value
// before it was called.
OPENSSL_EXPORT uint64_t armv8_set_dit(void);

// armv8_restore_dit takes as input a value to restore the CPU DIT flag to.
OPENSSL_EXPORT void armv8_restore_dit(volatile uint64_t *original_dit);

#if defined(ENABLE_AUTO_SET_RESET_DIT)
// SET_DIT_AUTO_RESET can be inserted in the caller's application at
// the beginning of the code section that makes repeated calls to AWS-LC
// functions. The flag will be automatically restored to its original value
// at the end of the scope.
// This can minimise the effect on performance of repeatedly setting and
// disabling DIT.
// Instead of the macro, the functions above can be used.
// An example of their usage is present in the benchmarking function
// `Speed()` in `tool/speed.cc` when the option `-dit` is passed in.
#define SET_DIT_AUTO_RESET                      \
  volatile uint64_t _dit_restore_orig                \
         __attribute__((cleanup(armv8_restore_dit))) \
          OPENSSL_UNUSED = armv8_set_dit();

#else
#define SET_DIT_AUTO_RESET
#endif  // ENABLE_AUTO_SET_RESET_DIT

#else
#define SET_DIT_AUTO_RESET
#endif  // AARCH64_DIT_SUPPORTED

#if defined(OPENSSL_PPC64LE)

// CRYPTO_is_PPC64LE_vcrypto_capable returns true iff the current CPU supports
// the Vector.AES category of instructions.
int CRYPTO_is_PPC64LE_vcrypto_capable(void);

extern unsigned long OPENSSL_ppc64le_hwcap2;

#endif  // OPENSSL_PPC64LE

#if defined(__cplusplus)
}
#endif

#endif // OPENSSL_HEADER_CPUCAP_INTERNAL_H<|MERGE_RESOLUTION|>--- conflicted
+++ resolved
@@ -141,17 +141,8 @@
 // 1100_0000_0010_0011_0000_0000_0000_0000
 #define CPU_CAP_AVX512IFMA_BITFLAGS 0xC0230000
 OPENSSL_INLINE int CRYPTO_is_AVX512IFMA_capable(void) {
-<<<<<<< HEAD
-#if defined(OPENSSL_WINDOWS)
-  return 0;
-#else
   return (OPENSSL_ia32cap_get()[2] & CPU_CAP_AVX512IFMA_BITFLAGS) ==
          CPU_CAP_AVX512IFMA_BITFLAGS;
-#endif
-=======
-  return (OPENSSL_ia32cap_get()[2] & CPU_CAP_AVX512IFMA_BITFLAGS) ==
-         CPU_CAP_AVX512IFMA_BITFLAGS;
->>>>>>> 28f56fd9
 }
 
 OPENSSL_INLINE int CRYPTO_is_VBMI2_capable(void) {
@@ -257,7 +248,6 @@
 OPENSSL_INLINE int CRYPTO_is_ARMv8_DIT_capable(void) {
   return (OPENSSL_armcap_P & (ARMV8_DIT | ARMV8_DIT_ALLOWED)) ==
     (ARMV8_DIT | ARMV8_DIT_ALLOWED);
-<<<<<<< HEAD
 }
 
 // This function is used only for testing; hence, not inlined
@@ -265,8 +255,6 @@
 
 OPENSSL_INLINE int CRYPTO_is_ARMv8_RNDR_capable(void) {
   return (OPENSSL_armcap_P & ARMV8_RNG) != 0;
-=======
->>>>>>> 28f56fd9
 }
 
 // This function is used only for testing; hence, not inlined
