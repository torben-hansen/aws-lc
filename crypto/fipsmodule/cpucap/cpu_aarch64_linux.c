/* Copyright (c) 2016, Google Inc.
 *
 * Permission to use, copy, modify, and/or distribute this software for any
 * purpose with or without fee is hereby granted, provided that the above
 * copyright notice and this permission notice appear in all copies.
 *
 * THE SOFTWARE IS PROVIDED "AS IS" AND THE AUTHOR DISCLAIMS ALL WARRANTIES
 * WITH REGARD TO THIS SOFTWARE INCLUDING ALL IMPLIED WARRANTIES OF
 * MERCHANTABILITY AND FITNESS. IN NO EVENT SHALL THE AUTHOR BE LIABLE FOR ANY
 * SPECIAL, DIRECT, INDIRECT, OR CONSEQUENTIAL DAMAGES OR ANY DAMAGES
 * WHATSOEVER RESULTING FROM LOSS OF USE, DATA OR PROFITS, WHETHER IN AN ACTION
 * OF CONTRACT, NEGLIGENCE OR OTHER TORTIOUS ACTION, ARISING OUT OF OR IN
 * CONNECTION WITH THE USE OR PERFORMANCE OF THIS SOFTWARE. */

#include "internal.h"

#if defined(OPENSSL_AARCH64) && defined(OPENSSL_LINUX) && \
    !defined(OPENSSL_STATIC_ARMCAP)

#include <sys/auxv.h>

#ifndef __STDC_FORMAT_MACROS
#define __STDC_FORMAT_MACROS
#endif

#include <openssl/arm_arch.h>

#include "cpu_aarch64.h"

static uint64_t armv8_cpuid_probe(void) {
  uint64_t val;
  __asm__ volatile("mrs %0, MIDR_EL1" : "=r" (val));
  return val;
}

void OPENSSL_cpuid_setup(void) {
  unsigned long hwcap = getauxval(AT_HWCAP);
  unsigned long hwcap2 = getauxval(AT_HWCAP2);

  // See /usr/include/asm/hwcap.h on an aarch64 installation for the source of
  // these values.
  static const unsigned long kNEON = 1 << 1;
  static const unsigned long kAES = 1 << 3;
  static const unsigned long kPMULL = 1 << 4;
  static const unsigned long kSHA1 = 1 << 5;
  static const unsigned long kSHA256 = 1 << 6;
  static const unsigned long kSHA512 = 1 << 21;
  static const unsigned long kSHA3 = 1 << 17;
  static const unsigned long kCPUID = 1 << 11;

  static const unsigned long kRNGhwcap2 = 1 << 16;;

  uint64_t OPENSSL_arm_midr = 0;

  if ((hwcap & kNEON) == 0) {
    // Matching OpenSSL, if NEON is missing, don't report other features
    // either.
    return;
  }

  OPENSSL_armcap_P |= ARMV7_NEON;

  if (hwcap & kAES) {
    OPENSSL_armcap_P |= ARMV8_AES;
  }
  if (hwcap & kPMULL) {
    OPENSSL_armcap_P |= ARMV8_PMULL;
  }
  if (hwcap & kSHA1) {
    OPENSSL_armcap_P |= ARMV8_SHA1;
  }
  if (hwcap & kSHA256) {
    OPENSSL_armcap_P |= ARMV8_SHA256;
  }
  if (hwcap & kSHA512) {
    OPENSSL_armcap_P |= ARMV8_SHA512;
  }
  if (hwcap & kSHA3) {
    OPENSSL_armcap_P |= ARMV8_SHA3;
  }

  // Before calling armv8_cpuid_probe and reading from MIDR_EL1 check that it
  // is supported. As of Valgrind 3.21 trying to read from that register will
  // cause Valgrind to crash.
  if (hwcap & kCPUID) {
    OPENSSL_arm_midr = armv8_cpuid_probe();
    if (MIDR_IS_CPU_MODEL(OPENSSL_arm_midr, ARM_CPU_IMP_ARM, ARM_CPU_PART_N1)) {
      OPENSSL_armcap_P |= ARMV8_NEOVERSE_N1;
    }
    if (MIDR_IS_CPU_MODEL(OPENSSL_arm_midr, ARM_CPU_IMP_ARM, ARM_CPU_PART_V1)) {
      OPENSSL_armcap_P |= ARMV8_NEOVERSE_V1;
    }
    if (MIDR_IS_CPU_MODEL(OPENSSL_arm_midr, ARM_CPU_IMP_ARM, ARM_CPU_PART_V2)) {
      OPENSSL_armcap_P |= ARMV8_NEOVERSE_V2;
    }
  }

  static const unsigned long kDIT = 1 << 24;
  // Before setting/resetting the DIT flag, check it's available in HWCAP
  if (hwcap & kDIT) {
    OPENSSL_armcap_P |= (ARMV8_DIT | ARMV8_DIT_ALLOWED);
<<<<<<< HEAD
  }

  if (hwcap2 & kRNGhwcap2) {
    OPENSSL_armcap_P |= ARMV8_RNG;
=======
>>>>>>> 53226d06
  }

  // OPENSSL_armcap is a 32-bit, unsigned value which may start with "0x" to
  // indicate a hex value. Prior to the 32-bit value, a '~' or '|' may be given.
  //
  // If the '~' prefix is present:
  //   the value is inverted and ANDed with the probed CPUID result
  // If the '|' prefix is present:
  //   the value is ORed with the probed CPUID result
  // Otherwise:
  //   the value is taken as the result of the CPUID
  const char *env;
  env = getenv("OPENSSL_armcap");
  if (env != NULL) {
    handle_cpu_env(&OPENSSL_armcap_P, env);
  }

  OPENSSL_cpucap_initialized = 1;
}

#endif  // OPENSSL_AARCH64 && OPENSSL_LINUX && !OPENSSL_STATIC_ARMCAP<|MERGE_RESOLUTION|>--- conflicted
+++ resolved
@@ -99,13 +99,10 @@
   // Before setting/resetting the DIT flag, check it's available in HWCAP
   if (hwcap & kDIT) {
     OPENSSL_armcap_P |= (ARMV8_DIT | ARMV8_DIT_ALLOWED);
-<<<<<<< HEAD
   }
 
   if (hwcap2 & kRNGhwcap2) {
     OPENSSL_armcap_P |= ARMV8_RNG;
-=======
->>>>>>> 53226d06
   }
 
   // OPENSSL_armcap is a 32-bit, unsigned value which may start with "0x" to
