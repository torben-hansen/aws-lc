// Copyright Amazon.com, Inc. or its affiliates. All Rights Reserved.
// SPDX-License-Identifier: Apache-2.0 OR ISC

#ifndef AWS_LC_EVP_EXTRA_INTERNAL_H
#define AWS_LC_EVP_EXTRA_INTERNAL_H

#include <openssl/base.h>
#include "../fipsmodule/evp/internal.h"

<<<<<<< HEAD
#include "../dilithium/sig_dilithium.h"
=======
#include "../fipsmodule/ml_dsa/ml_dsa.h"
>>>>>>> 28f56fd9

#define PKCS8_VERSION_ONE 0
#define PKCS8_VERSION_TWO 1

typedef struct {
  uint8_t pub[32];
  uint8_t priv[32];
  char has_private;
} X25519_KEY;

<<<<<<< HEAD
#ifdef ENABLE_DILITHIUM

typedef struct {
  uint8_t *pub;
  uint8_t *priv;
} DILITHIUM3_KEY;

#endif

=======
>>>>>>> 28f56fd9
extern const size_t asn1_evp_pkey_methods_size;
extern const EVP_PKEY_ASN1_METHOD *const asn1_evp_pkey_methods[];
extern const EVP_PKEY_ASN1_METHOD dsa_asn1_meth;
extern const EVP_PKEY_ASN1_METHOD ec_asn1_meth;
extern const EVP_PKEY_ASN1_METHOD rsa_asn1_meth;
extern const EVP_PKEY_ASN1_METHOD rsa_pss_asn1_meth;
extern const EVP_PKEY_ASN1_METHOD ed25519_asn1_meth;
extern const EVP_PKEY_ASN1_METHOD x25519_asn1_meth;
extern const EVP_PKEY_ASN1_METHOD pqdsa_asn1_meth;
extern const EVP_PKEY_ASN1_METHOD kem_asn1_meth;
extern const EVP_PKEY_ASN1_METHOD hmac_asn1_meth;
extern const EVP_PKEY_ASN1_METHOD dh_asn1_meth;
<<<<<<< HEAD

extern const EVP_PKEY_METHOD x25519_pkey_meth;
extern const EVP_PKEY_METHOD hkdf_pkey_meth;
extern const EVP_PKEY_METHOD dilithium3_pkey_meth;
extern const EVP_PKEY_METHOD hmac_pkey_meth;
extern const EVP_PKEY_METHOD dh_pkey_meth;
=======
extern const EVP_PKEY_ASN1_METHOD ed25519ph_asn1_meth;

extern const EVP_PKEY_METHOD x25519_pkey_meth;
extern const EVP_PKEY_METHOD hkdf_pkey_meth;
extern const EVP_PKEY_METHOD hmac_pkey_meth;
extern const EVP_PKEY_METHOD dh_pkey_meth;
extern const EVP_PKEY_METHOD dsa_pkey_meth;
extern const EVP_PKEY_METHOD pqdsa_pkey_meth;
extern const EVP_PKEY_METHOD ed25519ph_pkey_meth;
>>>>>>> 28f56fd9

// evp_pkey_set_method behaves like |EVP_PKEY_set_type|, but takes a pointer to
// a method table. This avoids depending on every |EVP_PKEY_ASN1_METHOD|.
void evp_pkey_set_method(EVP_PKEY *pkey, const EVP_PKEY_ASN1_METHOD *method);

// Returns a reference to the list |non_fips_pkey_evp_methods|. The list has
// size |NON_FIPS_EVP_PKEY_METHODS|.
const EVP_PKEY_METHOD *const *AWSLC_non_fips_pkey_evp_methods(void);

// Returns a reference to the list |asn1_evp_pkey_methods|. The list has
// size |ASN1_EVP_PKEY_METHODS|.
const EVP_PKEY_ASN1_METHOD *const *AWSLC_non_fips_pkey_evp_asn1_methods(void);

#endif<|MERGE_RESOLUTION|>--- conflicted
+++ resolved
@@ -7,11 +7,7 @@
 #include <openssl/base.h>
 #include "../fipsmodule/evp/internal.h"
 
-<<<<<<< HEAD
-#include "../dilithium/sig_dilithium.h"
-=======
 #include "../fipsmodule/ml_dsa/ml_dsa.h"
->>>>>>> 28f56fd9
 
 #define PKCS8_VERSION_ONE 0
 #define PKCS8_VERSION_TWO 1
@@ -22,18 +18,6 @@
   char has_private;
 } X25519_KEY;
 
-<<<<<<< HEAD
-#ifdef ENABLE_DILITHIUM
-
-typedef struct {
-  uint8_t *pub;
-  uint8_t *priv;
-} DILITHIUM3_KEY;
-
-#endif
-
-=======
->>>>>>> 28f56fd9
 extern const size_t asn1_evp_pkey_methods_size;
 extern const EVP_PKEY_ASN1_METHOD *const asn1_evp_pkey_methods[];
 extern const EVP_PKEY_ASN1_METHOD dsa_asn1_meth;
@@ -46,14 +30,6 @@
 extern const EVP_PKEY_ASN1_METHOD kem_asn1_meth;
 extern const EVP_PKEY_ASN1_METHOD hmac_asn1_meth;
 extern const EVP_PKEY_ASN1_METHOD dh_asn1_meth;
-<<<<<<< HEAD
-
-extern const EVP_PKEY_METHOD x25519_pkey_meth;
-extern const EVP_PKEY_METHOD hkdf_pkey_meth;
-extern const EVP_PKEY_METHOD dilithium3_pkey_meth;
-extern const EVP_PKEY_METHOD hmac_pkey_meth;
-extern const EVP_PKEY_METHOD dh_pkey_meth;
-=======
 extern const EVP_PKEY_ASN1_METHOD ed25519ph_asn1_meth;
 
 extern const EVP_PKEY_METHOD x25519_pkey_meth;
@@ -63,7 +39,6 @@
 extern const EVP_PKEY_METHOD dsa_pkey_meth;
 extern const EVP_PKEY_METHOD pqdsa_pkey_meth;
 extern const EVP_PKEY_METHOD ed25519ph_pkey_meth;
->>>>>>> 28f56fd9
 
 // evp_pkey_set_method behaves like |EVP_PKEY_set_type|, but takes a pointer to
 // a method table. This avoids depending on every |EVP_PKEY_ASN1_METHOD|.
