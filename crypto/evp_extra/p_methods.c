// Copyright Amazon.com, Inc. or its affiliates. All Rights Reserved.
// SPDX-License-Identifier: Apache-2.0 OR ISC

#include <openssl/base.h>

#include "../fipsmodule/evp/internal.h"
#include "../internal.h"
#include "internal.h"

static const EVP_PKEY_METHOD *const non_fips_pkey_evp_methods[] = {
  &x25519_pkey_meth,
<<<<<<< HEAD
#ifdef ENABLE_DILITHIUM
  &dilithium3_pkey_meth,
#endif
  &dh_pkey_meth,
};

// We intentionally omit |dh_asn1_meth| from this list. It is not serializable.
=======
  &dh_pkey_meth,
  &dsa_pkey_meth,
  &ed25519ph_pkey_meth
};

>>>>>>> 28f56fd9
const EVP_PKEY_ASN1_METHOD *const asn1_evp_pkey_methods[] = {
  &rsa_asn1_meth,
  &rsa_pss_asn1_meth,
  &ec_asn1_meth,
  &dsa_asn1_meth,
  &ed25519_asn1_meth,
  &x25519_asn1_meth,
  &pqdsa_asn1_meth,
  &kem_asn1_meth,
  &hmac_asn1_meth,
<<<<<<< HEAD
  &dh_asn1_meth
=======
  &dh_asn1_meth,
  &ed25519ph_asn1_meth
>>>>>>> 28f56fd9
};
const size_t asn1_evp_pkey_methods_size = sizeof(asn1_evp_pkey_methods)/sizeof(asn1_evp_pkey_methods[0]);

OPENSSL_STATIC_ASSERT(
  NON_FIPS_EVP_PKEY_METHODS == OPENSSL_ARRAY_SIZE(non_fips_pkey_evp_methods),
  NON_FIPS_EVP_PKEY_METHODS_does_not_have_the_expected_value)
OPENSSL_STATIC_ASSERT(
  ASN1_EVP_PKEY_METHODS == OPENSSL_ARRAY_SIZE(asn1_evp_pkey_methods),
  ASN1_EVP_PKEY_METHODS_does_not_have_the_expected_value)

const EVP_PKEY_METHOD *const *AWSLC_non_fips_pkey_evp_methods(void) {
  return non_fips_pkey_evp_methods;
}

const EVP_PKEY_ASN1_METHOD *const *AWSLC_non_fips_pkey_evp_asn1_methods(void) {
  return asn1_evp_pkey_methods;
}<|MERGE_RESOLUTION|>--- conflicted
+++ resolved
@@ -9,21 +9,11 @@
 
 static const EVP_PKEY_METHOD *const non_fips_pkey_evp_methods[] = {
   &x25519_pkey_meth,
-<<<<<<< HEAD
-#ifdef ENABLE_DILITHIUM
-  &dilithium3_pkey_meth,
-#endif
-  &dh_pkey_meth,
-};
-
-// We intentionally omit |dh_asn1_meth| from this list. It is not serializable.
-=======
   &dh_pkey_meth,
   &dsa_pkey_meth,
   &ed25519ph_pkey_meth
 };
 
->>>>>>> 28f56fd9
 const EVP_PKEY_ASN1_METHOD *const asn1_evp_pkey_methods[] = {
   &rsa_asn1_meth,
   &rsa_pss_asn1_meth,
@@ -34,12 +24,8 @@
   &pqdsa_asn1_meth,
   &kem_asn1_meth,
   &hmac_asn1_meth,
-<<<<<<< HEAD
-  &dh_asn1_meth
-=======
   &dh_asn1_meth,
   &ed25519ph_asn1_meth
->>>>>>> 28f56fd9
 };
 const size_t asn1_evp_pkey_methods_size = sizeof(asn1_evp_pkey_methods)/sizeof(asn1_evp_pkey_methods[0]);
 
