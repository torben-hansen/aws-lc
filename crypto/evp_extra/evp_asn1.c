/* Copyright (C) 1995-1998 Eric Young (eay@cryptsoft.com)
 * All rights reserved.
 *
 * This package is an SSL implementation written
 * by Eric Young (eay@cryptsoft.com).
 * The implementation was written so as to conform with Netscapes SSL.
 *
 * This library is free for commercial and non-commercial use as long as
 * the following conditions are aheared to.  The following conditions
 * apply to all code found in this distribution, be it the RC4, RSA,
 * lhash, DES, etc., code; not just the SSL code.  The SSL documentation
 * included with this distribution is covered by the same copyright terms
 * except that the holder is Tim Hudson (tjh@cryptsoft.com).
 *
 * Copyright remains Eric Young's, and as such any Copyright notices in
 * the code are not to be removed.
 * If this package is used in a product, Eric Young should be given attribution
 * as the author of the parts of the library used.
 * This can be in the form of a textual message at program startup or
 * in documentation (online or textual) provided with the package.
 *
 * Redistribution and use in source and binary forms, with or without
 * modification, are permitted provided that the following conditions
 * are met:
 * 1. Redistributions of source code must retain the copyright
 *    notice, this list of conditions and the following disclaimer.
 * 2. Redistributions in binary form must reproduce the above copyright
 *    notice, this list of conditions and the following disclaimer in the
 *    documentation and/or other materials provided with the distribution.
 * 3. All advertising materials mentioning features or use of this software
 *    must display the following acknowledgement:
 *    "This product includes cryptographic software written by
 *     Eric Young (eay@cryptsoft.com)"
 *    The word 'cryptographic' can be left out if the rouines from the library
 *    being used are not cryptographic related :-).
 * 4. If you include any Windows specific code (or a derivative thereof) from
 *    the apps directory (application code) you must include an acknowledgement:
 *    "This product includes software written by Tim Hudson (tjh@cryptsoft.com)"
 *
 * THIS SOFTWARE IS PROVIDED BY ERIC YOUNG ``AS IS'' AND
 * ANY EXPRESS OR IMPLIED WARRANTIES, INCLUDING, BUT NOT LIMITED TO, THE
 * IMPLIED WARRANTIES OF MERCHANTABILITY AND FITNESS FOR A PARTICULAR PURPOSE
 * ARE DISCLAIMED.  IN NO EVENT SHALL THE AUTHOR OR CONTRIBUTORS BE LIABLE
 * FOR ANY DIRECT, INDIRECT, INCIDENTAL, SPECIAL, EXEMPLARY, OR CONSEQUENTIAL
 * DAMAGES (INCLUDING, BUT NOT LIMITED TO, PROCUREMENT OF SUBSTITUTE GOODS
 * OR SERVICES; LOSS OF USE, DATA, OR PROFITS; OR BUSINESS INTERRUPTION)
 * HOWEVER CAUSED AND ON ANY THEORY OF LIABILITY, WHETHER IN CONTRACT, STRICT
 * LIABILITY, OR TORT (INCLUDING NEGLIGENCE OR OTHERWISE) ARISING IN ANY WAY
 * OUT OF THE USE OF THIS SOFTWARE, EVEN IF ADVISED OF THE POSSIBILITY OF
 * SUCH DAMAGE.
 *
 * The licence and distribution terms for any publically available version or
 * derivative of this code cannot be changed.  i.e. this code cannot simply be
 * copied and put under another distribution licence
 * [including the GNU Public Licence.] */

#include <openssl/evp.h>

#include <string.h>

#include <openssl/bytestring.h>
#include <openssl/dsa.h>
#include <openssl/ec_key.h>
#include <openssl/err.h>
#include <openssl/rsa.h>

#include "../fipsmodule/evp/internal.h"
#include "../bytestring/internal.h"
#include "../internal.h"
#include "internal.h"
#include "../fipsmodule/pqdsa/internal.h"

// parse_key_type takes the algorithm cbs sequence |cbs| and extracts the OID.
<<<<<<< HEAD
// The OID is then searched against ASN.1 methods for a method with that OID.
// As the |OID| is read from |cbs| the buffer is advanced.
// For the case of |NID_rsa| the method |rsa_asn1_meth| is returned.
// For the case of |EVP_PKEY_PQDSA| the method |pqdsa_asn1.meth| is returned, as
// the OID is not returned (and the |cbs| buffer is advanced) we return the OID
// as |cbs|. (This allows the specific OID, e.g. NID_MLDSA65 to be parsed by
// the type-specific decoding functions within the algorithm parameter.)
static const EVP_PKEY_ASN1_METHOD *parse_key_type(CBS *cbs) {
=======
// The extracted OID will be set on |out_oid| so that it may be used later in
// specific key type implementations like PQDSA.
// The OID is then searched against ASN.1 methods for a method with that OID.
// As the |OID| is read from |cbs| the buffer is advanced.
// For the case of |NID_rsa| the method |rsa_asn1_meth| is returned.
// For the case of |EVP_PKEY_PQDSA| the method |pqdsa_asn1.meth| is returned.
static const EVP_PKEY_ASN1_METHOD *parse_key_type(CBS *cbs, CBS *out_oid) {
>>>>>>> d1c1d72f
  CBS oid;
  if (!CBS_get_asn1(cbs, &oid, CBS_ASN1_OBJECT)) {
    return NULL;
  }

<<<<<<< HEAD
=======
  CBS_init(out_oid, CBS_data(&oid), CBS_len(&oid));

>>>>>>> d1c1d72f
  const EVP_PKEY_ASN1_METHOD *const *asn1_methods =
      AWSLC_non_fips_pkey_evp_asn1_methods();
  for (size_t i = 0; i < ASN1_EVP_PKEY_METHODS; i++) {
    const EVP_PKEY_ASN1_METHOD *method = asn1_methods[i];
    if (CBS_len(&oid) == method->oid_len &&
        OPENSSL_memcmp(CBS_data(&oid), method->oid, method->oid_len) == 0) {
      return method;
<<<<<<< HEAD
    }
  }

  // Special logic to handle the rarer |NID_rsa|.
  // https://www.itu.int/ITU-T/formal-language/itu-t/x/x509/2008/AlgorithmObjectIdentifiers.html
  if (OBJ_cbs2nid(&oid) == NID_rsa) {
    return &rsa_asn1_meth;
  }

  // The pkey_id for the pqdsa_asn1_meth is EVP_PKEY_PQDSA, as this holds all
  // asn1 functions for pqdsa types. However, the incoming CBS has the OID for
  // the specific algorithm. So we must search explicitly for the algorithm.
  const EVP_PKEY_ASN1_METHOD * ret = PQDSA_find_asn1_by_nid(OBJ_cbs2nid(&oid));
  if (ret != NULL) {
    // if |cbs| is empty after parsing |oid| from it, we overwrite the contents
    // with |oid| so that we can call pub_decode/priv_decode with the |algorithm|
    // populated as |oid|.
    if (CBS_len(cbs) == 0) {
      OPENSSL_memcpy(cbs, &oid, sizeof(oid));
      return ret;
    }
  }

  return NULL;
=======
    }
  }

  // Special logic to handle the rarer |NID_rsa|.
  // https://www.itu.int/ITU-T/formal-language/itu-t/x/x509/2008/AlgorithmObjectIdentifiers.html
  if (OBJ_cbs2nid(&oid) == NID_rsa) {
    return &rsa_asn1_meth;
  }

  // The pkey_id for the pqdsa_asn1_meth is EVP_PKEY_PQDSA, as this holds all
  // asn1 functions for pqdsa types. However, the incoming CBS has the OID for
  // the specific algorithm. So we must search explicitly for the algorithm.
  return PQDSA_find_asn1_by_nid(OBJ_cbs2nid(&oid));
>>>>>>> d1c1d72f
}

EVP_PKEY *EVP_parse_public_key(CBS *cbs) {
  // Parse the SubjectPublicKeyInfo.
  CBS spki, algorithm, key;
  uint8_t padding;
  if (!CBS_get_asn1(cbs, &spki, CBS_ASN1_SEQUENCE) ||
      !CBS_get_asn1(&spki, &algorithm, CBS_ASN1_SEQUENCE) ||
      !CBS_get_asn1(&spki, &key, CBS_ASN1_BITSTRING) ||
      CBS_len(&spki) != 0) {
    OPENSSL_PUT_ERROR(EVP, EVP_R_DECODE_ERROR);
    return NULL;
  }

<<<<<<< HEAD
  const EVP_PKEY_ASN1_METHOD *method = parse_key_type(&algorithm);
=======
  CBS oid;

  const EVP_PKEY_ASN1_METHOD *method = parse_key_type(&algorithm, &oid);
>>>>>>> d1c1d72f
  if (method == NULL) {
    OPENSSL_PUT_ERROR(EVP, EVP_R_UNSUPPORTED_ALGORITHM);
    return NULL;
  }
  if (// Every key type defined encodes the key as a byte string with the same
      // conversion to BIT STRING.
      !CBS_get_u8(&key, &padding) ||
      padding != 0) {
    OPENSSL_PUT_ERROR(EVP, EVP_R_DECODE_ERROR);
    return NULL;
  }

  // Set up an |EVP_PKEY| of the appropriate type.
  EVP_PKEY *ret = EVP_PKEY_new();
  if (ret == NULL) {
    goto err;
  }
  evp_pkey_set_method(ret, method);

  // Call into the type-specific SPKI decoding function.
  if (ret->ameth->pub_decode == NULL) {
    OPENSSL_PUT_ERROR(EVP, EVP_R_UNSUPPORTED_ALGORITHM);
    goto err;
  }
  if (!ret->ameth->pub_decode(ret, &oid, &algorithm, &key)) {
    goto err;
  }

  return ret;

err:
  EVP_PKEY_free(ret);
  return NULL;
}

int EVP_marshal_public_key(CBB *cbb, const EVP_PKEY *key) {
  GUARD_PTR(cbb);
  GUARD_PTR(key);
  if (key->ameth == NULL || key->ameth->pub_encode == NULL) {
    OPENSSL_PUT_ERROR(EVP, EVP_R_UNSUPPORTED_ALGORITHM);
    return 0;
  }

  return key->ameth->pub_encode(cbb, key);
}

static const unsigned kAttributesTag =
    CBS_ASN1_CONTEXT_SPECIFIC | 0;

static const unsigned kPublicKeyTag =
    CBS_ASN1_CONTEXT_SPECIFIC | 1;

EVP_PKEY *EVP_parse_private_key(CBS *cbs) {
  // Parse the PrivateKeyInfo (RFC 5208) or OneAsymmetricKey (RFC 5958).
  CBS pkcs8, algorithm, key, public_key;
  uint64_t version;
  if (!CBS_get_asn1(cbs, &pkcs8, CBS_ASN1_SEQUENCE) ||
      !CBS_get_asn1_uint64(&pkcs8, &version) ||
      version > PKCS8_VERSION_TWO ||
      !CBS_get_asn1(&pkcs8, &algorithm, CBS_ASN1_SEQUENCE) ||
      !CBS_get_asn1(&pkcs8, &key, CBS_ASN1_OCTETSTRING)) {
    OPENSSL_PUT_ERROR(EVP, EVP_R_DECODE_ERROR);
    return NULL;
  }

<<<<<<< HEAD
  const EVP_PKEY_ASN1_METHOD *method = parse_key_type(&algorithm);
=======
  CBS oid;

  const EVP_PKEY_ASN1_METHOD *method = parse_key_type(&algorithm, &oid);
>>>>>>> d1c1d72f
  if (method == NULL) {
    OPENSSL_PUT_ERROR(EVP, EVP_R_UNSUPPORTED_ALGORITHM);
    return NULL;
  }

  // A PrivateKeyInfo & OneAsymmetricKey may optionally contain a SET of Attributes which
  // we ignore.
  if (CBS_peek_asn1_tag(&pkcs8, kAttributesTag)) {
    if (!CBS_get_asn1(cbs, NULL, kAttributesTag)) {
      OPENSSL_PUT_ERROR(EVP, EVP_R_DECODE_ERROR);
      return NULL;
    }
  }

  int has_pub = 0;
  // A OneAsymmetricKey may contain an optional PublicKey BIT STRING which is
  // implicitly encoded. To support public keys that might not be a size
  // divisible by 8 we leave the first octet of the bit string present, which
  // specifies the padded bit count between 0 and 7.
  if (CBS_peek_asn1_tag(&pkcs8, kPublicKeyTag)) {
    if (version != PKCS8_VERSION_TWO || !CBS_get_asn1(&pkcs8, &public_key, kPublicKeyTag)) {
      OPENSSL_PUT_ERROR(EVP, EVP_R_DECODE_ERROR);
      return NULL;
    }
    has_pub = 1;
  }

  // Set up an |EVP_PKEY| of the appropriate type.
  EVP_PKEY *ret = EVP_PKEY_new();
  if (ret == NULL) {
    goto err;
  }
  evp_pkey_set_method(ret, method);

  // Call into the type-specific PrivateKeyInfo decoding function.
  if (ret->ameth->priv_decode == NULL) {
    OPENSSL_PUT_ERROR(EVP, EVP_R_UNSUPPORTED_ALGORITHM);
    goto err;
  }

  if (!ret->ameth->priv_decode(ret, &oid, &algorithm, &key,
                               has_pub ? &public_key : NULL)) {
    goto err;
  }

  return ret;

err:
  EVP_PKEY_free(ret);
  return NULL;
}

int EVP_marshal_private_key(CBB *cbb, const EVP_PKEY *key) {
  if (key->ameth == NULL || key->ameth->priv_encode == NULL) {
    OPENSSL_PUT_ERROR(EVP, EVP_R_UNSUPPORTED_ALGORITHM);
    return 0;
  }

  return key->ameth->priv_encode(cbb, key);
}

int EVP_marshal_private_key_v2(CBB *cbb, const EVP_PKEY *key) {
  if (key->ameth == NULL || key->ameth->priv_encode_v2 == NULL) {
    OPENSSL_PUT_ERROR(EVP, EVP_R_UNSUPPORTED_ALGORITHM);
    return 0;
  }

  return key->ameth->priv_encode_v2(cbb, key);
}

static EVP_PKEY *old_priv_decode(CBS *cbs, int type) {
  EVP_PKEY *ret = EVP_PKEY_new();
  if (ret == NULL) {
    return NULL;
  }

  switch (type) {
    case EVP_PKEY_EC: {
      EC_KEY *ec_key = EC_KEY_parse_private_key(cbs, NULL);
      if (ec_key == NULL || !EVP_PKEY_assign_EC_KEY(ret, ec_key)) {
        EC_KEY_free(ec_key);
        goto err;
      }
      return ret;
    }
    case EVP_PKEY_DSA: {
      DSA *dsa = DSA_parse_private_key(cbs);
      if (dsa == NULL || !EVP_PKEY_assign_DSA(ret, dsa)) {
        DSA_free(dsa);
        goto err;
      }
      return ret;
    }
    case EVP_PKEY_RSA: {
      RSA *rsa = RSA_parse_private_key(cbs);
      if (rsa == NULL || !EVP_PKEY_assign_RSA(ret, rsa)) {
        RSA_free(rsa);
        goto err;
      }
      return ret;
    }
    default:
      OPENSSL_PUT_ERROR(EVP, EVP_R_UNKNOWN_PUBLIC_KEY_TYPE);
      goto err;
  }

err:
  EVP_PKEY_free(ret);
  return NULL;
}

EVP_PKEY *d2i_PrivateKey(int type, EVP_PKEY **out, const uint8_t **inp,
                         long len) {
  if (len < 0) {
    OPENSSL_PUT_ERROR(EVP, EVP_R_DECODE_ERROR);
    return NULL;
  }

  // Parse with the legacy format.
  CBS cbs;
  CBS_init(&cbs, *inp, (size_t)len);
  EVP_PKEY *ret = old_priv_decode(&cbs, type);
  if (ret == NULL) {
    // Try again with PKCS#8.
    ERR_clear_error();
    CBS_init(&cbs, *inp, (size_t)len);
    ret = EVP_parse_private_key(&cbs);
    if (ret == NULL) {
      return NULL;
    }
    if (ret->type != type) {
      OPENSSL_PUT_ERROR(EVP, EVP_R_DIFFERENT_KEY_TYPES);
      EVP_PKEY_free(ret);
      return NULL;
    }
  }

  if (out != NULL) {
    EVP_PKEY_free(*out);
    *out = ret;
  }
  *inp = CBS_data(&cbs);
  return ret;
}

// num_elements parses one SEQUENCE from |in| and returns the number of elements
// in it. On parse error, it returns zero.
static size_t num_elements(const uint8_t *in, size_t in_len) {
  CBS cbs, sequence;
  CBS_init(&cbs, in, (size_t)in_len);

  if (!CBS_get_asn1(&cbs, &sequence, CBS_ASN1_SEQUENCE)) {
    return 0;
  }

  size_t count = 0;
  while (CBS_len(&sequence) > 0) {
    if (!CBS_get_any_asn1_element(&sequence, NULL, NULL, NULL)) {
      return 0;
    }

    count++;
  }

  return count;
}

EVP_PKEY *d2i_AutoPrivateKey(EVP_PKEY **out, const uint8_t **inp, long len) {
  if (len < 0) {
    OPENSSL_PUT_ERROR(EVP, EVP_R_DECODE_ERROR);
    return NULL;
  }

  // Parse the input as a PKCS#8 PrivateKeyInfo.
  CBS cbs;
  CBS_init(&cbs, *inp, (size_t)len);
  EVP_PKEY *ret = EVP_parse_private_key(&cbs);
  if (ret != NULL) {
    if (out != NULL) {
      EVP_PKEY_free(*out);
      *out = ret;
    }
    *inp = CBS_data(&cbs);
    return ret;
  }
  ERR_clear_error();

  // Count the elements to determine the legacy key format.
  switch (num_elements(*inp, (size_t)len)) {
    case 4:
      return d2i_PrivateKey(EVP_PKEY_EC, out, inp, len);

    case 6:
      return d2i_PrivateKey(EVP_PKEY_DSA, out, inp, len);

    default:
      return d2i_PrivateKey(EVP_PKEY_RSA, out, inp, len);
  }
}

int i2d_PublicKey(const EVP_PKEY *key, uint8_t **outp) {
  switch (key->type) {
    case EVP_PKEY_RSA:
      return i2d_RSAPublicKey(key->pkey.rsa, outp);
    case EVP_PKEY_DSA:
      return i2d_DSAPublicKey(key->pkey.dsa, outp);
    case EVP_PKEY_EC:
      return i2o_ECPublicKey(key->pkey.ec, outp);
    default:
      OPENSSL_PUT_ERROR(EVP, EVP_R_UNSUPPORTED_PUBLIC_KEY_TYPE);
      return -1;
  }
}

EVP_PKEY *d2i_PublicKey(int type, EVP_PKEY **out, const uint8_t **inp,
                        long len) {
  EVP_PKEY *ret = EVP_PKEY_new();
  if (ret == NULL) {
    return NULL;
  }

  CBS cbs;
  CBS_init(&cbs, *inp, len < 0 ? 0 : (size_t)len);
  switch (type) {
    case EVP_PKEY_RSA: {
      RSA *rsa = RSA_parse_public_key(&cbs);
      if (rsa == NULL || !EVP_PKEY_assign_RSA(ret, rsa)) {
        RSA_free(rsa);
        goto err;
      }
      break;
    }

    // Unlike OpenSSL, we do not support EC keys with this API. The raw EC
    // public key serialization requires knowing the group. In OpenSSL, calling
    // this function with |EVP_PKEY_EC| and setting |out| to NULL does not work.
    // It requires |*out| to include a partially-initialized |EVP_PKEY| to
    // extract the group.
    default:
      OPENSSL_PUT_ERROR(EVP, EVP_R_UNSUPPORTED_PUBLIC_KEY_TYPE);
      goto err;
  }

  *inp = CBS_data(&cbs);
  if (out != NULL) {
    EVP_PKEY_free(*out);
    *out = ret;
  }
  return ret;

err:
  EVP_PKEY_free(ret);
  return NULL;
}

EVP_PKEY *d2i_PUBKEY(EVP_PKEY **out, const uint8_t **inp, long len) {
  if (len < 0) {
    return NULL;
  }
  CBS cbs;
  CBS_init(&cbs, *inp, (size_t)len);
  EVP_PKEY *ret = EVP_parse_public_key(&cbs);
  if (ret == NULL) {
    return NULL;
  }
  if (out != NULL) {
    EVP_PKEY_free(*out);
    *out = ret;
  }
  *inp = CBS_data(&cbs);
  return ret;
}

int i2d_PUBKEY(const EVP_PKEY *pkey, uint8_t **outp) {
  if (pkey == NULL) {
    return 0;
  }

  CBB cbb;
  if (!CBB_init(&cbb, 128) ||
      !EVP_marshal_public_key(&cbb, pkey)) {
    CBB_cleanup(&cbb);
    return -1;
  }
  return CBB_finish_i2d(&cbb, outp);
}

RSA *d2i_RSA_PUBKEY(RSA **out, const uint8_t **inp, long len) {
  if (len < 0) {
    return NULL;
  }
  CBS cbs;
  CBS_init(&cbs, *inp, (size_t)len);
  EVP_PKEY *pkey = EVP_parse_public_key(&cbs);
  if (pkey == NULL) {
    return NULL;
  }
  RSA *rsa = EVP_PKEY_get1_RSA(pkey);
  EVP_PKEY_free(pkey);
  if (rsa == NULL) {
    return NULL;
  }
  if (out != NULL) {
    RSA_free(*out);
    *out = rsa;
  }
  *inp = CBS_data(&cbs);
  return rsa;
}

int i2d_RSA_PUBKEY(const RSA *rsa, uint8_t **outp) {
  if (rsa == NULL) {
    return 0;
  }

  int ret = -1;
  EVP_PKEY *pkey = EVP_PKEY_new();
  if (pkey == NULL ||
      !EVP_PKEY_set1_RSA(pkey, (RSA *)rsa)) {
    goto err;
  }

  ret = i2d_PUBKEY(pkey, outp);

err:
  EVP_PKEY_free(pkey);
  return ret;
}

DSA *d2i_DSA_PUBKEY(DSA **out, const uint8_t **inp, long len) {
  if (len < 0) {
    return NULL;
  }
  CBS cbs;
  CBS_init(&cbs, *inp, (size_t)len);
  EVP_PKEY *pkey = EVP_parse_public_key(&cbs);
  if (pkey == NULL) {
    return NULL;
  }
  DSA *dsa = EVP_PKEY_get1_DSA(pkey);
  EVP_PKEY_free(pkey);
  if (dsa == NULL) {
    return NULL;
  }
  if (out != NULL) {
    DSA_free(*out);
    *out = dsa;
  }
  *inp = CBS_data(&cbs);
  return dsa;
}

int i2d_DSA_PUBKEY(const DSA *dsa, uint8_t **outp) {
  if (dsa == NULL) {
    return 0;
  }

  int ret = -1;
  EVP_PKEY *pkey = EVP_PKEY_new();
  if (pkey == NULL ||
      !EVP_PKEY_set1_DSA(pkey, (DSA *)dsa)) {
    goto err;
  }

  ret = i2d_PUBKEY(pkey, outp);

err:
  EVP_PKEY_free(pkey);
  return ret;
}

EC_KEY *d2i_EC_PUBKEY(EC_KEY **out, const uint8_t **inp, long len) {
  if (len < 0) {
    return NULL;
  }
  CBS cbs;
  CBS_init(&cbs, *inp, (size_t)len);
  EVP_PKEY *pkey = EVP_parse_public_key(&cbs);
  if (pkey == NULL) {
    return NULL;
  }
  EC_KEY *ec_key = EVP_PKEY_get1_EC_KEY(pkey);
  EVP_PKEY_free(pkey);
  if (ec_key == NULL) {
    return NULL;
  }
  if (out != NULL) {
    EC_KEY_free(*out);
    *out = ec_key;
  }
  *inp = CBS_data(&cbs);
  return ec_key;
}

int i2d_EC_PUBKEY(const EC_KEY *ec_key, uint8_t **outp) {
  if (ec_key == NULL) {
    return 0;
  }

  int ret = -1;
  EVP_PKEY *pkey = EVP_PKEY_new();
  if (pkey == NULL ||
      !EVP_PKEY_set1_EC_KEY(pkey, (EC_KEY *)ec_key)) {
    goto err;
  }

  ret = i2d_PUBKEY(pkey, outp);

err:
  EVP_PKEY_free(pkey);
  return ret;
}

int EVP_PKEY_asn1_get_count(void) { return asn1_evp_pkey_methods_size; }

const EVP_PKEY_ASN1_METHOD *EVP_PKEY_asn1_get0(int idx) {
  if (idx < 0 || idx >= EVP_PKEY_asn1_get_count()) {
    return NULL;
  }
  return asn1_evp_pkey_methods[idx];
}

const EVP_PKEY_ASN1_METHOD *EVP_PKEY_asn1_find(ENGINE **_pe, int type) {
  for (size_t i = 0; i < (size_t)EVP_PKEY_asn1_get_count(); i++) {
    const EVP_PKEY_ASN1_METHOD *ameth = EVP_PKEY_asn1_get0(i);
    if (ameth->pkey_id == type) {
      return ameth;
    }
  }
  return NULL;
}

const EVP_PKEY_ASN1_METHOD *EVP_PKEY_asn1_find_str(ENGINE **_pe,
                                                   const char *name, int len) {
  if (len < 0) {
    return NULL;
  }
  // OPENSSL_strnlen returns an i, where str[i] == 0
  const size_t name_len = OPENSSL_strnlen(name, len);

  for (size_t i = 0; i < (size_t)EVP_PKEY_asn1_get_count(); i++) {
    const EVP_PKEY_ASN1_METHOD *ameth = EVP_PKEY_asn1_get0(i);

    const size_t longest_pem_str_len = 10;  // "DILITHIUM3"

    const size_t pem_str_len =
        OPENSSL_strnlen(ameth->pem_str, longest_pem_str_len);

    // OPENSSL_strncasecmp(a, b, n) compares up to index n-1
    const size_t cmp_len =
        1 + ((name_len < pem_str_len) ? name_len : pem_str_len);
    if (0 == OPENSSL_strncasecmp(ameth->pem_str, name, cmp_len)) {
      return ameth;
    }
  }
  return NULL;
}

int EVP_PKEY_asn1_get0_info(int *ppkey_id, int *pkey_base_id, int *ppkey_flags,
                            const char **pinfo, const char **ppem_str,
                            const EVP_PKEY_ASN1_METHOD *ameth) {
  if (!ameth) {
    return 0;
  }
  if (ppkey_id) {
    *ppkey_id = ameth->pkey_id;
  }
  if (pkey_base_id) {
    *pkey_base_id = ameth->pkey_id;
  }
  // This value is not supported.
  if (ppkey_flags) {
    *ppkey_flags = 0;
  }
  if (pinfo) {
    *pinfo = ameth->info;
  }
  if (ppem_str) {
    *ppem_str = ameth->pem_str;
  }
  return 1;
}<|MERGE_RESOLUTION|>--- conflicted
+++ resolved
@@ -71,16 +71,6 @@
 #include "../fipsmodule/pqdsa/internal.h"
 
 // parse_key_type takes the algorithm cbs sequence |cbs| and extracts the OID.
-<<<<<<< HEAD
-// The OID is then searched against ASN.1 methods for a method with that OID.
-// As the |OID| is read from |cbs| the buffer is advanced.
-// For the case of |NID_rsa| the method |rsa_asn1_meth| is returned.
-// For the case of |EVP_PKEY_PQDSA| the method |pqdsa_asn1.meth| is returned, as
-// the OID is not returned (and the |cbs| buffer is advanced) we return the OID
-// as |cbs|. (This allows the specific OID, e.g. NID_MLDSA65 to be parsed by
-// the type-specific decoding functions within the algorithm parameter.)
-static const EVP_PKEY_ASN1_METHOD *parse_key_type(CBS *cbs) {
-=======
 // The extracted OID will be set on |out_oid| so that it may be used later in
 // specific key type implementations like PQDSA.
 // The OID is then searched against ASN.1 methods for a method with that OID.
@@ -88,17 +78,13 @@
 // For the case of |NID_rsa| the method |rsa_asn1_meth| is returned.
 // For the case of |EVP_PKEY_PQDSA| the method |pqdsa_asn1.meth| is returned.
 static const EVP_PKEY_ASN1_METHOD *parse_key_type(CBS *cbs, CBS *out_oid) {
->>>>>>> d1c1d72f
   CBS oid;
   if (!CBS_get_asn1(cbs, &oid, CBS_ASN1_OBJECT)) {
     return NULL;
   }
 
-<<<<<<< HEAD
-=======
   CBS_init(out_oid, CBS_data(&oid), CBS_len(&oid));
 
->>>>>>> d1c1d72f
   const EVP_PKEY_ASN1_METHOD *const *asn1_methods =
       AWSLC_non_fips_pkey_evp_asn1_methods();
   for (size_t i = 0; i < ASN1_EVP_PKEY_METHODS; i++) {
@@ -106,7 +92,6 @@
     if (CBS_len(&oid) == method->oid_len &&
         OPENSSL_memcmp(CBS_data(&oid), method->oid, method->oid_len) == 0) {
       return method;
-<<<<<<< HEAD
     }
   }
 
@@ -119,33 +104,7 @@
   // The pkey_id for the pqdsa_asn1_meth is EVP_PKEY_PQDSA, as this holds all
   // asn1 functions for pqdsa types. However, the incoming CBS has the OID for
   // the specific algorithm. So we must search explicitly for the algorithm.
-  const EVP_PKEY_ASN1_METHOD * ret = PQDSA_find_asn1_by_nid(OBJ_cbs2nid(&oid));
-  if (ret != NULL) {
-    // if |cbs| is empty after parsing |oid| from it, we overwrite the contents
-    // with |oid| so that we can call pub_decode/priv_decode with the |algorithm|
-    // populated as |oid|.
-    if (CBS_len(cbs) == 0) {
-      OPENSSL_memcpy(cbs, &oid, sizeof(oid));
-      return ret;
-    }
-  }
-
-  return NULL;
-=======
-    }
-  }
-
-  // Special logic to handle the rarer |NID_rsa|.
-  // https://www.itu.int/ITU-T/formal-language/itu-t/x/x509/2008/AlgorithmObjectIdentifiers.html
-  if (OBJ_cbs2nid(&oid) == NID_rsa) {
-    return &rsa_asn1_meth;
-  }
-
-  // The pkey_id for the pqdsa_asn1_meth is EVP_PKEY_PQDSA, as this holds all
-  // asn1 functions for pqdsa types. However, the incoming CBS has the OID for
-  // the specific algorithm. So we must search explicitly for the algorithm.
   return PQDSA_find_asn1_by_nid(OBJ_cbs2nid(&oid));
->>>>>>> d1c1d72f
 }
 
 EVP_PKEY *EVP_parse_public_key(CBS *cbs) {
@@ -160,13 +119,9 @@
     return NULL;
   }
 
-<<<<<<< HEAD
-  const EVP_PKEY_ASN1_METHOD *method = parse_key_type(&algorithm);
-=======
   CBS oid;
 
   const EVP_PKEY_ASN1_METHOD *method = parse_key_type(&algorithm, &oid);
->>>>>>> d1c1d72f
   if (method == NULL) {
     OPENSSL_PUT_ERROR(EVP, EVP_R_UNSUPPORTED_ALGORITHM);
     return NULL;
@@ -232,13 +187,9 @@
     return NULL;
   }
 
-<<<<<<< HEAD
-  const EVP_PKEY_ASN1_METHOD *method = parse_key_type(&algorithm);
-=======
   CBS oid;
 
   const EVP_PKEY_ASN1_METHOD *method = parse_key_type(&algorithm, &oid);
->>>>>>> d1c1d72f
   if (method == NULL) {
     OPENSSL_PUT_ERROR(EVP, EVP_R_UNSUPPORTED_ALGORITHM);
     return NULL;
