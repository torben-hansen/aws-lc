--- conflicted
+++ resolved
@@ -1468,8 +1468,6 @@
     ERR_clear_error();
 }
 
-<<<<<<< HEAD
-=======
 TEST(EVPTest, PKEY_set_type_str) {
   bssl::UniquePtr<EVP_PKEY> pkey(EVP_PKEY_new());
   /* Test case 1: Assign RSA algorithm */
@@ -1484,7 +1482,6 @@
   ASSERT_FALSE(EVP_PKEY_set_type_str(pkey.get(), "Nonsense", 8));
 }
 
->>>>>>> 7b9a58e0
 TEST(EVPTest, PKEY_asn1_find) {
   int pkey_id, pkey_base_id, pkey_flags;
   const char *pinfo, *pem_str;
