/* Copyright (C) 1995-1998 Eric Young (eay@cryptsoft.com)
 * All rights reserved.
 *
 * This package is an SSL implementation written
 * by Eric Young (eay@cryptsoft.com).
 * The implementation was written so as to conform with Netscapes SSL.
 *
 * This library is free for commercial and non-commercial use as long as
 * the following conditions are aheared to.  The following conditions
 * apply to all code found in this distribution, be it the RC4, RSA,
 * lhash, DES, etc., code; not just the SSL code.  The SSL documentation
 * included with this distribution is covered by the same copyright terms
 * except that the holder is Tim Hudson (tjh@cryptsoft.com).
 *
 * Copyright remains Eric Young's, and as such any Copyright notices in
 * the code are not to be removed.
 * If this package is used in a product, Eric Young should be given attribution
 * as the author of the parts of the library used.
 * This can be in the form of a textual message at program startup or
 * in documentation (online or textual) provided with the package.
 *
 * Redistribution and use in source and binary forms, with or without
 * modification, are permitted provided that the following conditions
 * are met:
 * 1. Redistributions of source code must retain the copyright
 *    notice, this list of conditions and the following disclaimer.
 * 2. Redistributions in binary form must reproduce the above copyright
 *    notice, this list of conditions and the following disclaimer in the
 *    documentation and/or other materials provided with the distribution.
 * 3. All advertising materials mentioning features or use of this software
 *    must display the following acknowledgement:
 *    "This product includes cryptographic software written by
 *     Eric Young (eay@cryptsoft.com)"
 *    The word 'cryptographic' can be left out if the rouines from the library
 *    being used are not cryptographic related :-).
 * 4. If you include any Windows specific code (or a derivative thereof) from
 *    the apps directory (application code) you must include an acknowledgement:
 *    "This product includes software written by Tim Hudson (tjh@cryptsoft.com)"
 *
 * THIS SOFTWARE IS PROVIDED BY ERIC YOUNG ``AS IS'' AND
 * ANY EXPRESS OR IMPLIED WARRANTIES, INCLUDING, BUT NOT LIMITED TO, THE
 * IMPLIED WARRANTIES OF MERCHANTABILITY AND FITNESS FOR A PARTICULAR PURPOSE
 * ARE DISCLAIMED.  IN NO EVENT SHALL THE AUTHOR OR CONTRIBUTORS BE LIABLE
 * FOR ANY DIRECT, INDIRECT, INCIDENTAL, SPECIAL, EXEMPLARY, OR CONSEQUENTIAL
 * DAMAGES (INCLUDING, BUT NOT LIMITED TO, PROCUREMENT OF SUBSTITUTE GOODS
 * OR SERVICES; LOSS OF USE, DATA, OR PROFITS; OR BUSINESS INTERRUPTION)
 * HOWEVER CAUSED AND ON ANY THEORY OF LIABILITY, WHETHER IN CONTRACT, STRICT
 * LIABILITY, OR TORT (INCLUDING NEGLIGENCE OR OTHERWISE) ARISING IN ANY WAY
 * OUT OF THE USE OF THIS SOFTWARE, EVEN IF ADVISED OF THE POSSIBILITY OF
 * SUCH DAMAGE.
 *
 * The licence and distribution terms for any publically available version or
 * derivative of this code cannot be changed.  i.e. this code cannot simply be
 * copied and put under another distribution licence
 * [including the GNU Public Licence.] */

#include <openssl/pem.h>

#include <stdio.h>
#include <string.h>

#include <openssl/dh.h>
#include <openssl/err.h>
#include <openssl/evp.h>
#include <openssl/mem.h>
#include <openssl/obj.h>
#include <openssl/pkcs8.h>
#include <openssl/rand.h>
#include <openssl/x509.h>
#include "../fipsmodule/evp/internal.h"

EVP_PKEY *PEM_read_bio_PrivateKey(BIO *bp, EVP_PKEY **x, pem_password_cb *cb,
                                  void *u) {
  char *nm = NULL;
  const unsigned char *p = NULL;
  unsigned char *data = NULL;
  long len;
  EVP_PKEY *ret = NULL;

  if (!PEM_bytes_read_bio(&data, &len, &nm, PEM_STRING_EVP_PKEY, bp, cb, u)) {
    return NULL;
  }
  p = data;

  if (strcmp(nm, PEM_STRING_PKCS8INF) == 0) {
    PKCS8_PRIV_KEY_INFO *p8inf;
    p8inf = d2i_PKCS8_PRIV_KEY_INFO(NULL, &p, len);
    if (!p8inf) {
      goto p8err;
    }
    ret = EVP_PKCS82PKEY(p8inf);
    if (x) {
      if (*x) {
        EVP_PKEY_free((EVP_PKEY *)*x);
      }
      *x = ret;
    }
    PKCS8_PRIV_KEY_INFO_free(p8inf);
  } else if (strcmp(nm, PEM_STRING_PKCS8) == 0) {
    PKCS8_PRIV_KEY_INFO *p8inf;
    X509_SIG *p8;
<<<<<<< HEAD
    int pass_len;
=======
>>>>>>> d1c1d72f
    char psbuf[PEM_BUFSIZE];
    p8 = d2i_X509_SIG(NULL, &p, len);
    if (!p8) {
      goto p8err;
    }

<<<<<<< HEAD
    pass_len = 0;
    if (!cb) {
      cb = PEM_def_callback;
    }
    pass_len = cb(psbuf, PEM_BUFSIZE, 0, u);
=======
    if (!cb) {
      cb = PEM_def_callback;
    }
    int pass_len = cb(psbuf, PEM_BUFSIZE, 0, u);
>>>>>>> d1c1d72f
    if (pass_len <= 0) {
      OPENSSL_PUT_ERROR(PEM, PEM_R_BAD_PASSWORD_READ);
      X509_SIG_free(p8);
      goto err;
    }
    p8inf = PKCS8_decrypt(p8, psbuf, pass_len);
    X509_SIG_free(p8);
    OPENSSL_cleanse(psbuf, pass_len);
    if (!p8inf) {
      goto p8err;
    }
    ret = EVP_PKCS82PKEY(p8inf);
    if (x) {
      if (*x) {
        EVP_PKEY_free((EVP_PKEY *)*x);
      }
      *x = ret;
    }
    PKCS8_PRIV_KEY_INFO_free(p8inf);
  } else if (strcmp(nm, PEM_STRING_RSA) == 0) {
    // TODO(davidben): d2i_PrivateKey parses PKCS#8 along with the
    // standalone format. This and the cases below probably should not
    // accept PKCS#8.
    ret = d2i_PrivateKey(EVP_PKEY_RSA, x, &p, len);
  } else if (strcmp(nm, PEM_STRING_EC) == 0) {
    ret = d2i_PrivateKey(EVP_PKEY_EC, x, &p, len);
  } else if (strcmp(nm, PEM_STRING_DSA) == 0) {
    ret = d2i_PrivateKey(EVP_PKEY_DSA, x, &p, len);
  }
p8err:
  if (ret == NULL) {
    OPENSSL_PUT_ERROR(PEM, ERR_R_ASN1_LIB);
  }

err:
  OPENSSL_free(nm);
  OPENSSL_free(data);
  return ret;
}

int PEM_write_bio_PrivateKey(BIO *bp, EVP_PKEY *x, const EVP_CIPHER *enc,
                             const unsigned char *pass, int pass_len,
                             pem_password_cb *cb, void *u) {
  return PEM_write_bio_PKCS8PrivateKey(bp, x, enc, (const char *)pass, pass_len,
                                       cb, u);
}

EVP_PKEY *PEM_read_bio_Parameters(BIO *bio, EVP_PKEY **pkey) {
  if (bio == NULL) {
    OPENSSL_PUT_ERROR(PEM, ERR_R_PASSED_NULL_PARAMETER);
    return NULL;
  }

  char *nm = NULL;
  unsigned char *data = NULL;
  long len;
  if (!PEM_bytes_read_bio(&data, &len, &nm, PEM_STRING_PARAMETERS, bio, 0,
                          NULL)) {
    return NULL;
  }
  const unsigned char *data_const = data;

  // Implementing the ASN1 logic here allows us to decouple the pem logic for
  // |EVP_PKEY|. These correspond to the historical |param_decode|
  // |EVP_PKEY_ASN1_METHOD| hooks in OpenSSL.
  EVP_PKEY *ret = EVP_PKEY_new();
  if (ret == NULL) {
    goto err;
  }
  if (strcmp(nm, PEM_STRING_ECPARAMETERS) == 0) {
    EC_KEY *ec_key = d2i_ECParameters(NULL, &data_const, len);
    if (ec_key == NULL || !EVP_PKEY_assign_EC_KEY(ret, ec_key)) {
      OPENSSL_PUT_ERROR(EVP, ERR_R_EC_LIB);
      EC_KEY_free(ec_key);
      goto err;
    }
  } else if (strcmp(nm, PEM_STRING_DSAPARAMS) == 0) {
    DSA *dsa = d2i_DSAparams(NULL, &data_const, len);
    if (dsa == NULL || !EVP_PKEY_assign_DSA(ret, dsa)) {
      OPENSSL_PUT_ERROR(EVP, ERR_R_DSA_LIB);
      DSA_free(dsa);
      goto err;
    }
  } else if (strcmp(nm, PEM_STRING_DHPARAMS) == 0) {
    DH *dh = d2i_DHparams(NULL, &data_const, len);
    if (dh == NULL || !EVP_PKEY_assign_DH(ret, dh)) {
      OPENSSL_PUT_ERROR(EVP, ERR_R_DH_LIB);
      DH_free(dh);
      goto err;
    }
  } else {
    goto err;
  }

  if (pkey != NULL) {
    EVP_PKEY_free(*pkey);
    *pkey = ret;
  }

  OPENSSL_free(nm);
  OPENSSL_free(data);
  return ret;

err:
  EVP_PKEY_free(ret);
  OPENSSL_free(nm);
  OPENSSL_free(data);
  return NULL;
}

static int i2d_ECParameters_void(const void *key, uint8_t **out) {
  return i2d_ECParameters((EC_KEY *)key, out);
}

static int i2d_DSAparams_void(const void *key, uint8_t **out) {
  return i2d_DSAparams((DSA *)key, out);
}

static int i2d_DHparams_void(const void *key, uint8_t **out) {
  return i2d_DHparams((DH *)key, out);
}

int PEM_write_bio_Parameters(BIO *bio, EVP_PKEY *pkey) {
  if (bio == NULL || pkey == NULL) {
    OPENSSL_PUT_ERROR(PEM, ERR_R_PASSED_NULL_PARAMETER);
    return 0;
  }

  // Implementing the ASN1 logic here allows us to decouple the pem logic for
  // |EVP_PKEY|. These correspond to the historical |param_encode|
  // |EVP_PKEY_ASN1_METHOD| hooks in OpenSSL.
  char pem_str[80];
  switch (pkey->type) {
    case EVP_PKEY_EC:
      BIO_snprintf(pem_str, 80, PEM_STRING_ECPARAMETERS);
      return PEM_ASN1_write_bio(i2d_ECParameters_void, pem_str, bio,
                                pkey->pkey.ec, NULL, NULL, 0, 0, NULL);
    case EVP_PKEY_DSA:
      BIO_snprintf(pem_str, 80, PEM_STRING_DSAPARAMS);
      return PEM_ASN1_write_bio(i2d_DSAparams_void, pem_str, bio,
                                pkey->pkey.dsa, NULL, NULL, 0, 0, NULL);
    case EVP_PKEY_DH:
      BIO_snprintf(pem_str, 80, PEM_STRING_DHPARAMS);
      return PEM_ASN1_write_bio(i2d_DHparams_void, pem_str, bio, pkey->pkey.dh,
                                NULL, NULL, 0, 0, NULL);
    default:
      return 0;
  }
}

static int i2d_PrivateKey_void(const void *key, uint8_t **out) {
  return i2d_PrivateKey((const EVP_PKEY *)key, out);
}

int PEM_write_bio_PrivateKey_traditional(BIO *bp, EVP_PKEY *x,
                                         const EVP_CIPHER *enc,
                                         unsigned char *kstr, int klen,
                                         pem_password_cb *cb, void *u) {
  if (bp == NULL || x == NULL || x->ameth == NULL ||
      x->ameth->pem_str == NULL) {
    OPENSSL_PUT_ERROR(PEM, ERR_R_PASSED_NULL_PARAMETER);
    return 0;
  }
  char pem_str[80];
  BIO_snprintf(pem_str, sizeof(pem_str), "%s PRIVATE KEY", x->ameth->pem_str);
  return PEM_ASN1_write_bio(i2d_PrivateKey_void, pem_str, bp, x, enc, kstr,
                            klen, cb, u);
}

EVP_PKEY *PEM_read_PrivateKey(FILE *fp, EVP_PKEY **x, pem_password_cb *cb,
                              void *u) {
  BIO *b = BIO_new_fp(fp, BIO_NOCLOSE);
  if (b == NULL) {
    OPENSSL_PUT_ERROR(PEM, ERR_R_BUF_LIB);
    return NULL;
  }
  EVP_PKEY *ret = PEM_read_bio_PrivateKey(b, x, cb, u);
  BIO_free(b);
  return ret;
}

int PEM_write_PrivateKey(FILE *fp, EVP_PKEY *x, const EVP_CIPHER *enc,
                         const unsigned char *pass, int pass_len,
                         pem_password_cb *cb, void *u) {
  BIO *b = BIO_new_fp(fp, BIO_NOCLOSE);
  if (b == NULL) {
    OPENSSL_PUT_ERROR(PEM, ERR_R_BUF_LIB);
    return 0;
  }
  int ret = PEM_write_bio_PrivateKey(b, x, enc, pass, pass_len, cb, u);
  BIO_free(b);
  return ret;
}<|MERGE_RESOLUTION|>--- conflicted
+++ resolved
@@ -99,28 +99,16 @@
   } else if (strcmp(nm, PEM_STRING_PKCS8) == 0) {
     PKCS8_PRIV_KEY_INFO *p8inf;
     X509_SIG *p8;
-<<<<<<< HEAD
-    int pass_len;
-=======
->>>>>>> d1c1d72f
     char psbuf[PEM_BUFSIZE];
     p8 = d2i_X509_SIG(NULL, &p, len);
     if (!p8) {
       goto p8err;
     }
 
-<<<<<<< HEAD
-    pass_len = 0;
     if (!cb) {
       cb = PEM_def_callback;
     }
-    pass_len = cb(psbuf, PEM_BUFSIZE, 0, u);
-=======
-    if (!cb) {
-      cb = PEM_def_callback;
-    }
     int pass_len = cb(psbuf, PEM_BUFSIZE, 0, u);
->>>>>>> d1c1d72f
     if (pass_len <= 0) {
       OPENSSL_PUT_ERROR(PEM, PEM_R_BAD_PASSWORD_READ);
       X509_SIG_free(p8);
