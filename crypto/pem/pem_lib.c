/* Copyright (C) 1995-1998 Eric Young (eay@cryptsoft.com)
 * All rights reserved.
 *
 * This package is an SSL implementation written
 * by Eric Young (eay@cryptsoft.com).
 * The implementation was written so as to conform with Netscapes SSL.
 *
 * This library is free for commercial and non-commercial use as long as
 * the following conditions are aheared to.  The following conditions
 * apply to all code found in this distribution, be it the RC4, RSA,
 * lhash, DES, etc., code; not just the SSL code.  The SSL documentation
 * included with this distribution is covered by the same copyright terms
 * except that the holder is Tim Hudson (tjh@cryptsoft.com).
 *
 * Copyright remains Eric Young's, and as such any Copyright notices in
 * the code are not to be removed.
 * If this package is used in a product, Eric Young should be given attribution
 * as the author of the parts of the library used.
 * This can be in the form of a textual message at program startup or
 * in documentation (online or textual) provided with the package.
 *
 * Redistribution and use in source and binary forms, with or without
 * modification, are permitted provided that the following conditions
 * are met:
 * 1. Redistributions of source code must retain the copyright
 *    notice, this list of conditions and the following disclaimer.
 * 2. Redistributions in binary form must reproduce the above copyright
 *    notice, this list of conditions and the following disclaimer in the
 *    documentation and/or other materials provided with the distribution.
 * 3. All advertising materials mentioning features or use of this software
 *    must display the following acknowledgement:
 *    "This product includes cryptographic software written by
 *     Eric Young (eay@cryptsoft.com)"
 *    The word 'cryptographic' can be left out if the rouines from the library
 *    being used are not cryptographic related :-).
 * 4. If you include any Windows specific code (or a derivative thereof) from
 *    the apps directory (application code) you must include an acknowledgement:
 *    "This product includes software written by Tim Hudson (tjh@cryptsoft.com)"
 *
 * THIS SOFTWARE IS PROVIDED BY ERIC YOUNG ``AS IS'' AND
 * ANY EXPRESS OR IMPLIED WARRANTIES, INCLUDING, BUT NOT LIMITED TO, THE
 * IMPLIED WARRANTIES OF MERCHANTABILITY AND FITNESS FOR A PARTICULAR PURPOSE
 * ARE DISCLAIMED.  IN NO EVENT SHALL THE AUTHOR OR CONTRIBUTORS BE LIABLE
 * FOR ANY DIRECT, INDIRECT, INCIDENTAL, SPECIAL, EXEMPLARY, OR CONSEQUENTIAL
 * DAMAGES (INCLUDING, BUT NOT LIMITED TO, PROCUREMENT OF SUBSTITUTE GOODS
 * OR SERVICES; LOSS OF USE, DATA, OR PROFITS; OR BUSINESS INTERRUPTION)
 * HOWEVER CAUSED AND ON ANY THEORY OF LIABILITY, WHETHER IN CONTRACT, STRICT
 * LIABILITY, OR TORT (INCLUDING NEGLIGENCE OR OTHERWISE) ARISING IN ANY WAY
 * OUT OF THE USE OF THIS SOFTWARE, EVEN IF ADVISED OF THE POSSIBILITY OF
 * SUCH DAMAGE.
 *
 * The licence and distribution terms for any publically available version or
 * derivative of this code cannot be changed.  i.e. this code cannot simply be
 * copied and put under another distribution licence
 * [including the GNU Public Licence.] */

#include <assert.h>
#include <ctype.h>
#include <stdio.h>
#include <string.h>

#include <openssl/base64.h>
#include <openssl/buf.h>
#include <openssl/des.h>
#include <openssl/err.h>
#include <openssl/evp.h>
#include <openssl/mem.h>
#include <openssl/obj.h>
#include <openssl/pem.h>
#include <openssl/rand.h>
#include <openssl/x509.h>

#include "internal.h"
#include "../internal.h"
#include "../fipsmodule/evp/internal.h"


#define MIN_LENGTH 4

static int load_iv(char **fromp, unsigned char *to, size_t num);
static int check_pem(const char *nm, const char *name);

void PEM_proc_type(char buf[PEM_BUFSIZE], int type) {
  const char *str;

  if (type == PEM_TYPE_ENCRYPTED) {
    str = "ENCRYPTED";
  } else if (type == PEM_TYPE_MIC_CLEAR) {
    str = "MIC-CLEAR";
  } else if (type == PEM_TYPE_MIC_ONLY) {
    str = "MIC-ONLY";
  } else {
    str = "BAD-TYPE";
  }

  OPENSSL_strlcat(buf, "Proc-Type: 4,", PEM_BUFSIZE);
  OPENSSL_strlcat(buf, str, PEM_BUFSIZE);
  OPENSSL_strlcat(buf, "\n", PEM_BUFSIZE);
}

void PEM_dek_info(char buf[PEM_BUFSIZE], const char *type, size_t len,
                         char *str) {
  static const unsigned char map[17] = "0123456789ABCDEF";

  OPENSSL_strlcat(buf, "DEK-Info: ", PEM_BUFSIZE);
  OPENSSL_strlcat(buf, type, PEM_BUFSIZE);
  OPENSSL_strlcat(buf, ",", PEM_BUFSIZE);
  size_t buf_len = strlen(buf);
  // We must write an additional |2 * len + 2| bytes after |buf_len|, including
  // the trailing newline and NUL.
  if (len > (PEM_BUFSIZE - buf_len - 2) / 2) {
    return;
  }
  for (size_t i = 0; i < len; i++) {
    buf[buf_len + i * 2] = map[(str[i] >> 4) & 0x0f];
    buf[buf_len + i * 2 + 1] = map[(str[i]) & 0x0f];
  }
  buf[buf_len + len * 2] = '\n';
  buf[buf_len + len * 2 + 1] = '\0';
}

void *PEM_ASN1_read(d2i_of_void *d2i, const char *name, FILE *fp, void **x,
                    pem_password_cb *cb, void *u) {
  BIO *b = BIO_new_fp(fp, BIO_NOCLOSE);
  if (b == NULL) {
    OPENSSL_PUT_ERROR(PEM, ERR_R_BUF_LIB);
    return NULL;
  }
  void *ret = PEM_ASN1_read_bio(d2i, name, b, x, cb, u);
  BIO_free(b);
  return ret;
}

static int check_pem(const char *nm, const char *name) {
  // Normal matching nm and name
  if (!strcmp(nm, name)) {
    return 1;
  }

  // Make PEM_STRING_EVP_PKEY match any private key

  if (!strcmp(name, PEM_STRING_EVP_PKEY)) {
    return !strcmp(nm, PEM_STRING_PKCS8) || !strcmp(nm, PEM_STRING_PKCS8INF) ||
           !strcmp(nm, PEM_STRING_RSA) || !strcmp(nm, PEM_STRING_EC) ||
           !strcmp(nm, PEM_STRING_DSA);
  }

  // These correspond with the PEM strings that have "PARAMETERS".
  if (!strcmp(name, PEM_STRING_PARAMETERS)) {
    return !strcmp(nm, PEM_STRING_ECPARAMETERS) ||
           !strcmp(nm, PEM_STRING_DSAPARAMS) ||
           !strcmp(nm, PEM_STRING_DHPARAMS);
  }

  // Permit older strings

  if (!strcmp(nm, PEM_STRING_X509_OLD) && !strcmp(name, PEM_STRING_X509)) {
    return 1;
  }

  if (!strcmp(nm, PEM_STRING_X509_REQ_OLD) &&
      !strcmp(name, PEM_STRING_X509_REQ)) {
    return 1;
  }

  // Allow normal certs to be read as trusted certs
  if (!strcmp(nm, PEM_STRING_X509) && !strcmp(name, PEM_STRING_X509_TRUSTED)) {
    return 1;
  }

  if (!strcmp(nm, PEM_STRING_X509_OLD) &&
      !strcmp(name, PEM_STRING_X509_TRUSTED)) {
    return 1;
  }

  // Some CAs use PKCS#7 with CERTIFICATE headers
  if (!strcmp(nm, PEM_STRING_X509) && !strcmp(name, PEM_STRING_PKCS7)) {
    return 1;
  }

  if (!strcmp(nm, PEM_STRING_PKCS7_SIGNED) && !strcmp(name, PEM_STRING_PKCS7)) {
    return 1;
  }

#ifndef OPENSSL_NO_CMS
  if (!strcmp(nm, PEM_STRING_X509) && !strcmp(name, PEM_STRING_CMS)) {
    return 1;
  }
  // Allow CMS to be read from PKCS#7 headers
  if (!strcmp(nm, PEM_STRING_PKCS7) && !strcmp(name, PEM_STRING_CMS)) {
    return 1;
  }
#endif

  return 0;
}

static const EVP_CIPHER *cipher_by_name(const char *name) {
  // This is similar to the (deprecated) function |EVP_get_cipherbyname|. Note
  // the PEM code assumes that ciphers have at least 8 bytes of IV, at most 20
  // bytes of overhead and generally behave like CBC mode.
  if (0 == strcmp(name, SN_des_cbc)) {
    return EVP_des_cbc();
  } else if (0 == strcmp(name, SN_des_ede3_cbc)) {
    return EVP_des_ede3_cbc();
  } else if (0 == strcmp(name, SN_aes_128_cbc)) {
    return EVP_aes_128_cbc();
  } else if (0 == strcmp(name, SN_aes_192_cbc)) {
    return EVP_aes_192_cbc();
  } else if (0 == strcmp(name, SN_aes_256_cbc)) {
    return EVP_aes_256_cbc();
  } else {
    return NULL;
  }
}

int PEM_bytes_read_bio(unsigned char **pdata, long *plen, char **pnm,
                       const char *name, BIO *bp, pem_password_cb *cb,
                       void *u) {
  EVP_CIPHER_INFO cipher;
  char *nm = NULL, *header = NULL;
  unsigned char *data = NULL;
  long len;
  int ret = 0;

  for (;;) {
    if (!PEM_read_bio(bp, &nm, &header, &data, &len)) {
      uint32_t error = ERR_peek_error();
      if (ERR_GET_LIB(error) == ERR_LIB_PEM &&
          ERR_GET_REASON(error) == PEM_R_NO_START_LINE) {
        ERR_add_error_data(2, "Expecting: ", name);
      }
      return 0;
    }
    if (check_pem(nm, name)) {
      break;
    }
    OPENSSL_free(nm);
    OPENSSL_free(header);
    OPENSSL_free(data);
  }
  if (!PEM_get_EVP_CIPHER_INFO(header, &cipher)) {
    goto err;
  }
  if (!PEM_do_header(&cipher, data, &len, cb, u)) {
    goto err;
  }

  *pdata = data;
  *plen = len;

  if (pnm) {
    *pnm = nm;
  }

  ret = 1;

err:
  if (!ret || !pnm) {
    OPENSSL_free(nm);
  }
  OPENSSL_free(header);
  if (!ret) {
    OPENSSL_free(data);
  }
  return ret;
}

int PEM_ASN1_write(i2d_of_void *i2d, const char *name, FILE *fp, void *x,
                   const EVP_CIPHER *enc, const unsigned char *pass,
                   int pass_len, pem_password_cb *callback, void *u) {
  BIO *b = BIO_new_fp(fp, BIO_NOCLOSE);
  if (b == NULL) {
    OPENSSL_PUT_ERROR(PEM, ERR_R_BUF_LIB);
    return 0;
  }
  int ret =
      PEM_ASN1_write_bio(i2d, name, b, x, enc, pass, pass_len, callback, u);
  BIO_free(b);
  return ret;
}

int PEM_ASN1_write_bio(i2d_of_void *i2d, const char *name, BIO *bp, void *x,
                       const EVP_CIPHER *enc, const unsigned char *pass,
                       int pass_len, pem_password_cb *callback, void *u) {
  EVP_CIPHER_CTX ctx;
  int i, j, ret = 0;
  unsigned char *p, *data = NULL;
  const char *objstr = NULL;
  char buf[PEM_BUFSIZE];
  unsigned char key[EVP_MAX_KEY_LENGTH];
  unsigned char iv[EVP_MAX_IV_LENGTH];

  if (enc != NULL) {
    objstr = OBJ_nid2sn(EVP_CIPHER_nid(enc));
    if (objstr == NULL || cipher_by_name(objstr) == NULL ||
        EVP_CIPHER_iv_length(enc) < 8) {
      OPENSSL_PUT_ERROR(PEM, PEM_R_UNSUPPORTED_CIPHER);
      goto err;
    }
  }

  int dsize = i2d(x, NULL);
  if (dsize < 0) {
    OPENSSL_PUT_ERROR(PEM, ERR_R_ASN1_LIB);
    OPENSSL_cleanse(&dsize, sizeof(dsize));
    goto err;
  }
  // dzise + 8 bytes are needed
  // actually it needs the cipher block size extra...
  data = (unsigned char *)OPENSSL_malloc((unsigned int)dsize + 20);
  if (data == NULL) {
    goto err;
  }
  p = data;
  i = i2d(x, &p);

  if (enc != NULL) {
    const unsigned iv_len = EVP_CIPHER_iv_length(enc);

    if (pass == NULL) {
<<<<<<< HEAD
      pass_len = 0;
=======
>>>>>>> d1c1d72f
      if (!callback) {
        callback = PEM_def_callback;
      }
      pass_len = (*callback)(buf, PEM_BUFSIZE, 1, u);
      if (pass_len <= 0) {
        OPENSSL_PUT_ERROR(PEM, PEM_R_READ_KEY);
        goto err;
      }
      pass = (const unsigned char *)buf;
    }
    assert(iv_len <= sizeof(iv));
    if (!RAND_bytes(iv, iv_len)) {  // Generate a salt
      goto err;
    }
    // The 'iv' is used as the iv and as a salt.  It is NOT taken from
    // the BytesToKey function
    if (!EVP_BytesToKey(enc, EVP_md5(), iv, pass, pass_len, 1, key, NULL)) {
      goto err;
    }

    if (pass == (const unsigned char *)buf) {
      OPENSSL_cleanse(buf, PEM_BUFSIZE);
    }

    assert(strlen(objstr) + 23 + 2 * iv_len + 13 <= sizeof(buf));

    buf[0] = '\0';
    PEM_proc_type(buf, PEM_TYPE_ENCRYPTED);
    PEM_dek_info(buf, objstr, iv_len, (char *)iv);
    // k=strlen(buf);

    EVP_CIPHER_CTX_init(&ctx);
    ret = 1;
    if (!EVP_EncryptInit_ex(&ctx, enc, NULL, key, iv) ||
        !EVP_EncryptUpdate(&ctx, data, &j, data, i) ||
        !EVP_EncryptFinal_ex(&ctx, &(data[j]), &i)) {
      ret = 0;
    } else {
      i += j;
    }
    EVP_CIPHER_CTX_cleanup(&ctx);
    if (ret == 0) {
      goto err;
    }
  } else {
    ret = 1;
    buf[0] = '\0';
  }
  i = PEM_write_bio(bp, name, buf, data, i);
  if (i <= 0) {
    ret = 0;
  }
err:
  OPENSSL_cleanse(key, sizeof(key));
  OPENSSL_cleanse(iv, sizeof(iv));
  OPENSSL_cleanse((char *)&ctx, sizeof(ctx));
  OPENSSL_cleanse(buf, PEM_BUFSIZE);
  OPENSSL_free(data);
  return ret;
}

int PEM_do_header(EVP_CIPHER_INFO *cipher, unsigned char *data, long *plen,
                  pem_password_cb *callback, void *u) {
  int i = 0, j, o, pass_len;
  long len;
  EVP_CIPHER_CTX ctx;
  unsigned char key[EVP_MAX_KEY_LENGTH];
  char buf[PEM_BUFSIZE];

  len = *plen;

  if (cipher->cipher == NULL) {
    return 1;
  }

<<<<<<< HEAD
  pass_len = 0;
=======
>>>>>>> d1c1d72f
  if (!callback) {
    callback = PEM_def_callback;
  }
  pass_len = callback(buf, PEM_BUFSIZE, 0, u);
  if (pass_len <= 0) {
    OPENSSL_PUT_ERROR(PEM, PEM_R_BAD_PASSWORD_READ);
    return 0;
  }

  if (!EVP_BytesToKey(cipher->cipher, EVP_md5(), &(cipher->iv[0]),
                      (unsigned char *)buf, pass_len, 1, key, NULL)) {
    return 0;
  }

  j = (int)len;
  EVP_CIPHER_CTX_init(&ctx);
  o = EVP_DecryptInit_ex(&ctx, cipher->cipher, NULL, key, &(cipher->iv[0]));
  if (o) {
    o = EVP_DecryptUpdate(&ctx, data, &i, data, j);
  }
  if (o) {
    o = EVP_DecryptFinal_ex(&ctx, &(data[i]), &j);
  }
  EVP_CIPHER_CTX_cleanup(&ctx);
  OPENSSL_cleanse((char *)buf, sizeof(buf));
  OPENSSL_cleanse((char *)key, sizeof(key));
  if (!o) {
    OPENSSL_PUT_ERROR(PEM, PEM_R_BAD_DECRYPT);
    return 0;
  }
  j += i;
  *plen = j;
  return 1;
}

int PEM_get_EVP_CIPHER_INFO(char *header, EVP_CIPHER_INFO *cipher) {
  const EVP_CIPHER *enc = NULL;
  char *p, c;
  char **header_pp = &header;

  cipher->cipher = NULL;
  OPENSSL_memset(cipher->iv, 0, sizeof(cipher->iv));
  if ((header == NULL) || (*header == '\0') || (*header == '\n')) {
    return 1;
  }
  if (strncmp(header, "Proc-Type: ", 11) != 0) {
    OPENSSL_PUT_ERROR(PEM, PEM_R_NOT_PROC_TYPE);
    return 0;
  }
  header += 11;
  if (*header != '4') {
    return 0;
  }
  header++;
  if (*header != ',') {
    return 0;
  }
  header++;
  if (strncmp(header, "ENCRYPTED", 9) != 0) {
    OPENSSL_PUT_ERROR(PEM, PEM_R_NOT_ENCRYPTED);
    return 0;
  }
  for (; (*header != '\n') && (*header != '\0'); header++) {
    ;
  }
  if (*header == '\0') {
    OPENSSL_PUT_ERROR(PEM, PEM_R_SHORT_HEADER);
    return 0;
  }
  header++;
  if (strncmp(header, "DEK-Info: ", 10) != 0) {
    OPENSSL_PUT_ERROR(PEM, PEM_R_NOT_DEK_INFO);
    return 0;
  }
  header += 10;

  p = header;
  for (;;) {
    c = *header;
    if (!((c >= 'A' && c <= 'Z') || c == '-' ||
          OPENSSL_isdigit(c))) {
      break;
    }
    header++;
  }
  *header = '\0';
  cipher->cipher = enc = cipher_by_name(p);
  *header = c;
  header++;

  if (enc == NULL) {
    OPENSSL_PUT_ERROR(PEM, PEM_R_UNSUPPORTED_ENCRYPTION);
    return 0;
  }
  // The IV parameter must be at least 8 bytes long to be used as the salt in
  // the KDF. (This should not happen given |cipher_by_name|.)
  if (EVP_CIPHER_iv_length(enc) < 8) {
    assert(0);
    OPENSSL_PUT_ERROR(PEM, PEM_R_UNSUPPORTED_ENCRYPTION);
    return 0;
  }
  if (!load_iv(header_pp, &(cipher->iv[0]), EVP_CIPHER_iv_length(enc))) {
    return 0;
  }

  return 1;
}

static int load_iv(char **fromp, unsigned char *to, size_t num) {
  uint8_t v;
  char *from;

  from = *fromp;
  for (size_t i = 0; i < num; i++) {
    to[i] = 0;
  }
  num *= 2;
  for (size_t i = 0; i < num; i++) {
    if (!OPENSSL_fromxdigit(&v, *from)) {
      OPENSSL_PUT_ERROR(PEM, PEM_R_BAD_IV_CHARS);
      return 0;
    }
    from++;
    to[i / 2] |= v << (!(i & 1)) * 4;
  }

  *fromp = from;
  return 1;
}

int PEM_write(FILE *fp, const char *name, const char *header,
              const unsigned char *data, long len) {
  BIO *b = BIO_new_fp(fp, BIO_NOCLOSE);
  if (b == NULL) {
    OPENSSL_PUT_ERROR(PEM, ERR_R_BUF_LIB);
    return 0;
  }
  int ret = PEM_write_bio(b, name, header, data, len);
  BIO_free(b);
  return ret;
}

int PEM_write_bio(BIO *bp, const char *name, const char *header,
                  const unsigned char *data, long len) {
  int nlen, n, i, j, outl;
  unsigned char *buf = NULL;
  EVP_ENCODE_CTX ctx;
  int reason = ERR_R_BUF_LIB;

  EVP_EncodeInit(&ctx);
  nlen = strlen(name);

  if ((BIO_write(bp, "-----BEGIN ", 11) != 11) ||
      (BIO_write(bp, name, nlen) != nlen) ||
      (BIO_write(bp, "-----\n", 6) != 6)) {
    goto err;
  }

  i = (header != NULL) ? strlen(header) : 0;
  if (i > 0) {
    if ((BIO_write(bp, header, i) != i) || (BIO_write(bp, "\n", 1) != 1)) {
      goto err;
    }
  }

  buf = OPENSSL_malloc(PEM_BUFSIZE * 8);
  if (buf == NULL) {
    goto err;
  }

  i = j = 0;
  while (len > 0) {
    n = (int)((len > (PEM_BUFSIZE * 5)) ? (PEM_BUFSIZE * 5) : len);
    if(!EVP_EncodeUpdate(&ctx, buf, &outl, &(data[j]), n)) {
      goto err;
    }
    if ((outl) && (BIO_write(bp, (char *)buf, outl) != outl)) {
      goto err;
    }
    i += outl;
    len -= n;
    j += n;
  }
  EVP_EncodeFinal(&ctx, buf, &outl);
  if ((outl > 0) && (BIO_write(bp, (char *)buf, outl) != outl)) {
    goto err;
  }
  OPENSSL_free(buf);
  buf = NULL;
  if ((BIO_write(bp, "-----END ", 9) != 9) ||
      (BIO_write(bp, name, nlen) != nlen) ||
      (BIO_write(bp, "-----\n", 6) != 6)) {
    goto err;
  }
  return i + outl;
err:
  if (buf) {
    OPENSSL_free(buf);
  }
  OPENSSL_PUT_ERROR(PEM, reason);
  return 0;
}

int PEM_read(FILE *fp, char **name, char **header, unsigned char **data,
             long *len) {
  BIO *b = BIO_new_fp(fp, BIO_NOCLOSE);
  if (b == NULL) {
    OPENSSL_PUT_ERROR(PEM, ERR_R_BUF_LIB);
    return 0;
  }
  int ret = PEM_read_bio(b, name, header, data, len);
  BIO_free(b);
  return ret;
}

int PEM_read_bio(BIO *bp, char **name, char **header, unsigned char **data,
                 long *len) {
  EVP_ENCODE_CTX ctx;
  int end = 0, i, k, bl = 0, hl = 0, nohead = 0;
  char buf[256];
  BUF_MEM *nameB;
  BUF_MEM *headerB;
  BUF_MEM *dataB, *tmpB;

  nameB = BUF_MEM_new();
  headerB = BUF_MEM_new();
  dataB = BUF_MEM_new();
  if ((nameB == NULL) || (headerB == NULL) || (dataB == NULL)) {
    BUF_MEM_free(nameB);
    BUF_MEM_free(headerB);
    BUF_MEM_free(dataB);
    return 0;
  }

  buf[254] = '\0';
  for (;;) {
    i = BIO_gets(bp, buf, 254);

    if (i <= 0) {
      OPENSSL_PUT_ERROR(PEM, PEM_R_NO_START_LINE);
      goto err;
    }

    while ((i >= 0) && (buf[i] <= ' ')) {
      i--;
    }
    buf[++i] = '\n';
    buf[++i] = '\0';

    if (strncmp(buf, "-----BEGIN ", 11) == 0) {
      i = strlen(&(buf[11]));

      if (strncmp(&(buf[11 + i - 6]), "-----\n", 6) != 0) {
        continue;
      }
      if (!BUF_MEM_grow(nameB, i + 9)) {
        goto err;
      }
      OPENSSL_memcpy(nameB->data, &(buf[11]), i - 6);
      nameB->data[i - 6] = '\0';
      break;
    }
  }
  hl = 0;
  if (!BUF_MEM_grow(headerB, 256)) {
    goto err;
  }
  headerB->data[0] = '\0';
  for (;;) {
    i = BIO_gets(bp, buf, 254);
    if (i <= 0) {
      break;
    }

    while ((i >= 0) && (buf[i] <= ' ')) {
      i--;
    }
    buf[++i] = '\n';
    buf[++i] = '\0';

    if (buf[0] == '\n') {
      break;
    }
    if (!BUF_MEM_grow(headerB, hl + i + 9)) {
      goto err;
    }
    if (strncmp(buf, "-----END ", 9) == 0) {
      nohead = 1;
      break;
    }
    OPENSSL_memcpy(&(headerB->data[hl]), buf, i);
    headerB->data[hl + i] = '\0';
    hl += i;
  }

  bl = 0;
  if (!BUF_MEM_grow(dataB, 1024)) {
    goto err;
  }
  dataB->data[0] = '\0';
  if (!nohead) {
    for (;;) {
      i = BIO_gets(bp, buf, 254);
      if (i <= 0) {
        break;
      }

      while ((i >= 0) && (buf[i] <= ' ')) {
        i--;
      }
      buf[++i] = '\n';
      buf[++i] = '\0';

      if (i != 65) {
        end = 1;
      }
      if (strncmp(buf, "-----END ", 9) == 0) {
        break;
      }
      if (i > 65) {
        break;
      }
      if (!BUF_MEM_grow_clean(dataB, i + bl + 9)) {
        goto err;
      }
      OPENSSL_memcpy(&(dataB->data[bl]), buf, i);
      dataB->data[bl + i] = '\0';
      bl += i;
      if (end) {
        buf[0] = '\0';
        i = BIO_gets(bp, buf, 254);
        if (i <= 0) {
          break;
        }

        while ((i >= 0) && (buf[i] <= ' ')) {
          i--;
        }
        buf[++i] = '\n';
        buf[++i] = '\0';

        break;
      }
    }
  } else {
    tmpB = headerB;
    headerB = dataB;
    dataB = tmpB;
    bl = hl;
  }
  i = strlen(nameB->data);
  if ((strncmp(buf, "-----END ", 9) != 0) ||
      (strncmp(nameB->data, &(buf[9]), i) != 0) ||
      (strncmp(&(buf[9 + i]), "-----\n", 6) != 0)) {
    OPENSSL_PUT_ERROR(PEM, PEM_R_BAD_END_LINE);
    goto err;
  }

  EVP_DecodeInit(&ctx);
  i = EVP_DecodeUpdate(&ctx, (unsigned char *)dataB->data, &bl,
                       (unsigned char *)dataB->data, bl);
  if (i < 0) {
    OPENSSL_PUT_ERROR(PEM, PEM_R_BAD_BASE64_DECODE);
    goto err;
  }
  i = EVP_DecodeFinal(&ctx, (unsigned char *)&(dataB->data[bl]), &k);
  if (i < 0) {
    OPENSSL_PUT_ERROR(PEM, PEM_R_BAD_BASE64_DECODE);
    goto err;
  }
  bl += k;

  if (bl == 0) {
    goto err;
  }
  *name = nameB->data;
  *header = headerB->data;
  *data = (unsigned char *)dataB->data;
  *len = bl;
  OPENSSL_free(nameB);
  OPENSSL_free(headerB);
  OPENSSL_free(dataB);
  return 1;
err:
  BUF_MEM_free(nameB);
  BUF_MEM_free(headerB);
  BUF_MEM_free(dataB);
  return 0;
}

int PEM_def_callback(char *buf, int size, int rwflag, void *userdata) {
  if (!buf || !userdata || size < 0) {
    return 0;
  }
  size_t len = strlen((char *)userdata);
  if (len >= (size_t)size) {
    return 0;
  }
  OPENSSL_strlcpy(buf, userdata, (size_t)size);
  return (int)len;
}<|MERGE_RESOLUTION|>--- conflicted
+++ resolved
@@ -319,10 +319,6 @@
     const unsigned iv_len = EVP_CIPHER_iv_length(enc);
 
     if (pass == NULL) {
-<<<<<<< HEAD
-      pass_len = 0;
-=======
->>>>>>> d1c1d72f
       if (!callback) {
         callback = PEM_def_callback;
       }
@@ -398,10 +394,6 @@
     return 1;
   }
 
-<<<<<<< HEAD
-  pass_len = 0;
-=======
->>>>>>> d1c1d72f
   if (!callback) {
     callback = PEM_def_callback;
   }
