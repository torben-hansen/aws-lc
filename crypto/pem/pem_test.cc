/* Copyright (c) 2018, Google Inc.
 *
 * Permission to use, copy, modify, and/or distribute this software for any
 * purpose with or without fee is hereby granted, provided that the above
 * copyright notice and this permission notice appear in all copies.
 *
 * THE SOFTWARE IS PROVIDED "AS IS" AND THE AUTHOR DISCLAIMS ALL WARRANTIES
 * WITH REGARD TO THIS SOFTWARE INCLUDING ALL IMPLIED WARRANTIES OF
 * MERCHANTABILITY AND FITNESS. IN NO EVENT SHALL THE AUTHOR BE LIABLE FOR ANY
 * SPECIAL, DIRECT, INDIRECT, OR CONSEQUENTIAL DAMAGES OR ANY DAMAGES
 * WHATSOEVER RESULTING FROM LOSS OF USE, DATA OR PROFITS, WHETHER IN AN ACTION
 * OF CONTRACT, NEGLIGENCE OR OTHER TORTIOUS ACTION, ARISING OUT OF OR IN
 * CONNECTION WITH THE USE OR PERFORMANCE OF THIS SOFTWARE. */

#include <openssl/pem.h>

#include <gtest/gtest.h>

#include <openssl/asn1.h>
#include <openssl/bio.h>
#include <openssl/cipher.h>
#include <openssl/err.h>
#include <openssl/evp.h>
#include <openssl/rand.h>
#include <openssl/rsa.h>

<<<<<<< HEAD
#include "../test/test_util.h"


=======
>>>>>>> 53226d06
#include "../test/test_util.h"

const char* SECRET = "test";

static int pem_password_callback(char *buf, int size, int rwflag, void *userdata) {
  char* data = (char *)userdata;
  if(size <= 0) {
    return 0;
  }
  return (int)BUF_strlcpy(buf, data, size);
}

// Test that implausible ciphers, notably an IV-less RC4, aren't allowed in PEM.
// This is a regression test for https://github.com/openssl/openssl/issues/6347,
// though our fix differs from upstream.
TEST(PEMTest, NoRC4) {
  static const char kPEM[] =
      "-----BEGIN RSA PUBLIC KEY-----\n"
      "Proc-Type: 4,ENCRYPTED\n"
      "DEK-Info: RC4 -\n"
      "extra-info\n"
      "router-signature\n"
      "\n"
      "Z1w=\n"
      "-----END RSA PUBLIC KEY-----\n";
  bssl::UniquePtr<BIO> bio(BIO_new_mem_buf(kPEM, sizeof(kPEM) - 1));
  ASSERT_TRUE(bio);
  bssl::UniquePtr<RSA> rsa(PEM_read_bio_RSAPublicKey(
      bio.get(), nullptr, nullptr, const_cast<char *>("password")));
  EXPECT_FALSE(rsa);
  EXPECT_TRUE(
      ErrorEquals(ERR_get_error(), ERR_LIB_PEM, PEM_R_UNSUPPORTED_ENCRYPTION));
}

static void* d2i_ASN1_INTEGER_void(void ** out, const unsigned char **inp, long len) {
  return d2i_ASN1_INTEGER((ASN1_INTEGER **)out, inp, len);
}

static int i2d_ASN1_INTEGER_void(const void *a, unsigned char **out) {
  return i2d_ASN1_INTEGER((ASN1_INTEGER *)a, out);
}

TEST(PEMTest, WriteReadASN1IntegerPem) {
#if defined(OPENSSL_ANDROID)
  // On Android, when running from an APK, |tmpfile| does not work. See
  // b/36991167#comment8.
  GTEST_SKIP();
#endif
  // Numbers for testing
  std::vector<long> nums = {
      0x00000001L,
      0x00000100L,
      0x00010000L,
      0x01000000L,
      -2L};

  for(long original_value: nums) {
    // Create an ASN1_INTEGER with value
    bssl::UniquePtr<ASN1_INTEGER> asn1_int(ASN1_INTEGER_new());
    ASSERT_TRUE(asn1_int);
    ASSERT_TRUE(ASN1_INTEGER_set(asn1_int.get(), original_value));

    // Create buffer for writing
    TempFILE pem_file = createTempFILE();
    ASSERT_TRUE(pem_file);

    // Write the ASN1_INTEGER to a PEM-formatted string
    ASSERT_TRUE(PEM_ASN1_write(i2d_ASN1_INTEGER_void, "ASN1 INTEGER",
                               pem_file.get(), asn1_int.get(), nullptr, nullptr,
                               0, nullptr, nullptr));

    rewind(pem_file.get());
    // Read the ASN1_INTEGER back from the PEM-formatted string
    bssl::UniquePtr<ASN1_INTEGER> read_integer((ASN1_INTEGER *)PEM_ASN1_read(
        d2i_ASN1_INTEGER_void, "ASN1 INTEGER", pem_file.get(), nullptr,
        nullptr, nullptr));
    ASSERT_TRUE(read_integer);

    // Check if the read ASN1_INTEGER has the same value as the original
    long read_value = ASN1_INTEGER_get(read_integer.get());
    ASSERT_EQ(original_value, read_value);
  }
}

const char* kPemRsaPrivateKey = "-----BEGIN ENCRYPTED PRIVATE KEY-----\n"
    "MIHsMFcGCSqGSIb3DQEFDTBKMCkGCSqGSIb3DQEFDDAcBAhz3vU103jx3wICCAAw\n"
    "DAYIKoZIhvcNAgkFADAdBglghkgBZQMEASoEEA6vMhRLgHZuHFa+eiecYCgEgZDB\n"
    "E8EOzjGQuu4D0TVAjOa3Peb9/MzQz3t09m5pvNBFKrEl96gefpZdni5qQk34ukj9\n"
    "/kryXymP72m4Ch7vbmew08x5x9L69BpfsQLF1yyvAJVtEZ0a1Zqcn5veuoH2WtJT\n"
    "ZTrZtc5Eb+tAjMVzRXPZ80cUwCbbpb9KHUX8spwtG10I1VxJ18X31FVpGORdr0A=\n"
    "-----END ENCRYPTED PRIVATE KEY-----";


TEST(PEMTest, ReadPrivateKeyPem) {
  bssl::UniquePtr<BIO> read_bio(BIO_new_mem_buf(kPemRsaPrivateKey, BUF_strnlen(kPemRsaPrivateKey, 2048)) );
  ASSERT_TRUE(read_bio);
  bssl::UniquePtr<EC_KEY> ec_key(PEM_read_bio_ECPrivateKey(read_bio.get(), nullptr, pem_password_callback, (void*)SECRET));
  ASSERT_TRUE(ec_key);
  const EC_GROUP* p256 = EC_GROUP_new_by_curve_name(NID_X9_62_prime256v1);
  ASSERT_EQ(p256, EC_KEY_get0_group(ec_key.get()));
}


TEST(PEMTest, WriteReadRSAPem) {
  bssl::UniquePtr<RSA> rsa(RSA_new());
  ASSERT_TRUE(rsa);
  bssl::UniquePtr<BIGNUM> bn(BN_new());
  ASSERT_TRUE(bn);
  BN_set_u64(bn.get(), RSA_F4);
#if defined(BORINGSSL_FIPS)
  ASSERT_TRUE(RSA_generate_key_fips(rsa.get(), 2048, nullptr));
#else
  ASSERT_TRUE(RSA_generate_key_ex(rsa.get(), 2048, bn.get(), nullptr));
#endif

  bssl::UniquePtr<BIO> write_bio(BIO_new(BIO_s_mem()));
  ASSERT_TRUE(write_bio);
  const EVP_CIPHER* cipher = EVP_get_cipherbynid(NID_aes_256_cbc);
  ASSERT_TRUE(cipher);
  ASSERT_TRUE(PEM_write_bio_RSAPrivateKey(write_bio.get(), rsa.get(), cipher, (unsigned char*)SECRET, (int)BUF_strnlen(SECRET, 256), nullptr, nullptr));

  const uint8_t* content;
  size_t content_len;
  BIO_mem_contents(write_bio.get(), &content, &content_len);

  bssl::UniquePtr<BIO> read_bio(BIO_new_mem_buf(content, content_len) );
  ASSERT_TRUE(read_bio);
  bssl::UniquePtr<RSA> rsa_read(PEM_read_bio_RSAPrivateKey(read_bio.get(), nullptr, pem_password_callback, (void*)SECRET));
  ASSERT_TRUE(rsa_read);
  ASSERT_EQ(0, BN_cmp(RSA_get0_n(rsa.get()), RSA_get0_n(rsa_read.get())));
}

TEST(PEMTest, WriteReadECPem) {
  bssl::UniquePtr<EC_KEY> ec_key(EC_KEY_new());
  ASSERT_TRUE(ec_key);
  bssl::UniquePtr<EC_GROUP> ec_group(EC_GROUP_new_by_curve_name(NID_X9_62_prime256v1));
  ASSERT_TRUE(ec_group);
  ASSERT_TRUE(EC_KEY_set_group(ec_key.get(), ec_group.get()));

#if defined(BORINGSSL_FIPS)
  ASSERT_TRUE(EC_KEY_generate_key_fips(ec_key.get()));
#else
  ASSERT_TRUE(EC_KEY_generate_key(ec_key.get()));
#endif

  bssl::UniquePtr<BIO> write_bio(BIO_new(BIO_s_mem()));
  ASSERT_TRUE(write_bio);
  const EVP_CIPHER* cipher = EVP_get_cipherbynid(NID_aes_256_cbc);
  ASSERT_TRUE(cipher);
  ASSERT_TRUE(PEM_write_bio_ECPrivateKey(write_bio.get(), ec_key.get(), cipher, nullptr, 0, pem_password_callback, (void*)SECRET));

  const uint8_t* content;
  size_t content_len;
  BIO_mem_contents(write_bio.get(), &content, &content_len);

  bssl::UniquePtr<BIO> read_bio(BIO_new_mem_buf(content, content_len) );
  ASSERT_TRUE(read_bio);
  bssl::UniquePtr<EC_KEY> ec_key_read(PEM_read_bio_ECPrivateKey(read_bio.get(), nullptr, pem_password_callback, (void*)"test"));
  ASSERT_TRUE(ec_key_read);
  const BIGNUM* orig_priv_key = EC_KEY_get0_private_key(ec_key.get());
  const BIGNUM* read_priv_key = EC_KEY_get0_private_key(ec_key_read.get());
  ASSERT_EQ(0, BN_cmp(orig_priv_key, read_priv_key));
}

const char *kPemECPARAMETERS =
    "-----BEGIN EC PARAMETERS-----\n"
    "BgUrgQQAIw==\n"
    "-----END EC PARAMETERS-----\n";

const char *kPemExplictECPARAMETERS =
    "-----BEGIN EC PARAMETERS-----\n"
    "MIH3AgEBMCwGByqGSM49AQECIQD/////AAAAAQAAAAAAAAAAAAAAAP//////////"
    "/////zBbBCD/////AAAAAQAAAAAAAAAAAAAAAP///////////////AQgWsY12Ko6"
    "k+ez671VdpiGvGUdBrDMU7D2O848PifSYEsDFQDEnTYIhucEk2pmeOETnSa3gZ9+"
    "kARBBGsX0fLhLEJH+Lzm5WOkQPJ3A32BLeszoPShOUXYmMKWT+NC4v4af5uO5+tK"
    "fA+eFivOM1drMV7Oy7ZAaDe/UfUCIQD/////AAAAAP//////////vOb6racXnoTz"
    "ucrC/GMlUQIBAQ==\n"
    "-----END EC PARAMETERS-----\n";

TEST(PEMTest, WriteReadECPKPem) {
  // Check named curve can be outputted to a PEM file.
  bssl::UniquePtr<EC_GROUP> group(EC_GROUP_new_by_curve_name(NID_secp521r1));
  ASSERT_TRUE(group);
  bssl::UniquePtr<BIO> write_bio(BIO_new(BIO_s_mem()));
  ASSERT_TRUE(write_bio);
  ASSERT_TRUE(PEM_write_bio_ECPKParameters(write_bio.get(), group.get()));

  const uint8_t *content;
  size_t content_len;
  BIO_mem_contents(write_bio.get(), &content, &content_len);
  EXPECT_EQ(Bytes(content, content_len), Bytes(kPemECPARAMETERS));

  // Check named curve of a PEM file can be parsed.
  bssl::UniquePtr<BIO> read_bio(
      BIO_new_mem_buf(kPemECPARAMETERS, strlen(kPemECPARAMETERS)));
  bssl::UniquePtr<EC_GROUP> read_group(
      PEM_read_bio_ECPKParameters(read_bio.get(), nullptr, nullptr, nullptr));
  ASSERT_TRUE(read_group);
  ASSERT_EQ(EC_GROUP_cmp(EC_group_p521(), read_group.get(), nullptr), 0);


  // Make an arbitrary curve which is identical to P-256.
  static const uint8_t kP[] = {
      0xff, 0xff, 0xff, 0xff, 0x00, 0x00, 0x00, 0x01, 0x00, 0x00, 0x00,
      0x00, 0x00, 0x00, 0x00, 0x00, 0x00, 0x00, 0x00, 0x00, 0xff, 0xff,
      0xff, 0xff, 0xff, 0xff, 0xff, 0xff, 0xff, 0xff, 0xff, 0xff,
  };
  static const uint8_t kA[] = {
      0xff, 0xff, 0xff, 0xff, 0x00, 0x00, 0x00, 0x01, 0x00, 0x00, 0x00,
      0x00, 0x00, 0x00, 0x00, 0x00, 0x00, 0x00, 0x00, 0x00, 0xff, 0xff,
      0xff, 0xff, 0xff, 0xff, 0xff, 0xff, 0xff, 0xff, 0xff, 0xfc,
  };
  static const uint8_t kB[] = {
      0x5a, 0xc6, 0x35, 0xd8, 0xaa, 0x3a, 0x93, 0xe7, 0xb3, 0xeb, 0xbd,
      0x55, 0x76, 0x98, 0x86, 0xbc, 0x65, 0x1d, 0x06, 0xb0, 0xcc, 0x53,
      0xb0, 0xf6, 0x3b, 0xce, 0x3c, 0x3e, 0x27, 0xd2, 0x60, 0x4b,
  };
  bssl::UniquePtr<BIGNUM> p(BN_bin2bn(kP, sizeof(kP), nullptr)),
      a(BN_bin2bn(kA, sizeof(kA), nullptr)),
      b(BN_bin2bn(kB, sizeof(kB), nullptr));
  ASSERT_TRUE(p && a && b);

  // Writing custom curves, even if the parameters are identical to a named
  // curve, will result in an error
  bssl::UniquePtr<EC_GROUP> custom_group(
      EC_GROUP_new_curve_GFp(p.get(), a.get(), b.get(), nullptr));
  write_bio.reset(BIO_new(BIO_s_mem()));
  ASSERT_TRUE(write_bio);
  EXPECT_FALSE(
      PEM_write_bio_ECPKParameters(write_bio.get(), custom_group.get()));

  // Check that explicitly-encoded versions of namedCurves can be correctly
  // parsed from a PEM file.
  read_bio.reset(BIO_new_mem_buf(
      kPemExplictECPARAMETERS, strlen(kPemExplictECPARAMETERS)));
  read_group.reset(
      PEM_read_bio_ECPKParameters(read_bio.get(), nullptr, nullptr, nullptr));
  ASSERT_TRUE(read_group);
  ASSERT_EQ(EC_GROUP_cmp(EC_group_p256(), read_group.get(), nullptr), 0);
}

TEST(ParametersTest, PEMReadwrite) {
  // Test |PEM_read/write_bio_Parameters| with |EC_KEY|.
  bssl::UniquePtr<EC_KEY> ec_key(EC_KEY_new());
  ASSERT_TRUE(ec_key);
  bssl::UniquePtr<EC_GROUP> ec_group(EC_GROUP_new_by_curve_name(NID_secp384r1));
  ASSERT_TRUE(ec_group);
  ASSERT_TRUE(EC_KEY_set_group(ec_key.get(), ec_group.get()));
  ASSERT_TRUE(EC_KEY_generate_key(ec_key.get()));

  bssl::UniquePtr<BIO> write_bio(BIO_new(BIO_s_mem()));
  bssl::UniquePtr<EVP_PKEY> pkey(EVP_PKEY_new());
  ASSERT_TRUE(EVP_PKEY_set1_EC_KEY(pkey.get(), ec_key.get()));
  EXPECT_TRUE(PEM_write_bio_Parameters(write_bio.get(), pkey.get()));

  const uint8_t *content;
  size_t content_len;
  BIO_mem_contents(write_bio.get(), &content, &content_len);

  bssl::UniquePtr<BIO> read_bio(BIO_new_mem_buf(content, content_len));
  ASSERT_TRUE(read_bio);
  bssl::UniquePtr<EVP_PKEY> pkey_read(
      PEM_read_bio_Parameters(read_bio.get(), nullptr));
  ASSERT_TRUE(pkey_read);

  EC_KEY *pkey_eckey = EVP_PKEY_get0_EC_KEY(pkey.get());
  ASSERT_TRUE(pkey_eckey);
  const EC_GROUP *orig_params = EC_KEY_get0_group(pkey_eckey);
  ASSERT_TRUE(orig_params);
  const EC_GROUP *read_params = EC_KEY_get0_group(pkey_eckey);
  ASSERT_TRUE(read_params);
  ASSERT_EQ(0, EC_GROUP_cmp(orig_params, read_params, nullptr));

  // Test |PEM_read/write_bio_Parameters| with |DH|.
  bssl::UniquePtr<BIGNUM> p(BN_get_rfc3526_prime_1536(nullptr));
  ASSERT_TRUE(p);
  bssl::UniquePtr<BIGNUM> g(BN_new());
  ASSERT_TRUE(g);
  ASSERT_TRUE(BN_set_u64(g.get(), 2));
  bssl::UniquePtr<DH> dh(DH_new());
  ASSERT_TRUE(dh);
  ASSERT_TRUE(DH_set0_pqg(dh.get(), p.release(), nullptr, g.release()));
  write_bio.reset(BIO_new(BIO_s_mem()));
  pkey.reset(EVP_PKEY_new());
  ASSERT_TRUE(EVP_PKEY_set1_DH(pkey.get(), dh.get()));
  EXPECT_TRUE(PEM_write_bio_Parameters(write_bio.get(), pkey.get()));

  BIO_mem_contents(write_bio.get(), &content, &content_len);
  read_bio.reset(BIO_new_mem_buf(content, content_len));
  ASSERT_TRUE(read_bio);
  pkey_read.reset(PEM_read_bio_Parameters(read_bio.get(), nullptr));
  ASSERT_TRUE(pkey_read);

  DH *pkey_dh = EVP_PKEY_get0_DH(pkey.get());
  ASSERT_TRUE(pkey_dh);
  EXPECT_EQ(0, BN_cmp(DH_get0_p(pkey_dh), DH_get0_p(dh.get())));
  EXPECT_EQ(0, BN_cmp(DH_get0_g(pkey_dh), DH_get0_g(dh.get())));

  // Test |PEM_read/write_bio_Parameters| with |DSA|.
  bssl::UniquePtr<DSA> dsa(DSA_new());
  ASSERT_TRUE(dsa);
  uint8_t seed[20];
  ASSERT_TRUE(RAND_bytes(seed, sizeof(seed)));
  ASSERT_TRUE(DSA_generate_parameters_ex(dsa.get(), 512, seed, sizeof(seed),
                                         nullptr, nullptr, nullptr));
  ASSERT_TRUE(DSA_generate_key(dsa.get()));

  write_bio.reset(BIO_new(BIO_s_mem()));
  pkey.reset(EVP_PKEY_new());
  ASSERT_TRUE(EVP_PKEY_set1_DSA(pkey.get(), dsa.get()));
  EXPECT_TRUE(PEM_write_bio_Parameters(write_bio.get(), pkey.get()));

  BIO_mem_contents(write_bio.get(), &content, &content_len);
  read_bio.reset(BIO_new_mem_buf(content, content_len));
  ASSERT_TRUE(read_bio);
  pkey_read.reset(PEM_read_bio_Parameters(read_bio.get(), nullptr));
  ASSERT_TRUE(pkey_read);

  DSA *pkey_dsa = EVP_PKEY_get0_DSA(pkey.get());
  EXPECT_EQ(0, BN_cmp(DSA_get0_p(pkey_dsa), DSA_get0_p(dsa.get())));
  EXPECT_EQ(0, BN_cmp(DSA_get0_g(pkey_dsa), DSA_get0_g(dsa.get())));
}

const char *kRubyPemDHPARAMETERS =
    "-----BEGIN DH PARAMETERS-----\n"
    "MIIBCAKCAQEA7E6kBrYiyvmKAMzQ7i8WvwVk9Y/+f8S7sCTN712KkK3cqd1jhJDY"
    "JbrYeNV3kUIKhPxWHhObHKpD1R84UpL+s2b55+iMd6GmL7OYmNIT/FccKhTcveab"
    "VBmZT86BZKYyf45hUF9FOuUM9xPzuK3Vd8oJQvfYMCd7LPC0taAEljQLR4Edf8E6"
    "YoaOffgTf5qxiwkjnlVZQc3whgnEt9FpVMvQ9eknyeGB5KHfayAc3+hUAvI3/Cr3"
    "1bNveX5wInh5GDx1FGhKBZ+s1H+aedudCm7sCgRwv8lKWYGiHzObSma8A86KG+MD"
    "7Lo5JquQ3DlBodj3IDyPrxIv96lvRPFtAwIBAg==\n"
    "-----END DH PARAMETERS-----\n";

TEST(ParametersTest, RubyDHFile) {
  bssl::UniquePtr<BIO> read_bio(
      BIO_new_mem_buf(kRubyPemDHPARAMETERS, strlen(kRubyPemDHPARAMETERS)));
  ASSERT_TRUE(read_bio);
  bssl::UniquePtr<EVP_PKEY> pkey_read(
      PEM_read_bio_Parameters(read_bio.get(), nullptr));
  ASSERT_TRUE(pkey_read);
  bssl::UniquePtr<DH> dh(EVP_PKEY_get1_DH(pkey_read.get()));
  EXPECT_TRUE(dh);
  EXPECT_EQ(DH_num_bits(dh.get()), 2048u);
}

TEST(PEMTest, WriteReadTraditionalPem) {
  // Test |PEM_write_bio_PrivateKey_traditional| with |EC_KEY|.
  bssl::UniquePtr<EC_KEY> ec_key(EC_KEY_new());
  ASSERT_TRUE(ec_key);
  bssl::UniquePtr<EC_GROUP> ec_group(EC_GROUP_new_by_curve_name(NID_secp256k1));
  ASSERT_TRUE(ec_group);
  ASSERT_TRUE(EC_KEY_set_group(ec_key.get(), ec_group.get()));
  ASSERT_TRUE(EC_KEY_generate_key(ec_key.get()));

  bssl::UniquePtr<BIO> write_bio(BIO_new(BIO_s_mem()));
  bssl::UniquePtr<EVP_PKEY> pkey(EVP_PKEY_new());
  ASSERT_TRUE(EVP_PKEY_set1_EC_KEY(pkey.get(), ec_key.get()));
  EXPECT_TRUE(PEM_write_bio_PrivateKey_traditional(
      write_bio.get(), pkey.get(), nullptr, nullptr, 0, nullptr, nullptr));

  const uint8_t *content;
  size_t content_len;
  BIO_mem_contents(write_bio.get(), &content, &content_len);

  bssl::UniquePtr<BIO> read_bio(BIO_new_mem_buf(content, content_len));
  ASSERT_TRUE(read_bio);
  bssl::UniquePtr<EVP_PKEY> pkey_read(
      PEM_read_bio_PrivateKey(read_bio.get(), nullptr, nullptr, nullptr));
  ASSERT_TRUE(pkey_read);

  EC_KEY *pkey_eckey = EVP_PKEY_get0_EC_KEY(pkey.get());
  ASSERT_TRUE(pkey_eckey);
  const BIGNUM *orig_priv_key = EC_KEY_get0_private_key(ec_key.get());
  const BIGNUM *read_priv_key = EC_KEY_get0_private_key(pkey_eckey);
  ASSERT_EQ(0, BN_cmp(orig_priv_key, read_priv_key));

  // Test |PEM_write_bio_PrivateKey_traditional| with |RSA|.
  bssl::UniquePtr<BIGNUM> e(BN_new());
  ASSERT_TRUE(e);
  ASSERT_TRUE(BN_set_word(e.get(), RSA_F4));
  bssl::UniquePtr<RSA> rsa(RSA_new());
  ASSERT_TRUE(rsa);
  ASSERT_TRUE(RSA_generate_key_ex(rsa.get(), 1024, e.get(), nullptr));

  write_bio.reset(BIO_new(BIO_s_mem()));
  pkey.reset(EVP_PKEY_new());
  ASSERT_TRUE(EVP_PKEY_set1_RSA(pkey.get(), rsa.get()));
  EXPECT_TRUE(PEM_write_bio_PrivateKey_traditional(
      write_bio.get(), pkey.get(), nullptr, nullptr, 0, nullptr, nullptr));

  BIO_mem_contents(write_bio.get(), &content, &content_len);
  read_bio.reset(BIO_new_mem_buf(content, content_len));
  ASSERT_TRUE(read_bio);
  pkey_read.reset(
      PEM_read_bio_PrivateKey(read_bio.get(), nullptr, nullptr, nullptr));
  ASSERT_TRUE(pkey_read);

  RSA *pkey_rsa = EVP_PKEY_get0_RSA(pkey.get());
  ASSERT_TRUE(pkey_rsa);
  EXPECT_EQ(0, BN_cmp(RSA_get0_d(pkey_rsa), RSA_get0_d(rsa.get())));
  EXPECT_EQ(0, BN_cmp(RSA_get0_d(pkey_rsa), RSA_get0_d(rsa.get())));

  // Test |PEM_write_bio_PrivateKey_traditional| with |DSA|.
  bssl::UniquePtr<DSA> dsa(DSA_new());
  ASSERT_TRUE(dsa);
  uint8_t seed[20];
  ASSERT_TRUE(RAND_bytes(seed, sizeof(seed)));
  ASSERT_TRUE(DSA_generate_parameters_ex(dsa.get(), 512, seed, sizeof(seed),
                                         nullptr, nullptr, nullptr));
  ASSERT_TRUE(DSA_generate_key(dsa.get()));

  write_bio.reset(BIO_new(BIO_s_mem()));
  pkey.reset(EVP_PKEY_new());
  ASSERT_TRUE(EVP_PKEY_set1_DSA(pkey.get(), dsa.get()));
  EXPECT_TRUE(PEM_write_bio_PrivateKey_traditional(
      write_bio.get(), pkey.get(), nullptr, nullptr, 0, nullptr, nullptr));

  BIO_mem_contents(write_bio.get(), &content, &content_len);
  read_bio.reset(BIO_new_mem_buf(content, content_len));
  ASSERT_TRUE(read_bio);
  pkey_read.reset(
      PEM_read_bio_PrivateKey(read_bio.get(), nullptr, nullptr, nullptr));
  ASSERT_TRUE(pkey_read);

  DSA *pkey_dsa = EVP_PKEY_get0_DSA(pkey.get());
<<<<<<< HEAD
  EXPECT_EQ(0,
            BN_cmp(DSA_get0_priv_key(pkey_dsa), DSA_get0_priv_key(dsa.get())));
  EXPECT_EQ(0,
            BN_cmp(DSA_get0_priv_key(pkey_dsa), DSA_get0_priv_key(dsa.get())));
=======
  EXPECT_EQ(0, BN_cmp(DSA_get0_priv_key(pkey_dsa), DSA_get0_priv_key(dsa.get())));
>>>>>>> 53226d06

  // Test |PEM_write_bio_PrivateKey_traditional| with |DH|. This should fail,
  // since it's not supported by the API.
  bssl::UniquePtr<BIGNUM> p(BN_get_rfc3526_prime_1536(nullptr));
  ASSERT_TRUE(p);
  bssl::UniquePtr<BIGNUM> g(BN_new());
  ASSERT_TRUE(g);
  ASSERT_TRUE(BN_set_u64(g.get(), 2));
  bssl::UniquePtr<DH> dh(DH_new());
  ASSERT_TRUE(dh);
  ASSERT_TRUE(DH_set0_pqg(dh.get(), p.release(), nullptr, g.release()));
  write_bio.reset(BIO_new(BIO_s_mem()));
  pkey.reset(EVP_PKEY_new());
  ASSERT_TRUE(EVP_PKEY_set1_DH(pkey.get(), dh.get()));
  EXPECT_FALSE(PEM_write_bio_PrivateKey_traditional(
      write_bio.get(), pkey.get(), nullptr, nullptr, 0, nullptr, nullptr));
}<|MERGE_RESOLUTION|>--- conflicted
+++ resolved
@@ -24,12 +24,6 @@
 #include <openssl/rand.h>
 #include <openssl/rsa.h>
 
-<<<<<<< HEAD
-#include "../test/test_util.h"
-
-
-=======
->>>>>>> 53226d06
 #include "../test/test_util.h"
 
 const char* SECRET = "test";
@@ -455,14 +449,7 @@
   ASSERT_TRUE(pkey_read);
 
   DSA *pkey_dsa = EVP_PKEY_get0_DSA(pkey.get());
-<<<<<<< HEAD
-  EXPECT_EQ(0,
-            BN_cmp(DSA_get0_priv_key(pkey_dsa), DSA_get0_priv_key(dsa.get())));
-  EXPECT_EQ(0,
-            BN_cmp(DSA_get0_priv_key(pkey_dsa), DSA_get0_priv_key(dsa.get())));
-=======
   EXPECT_EQ(0, BN_cmp(DSA_get0_priv_key(pkey_dsa), DSA_get0_priv_key(dsa.get())));
->>>>>>> 53226d06
 
   // Test |PEM_write_bio_PrivateKey_traditional| with |DH|. This should fail,
   // since it's not supported by the API.
