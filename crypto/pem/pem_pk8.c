--- conflicted
+++ resolved
@@ -113,10 +113,6 @@
   }
   if (enc || (nid != -1)) {
     if (!pass) {
-<<<<<<< HEAD
-      pass_len = 0;
-=======
->>>>>>> d1c1d72f
       if (!cb) {
         cb = PEM_def_callback;
       }
@@ -164,10 +160,6 @@
     return NULL;
   }
 
-<<<<<<< HEAD
-  pass_len = 0;
-=======
->>>>>>> d1c1d72f
   if (!cb) {
     cb = PEM_def_callback;
   }
