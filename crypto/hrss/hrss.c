--- conflicted
+++ resolved
@@ -820,7 +820,7 @@
     const vec_t c_s = vec_broadcast_bit((f_s[0] ^ g_s[0]) & c_a);
 
     // SSE2 is an Intel thing. So, checking for |OPENSSL_SSE2| should avoid
-    // hitting the Arm specific path under the #else. 
+    // hitting the Arm specific path under the #else.
 #if defined(OPENSSL_SSE2)
     // This is necessary because older versions of GCC, such as version 4.1.2,
     // do not support accessing individual elements of the __m128i type
@@ -935,7 +935,6 @@
   vec_t vectors[VECS_PER_POLY];
 };
 
-<<<<<<< HEAD
 static void poly_vec2poly(struct poly *p, const struct poly_vec *pv)
 {
   OPENSSL_memcpy(p, pv, sizeof(*p));
@@ -945,7 +944,7 @@
   OPENSSL_memcpy(pv, p, sizeof(*p));
 }
 #endif
-=======
+
 // poly_normalize zeros out the excess elements of |x| which are included only
 // for alignment.
 static void poly_normalize(struct poly *x) {
@@ -959,7 +958,6 @@
   assert(x->v[N + 1] == 0);
   assert(x->v[N + 2] == 0);
 }
->>>>>>> f7e1a94b
 
 OPENSSL_UNUSED static void poly_print(const struct poly *p) {
   printf("[");
@@ -1250,18 +1248,15 @@
   OPENSSL_STATIC_ASSERT(sizeof(out->v) == sizeof(vec_t) * VECS_PER_POLY,
                         struct_poly_is_the_wrong_size)
   OPENSSL_STATIC_ASSERT(alignof(struct poly) == alignof(vec_t),
-<<<<<<< HEAD
                         struct_poly_has_incorrect_alignment)
+
+  poly_assert_normalized(x);
+  poly_assert_normalized(y);
 
   struct poly_vec x_vec = {{{0}}};
   struct poly_vec y_vec = {{{0}}};
   poly2poly_vec(&x_vec, x);
   poly2poly_vec(&y_vec, y);
-=======
-                        "struct poly has incorrect alignment");
-  poly_assert_normalized(x);
-  poly_assert_normalized(y);
->>>>>>> f7e1a94b
 
   vec_t *const prod = scratch->u.vec.prod;
   vec_t *const aux_scratch = scratch->u.vec.scratch;
