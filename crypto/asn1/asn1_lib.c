/* Copyright (C) 1995-1998 Eric Young (eay@cryptsoft.com)
 * All rights reserved.
 *
 * This package is an SSL implementation written
 * by Eric Young (eay@cryptsoft.com).
 * The implementation was written so as to conform with Netscapes SSL.
 *
 * This library is free for commercial and non-commercial use as long as
 * the following conditions are aheared to.  The following conditions
 * apply to all code found in this distribution, be it the RC4, RSA,
 * lhash, DES, etc., code; not just the SSL code.  The SSL documentation
 * included with this distribution is covered by the same copyright terms
 * except that the holder is Tim Hudson (tjh@cryptsoft.com).
 *
 * Copyright remains Eric Young's, and as such any Copyright notices in
 * the code are not to be removed.
 * If this package is used in a product, Eric Young should be given attribution
 * as the author of the parts of the library used.
 * This can be in the form of a textual message at program startup or
 * in documentation (online or textual) provided with the package.
 *
 * Redistribution and use in source and binary forms, with or without
 * modification, are permitted provided that the following conditions
 * are met:
 * 1. Redistributions of source code must retain the copyright
 *    notice, this list of conditions and the following disclaimer.
 * 2. Redistributions in binary form must reproduce the above copyright
 *    notice, this list of conditions and the following disclaimer in the
 *    documentation and/or other materials provided with the distribution.
 * 3. All advertising materials mentioning features or use of this software
 *    must display the following acknowledgement:
 *    "This product includes cryptographic software written by
 *     Eric Young (eay@cryptsoft.com)"
 *    The word 'cryptographic' can be left out if the rouines from the library
 *    being used are not cryptographic related :-).
 * 4. If you include any Windows specific code (or a derivative thereof) from
 *    the apps directory (application code) you must include an acknowledgement:
 *    "This product includes software written by Tim Hudson (tjh@cryptsoft.com)"
 *
 * THIS SOFTWARE IS PROVIDED BY ERIC YOUNG ``AS IS'' AND
 * ANY EXPRESS OR IMPLIED WARRANTIES, INCLUDING, BUT NOT LIMITED TO, THE
 * IMPLIED WARRANTIES OF MERCHANTABILITY AND FITNESS FOR A PARTICULAR PURPOSE
 * ARE DISCLAIMED.  IN NO EVENT SHALL THE AUTHOR OR CONTRIBUTORS BE LIABLE
 * FOR ANY DIRECT, INDIRECT, INCIDENTAL, SPECIAL, EXEMPLARY, OR CONSEQUENTIAL
 * DAMAGES (INCLUDING, BUT NOT LIMITED TO, PROCUREMENT OF SUBSTITUTE GOODS
 * OR SERVICES; LOSS OF USE, DATA, OR PROFITS; OR BUSINESS INTERRUPTION)
 * HOWEVER CAUSED AND ON ANY THEORY OF LIABILITY, WHETHER IN CONTRACT, STRICT
 * LIABILITY, OR TORT (INCLUDING NEGLIGENCE OR OTHERWISE) ARISING IN ANY WAY
 * OUT OF THE USE OF THIS SOFTWARE, EVEN IF ADVISED OF THE POSSIBILITY OF
 * SUCH DAMAGE.
 *
 * The licence and distribution terms for any publically available version or
 * derivative of this code cannot be changed.  i.e. this code cannot simply be
 * copied and put under another distribution licence
 * [including the GNU Public Licence.] */

#include <openssl/asn1.h>

#include <limits.h>
#include <string.h>

#include <openssl/bytestring.h>
#include <openssl/err.h>
#include <openssl/mem.h>

#include "../bytestring/internal.h"
#include "../internal.h"
#include "internal.h"
#include "../bytestring/internal.h"


// Cross-module errors from crypto/x509/i2d_pr.c.
OPENSSL_DECLARE_ERROR_REASON(ASN1, UNSUPPORTED_PUBLIC_KEY_TYPE)

// Cross-module errors from crypto/x509/algorithm.c.
OPENSSL_DECLARE_ERROR_REASON(ASN1, CONTEXT_NOT_INITIALISED)
OPENSSL_DECLARE_ERROR_REASON(ASN1, DIGEST_AND_KEY_TYPE_NOT_SUPPORTED)
OPENSSL_DECLARE_ERROR_REASON(ASN1, UNKNOWN_MESSAGE_DIGEST_ALGORITHM)
OPENSSL_DECLARE_ERROR_REASON(ASN1, UNKNOWN_SIGNATURE_ALGORITHM)
OPENSSL_DECLARE_ERROR_REASON(ASN1, WRONG_PUBLIC_KEY_TYPE)
// Cross-module errors from crypto/x509/asn1_gen.c. TODO(davidben): Remove
// these once asn1_gen.c is gone.
OPENSSL_DECLARE_ERROR_REASON(ASN1, DEPTH_EXCEEDED)
OPENSSL_DECLARE_ERROR_REASON(ASN1, ILLEGAL_BITSTRING_FORMAT)
OPENSSL_DECLARE_ERROR_REASON(ASN1, ILLEGAL_BOOLEAN)
OPENSSL_DECLARE_ERROR_REASON(ASN1, ILLEGAL_FORMAT)
OPENSSL_DECLARE_ERROR_REASON(ASN1, ILLEGAL_HEX)
OPENSSL_DECLARE_ERROR_REASON(ASN1, ILLEGAL_IMPLICIT_TAG)
OPENSSL_DECLARE_ERROR_REASON(ASN1, ILLEGAL_INTEGER)
OPENSSL_DECLARE_ERROR_REASON(ASN1, ILLEGAL_NESTED_TAGGING)
OPENSSL_DECLARE_ERROR_REASON(ASN1, ILLEGAL_NULL_VALUE)
OPENSSL_DECLARE_ERROR_REASON(ASN1, ILLEGAL_OBJECT)
OPENSSL_DECLARE_ERROR_REASON(ASN1, ILLEGAL_TIME_VALUE)
OPENSSL_DECLARE_ERROR_REASON(ASN1, INTEGER_NOT_ASCII_FORMAT)
OPENSSL_DECLARE_ERROR_REASON(ASN1, INVALID_MODIFIER)
OPENSSL_DECLARE_ERROR_REASON(ASN1, INVALID_NUMBER)
OPENSSL_DECLARE_ERROR_REASON(ASN1, LIST_ERROR)
OPENSSL_DECLARE_ERROR_REASON(ASN1, MISSING_VALUE)
OPENSSL_DECLARE_ERROR_REASON(ASN1, NOT_ASCII_FORMAT)
OPENSSL_DECLARE_ERROR_REASON(ASN1, OBJECT_NOT_ASCII_FORMAT)
OPENSSL_DECLARE_ERROR_REASON(ASN1, SEQUENCE_OR_SET_NEEDS_CONFIG)
OPENSSL_DECLARE_ERROR_REASON(ASN1, TIME_NOT_ASCII_FORMAT)
OPENSSL_DECLARE_ERROR_REASON(ASN1, UNKNOWN_FORMAT)
OPENSSL_DECLARE_ERROR_REASON(ASN1, UNKNOWN_TAG)
OPENSSL_DECLARE_ERROR_REASON(ASN1, UNSUPPORTED_TYPE)

// Limit |ASN1_STRING|s to 64 MiB of data. Most of this module, as well as
// downstream code, does not correctly handle overflow. We cap string fields
// more tightly than strictly necessary to fit in |int|. This is not expected to
// impact real world uses of this field.
//
// In particular, this limit is small enough that the bit count of a BIT STRING
// comfortably fits in an |int|, with room for arithmetic.
#define ASN1_STRING_MAX (64 * 1024 * 1024)

static void asn1_put_length(unsigned char **pp, int length);

<<<<<<< HEAD
int asn1_get_object_maybe_indefinite(const unsigned char **inp, long *out_len,
                                     int *out_tag, int *out_class, long in_len,
                                     int indefinite_ok) {
=======
// |ASN1_get_object| parses an ASN.1 header, including tag, class, and length
// information. The tag number is written to |*out_tag|. The class is written to
// |*out_class|. If the tag is not indefinite, the content length is written to
// |*out_len|. If the tag indicates the indefinite form, |*out_len| is set to 0.
// |inp| is advanced past the header in the input buffer.
//
// Indefinite-length encoding and universal tags are always allowed to align
// with OpenSSL behavior.
//
// The return value may have the following bits set:
//   * 0x80: error occurred while parsing.
//   * 0x20: the encoding is constructed, not primitive.
//   * 0x01: indefinite-length constructed encoding.
int ASN1_get_object(const unsigned char **inp, long *out_len, int *out_tag,
                    int *out_class, long in_len) {
>>>>>>> 7b9a58e0
  if (in_len < 0) {
    OPENSSL_PUT_ERROR(ASN1, ASN1_R_HEADER_TOO_LONG);
    return 0x80;
  }

  // TODO(https://crbug.com/boringssl/354): This should use |CBS_get_asn1| to
  // reject non-minimal lengths, which are only allowed in BER. However,
  // Android sometimes needs allow a non-minimal length in certificate
  // signature fields (see b/18228011). Make this only apply to that field,
  // while requiring DER elsewhere. Better yet, it should be limited to an
  // preprocessing step in that part of Android.
  CBS_ASN1_TAG tag;
  size_t header_len;
  int indefinite;
  CBS cbs, body;
  CBS_init(&cbs, *inp, (size_t)in_len);

  int ber_found_temp;
  if (!cbs_get_any_asn1_element(&cbs, &body, &tag, &header_len, &ber_found_temp,
                                &indefinite, /*ber_ok=*/1,
<<<<<<< HEAD
                                /*universal_tag_ok=*/indefinite_ok) ||
      (indefinite && !indefinite_ok) || !CBS_skip(&body, header_len) ||
=======
                                /*universal_tag_ok=*/1) ||
      !CBS_skip(&body, header_len) ||
>>>>>>> 7b9a58e0
      // Bound the length to comfortably fit in an int. Lengths in this
      // module often switch between int and long without overflow checks.
      CBS_len(&body) > INT_MAX / 2) {
    OPENSSL_PUT_ERROR(ASN1, ASN1_R_HEADER_TOO_LONG);
    return 0x80;
  }

  // Convert between tag representations.
  int tag_class = (tag & CBS_ASN1_CLASS_MASK) >> CBS_ASN1_TAG_SHIFT;
  int constructed = (indefinite ? 1 : 0) |
                    ((tag & CBS_ASN1_CONSTRUCTED) >> CBS_ASN1_TAG_SHIFT);
  int tag_number = tag & CBS_ASN1_TAG_NUMBER_MASK;

  // To avoid ambiguity with V_ASN1_NEG, impose a limit on universal tags.
  if (tag_class == V_ASN1_UNIVERSAL && tag_number > V_ASN1_MAX_UNIVERSAL) {
    // Ruby's OpenSSL::test_basic_asn1data has an assertion that violates this
    OPENSSL_PUT_ERROR(ASN1, ASN1_R_HEADER_TOO_LONG);
    return 0x80;
  }

  *inp = CBS_data(&body);
  // If |indefinite|, |header_len| and |CBS_len(&body)| were equal prior to the
  // |CBS_skip(&body, header_len)| call above and |CBS_len(&body)| is now zero.
  *out_len = CBS_len(&body);
  *out_tag = tag_number;
  *out_class = tag_class;
  return constructed;
}

int ASN1_get_object(const unsigned char **inp, long *out_len, int *out_tag,
                    int *out_class, long in_len) {
  return asn1_get_object_maybe_indefinite(inp, out_len, out_tag, out_class, in_len,
    /*indefinite_ok=*/1);
}

// class 0 is constructed constructed == 2 for indefinite length constructed
void ASN1_put_object(unsigned char **pp, int constructed, int length, int tag,
                     int xclass) {
  unsigned char *p = *pp;
  int i, ttag;

  i = (constructed) ? V_ASN1_CONSTRUCTED : 0;
  i |= (xclass & V_ASN1_PRIVATE);
  if (tag < 31) {
    *(p++) = i | (tag & V_ASN1_PRIMITIVE_TAG);
  } else {
    *(p++) = i | V_ASN1_PRIMITIVE_TAG;
    for (i = 0, ttag = tag; ttag > 0; i++) {
      ttag >>= 7;
    }
    ttag = i;
    while (i-- > 0) {
      p[i] = tag & 0x7f;
      if (i != (ttag - 1)) {
        p[i] |= 0x80;
      }
      tag >>= 7;
    }
    p += ttag;
  }
  if (constructed == 2) {
    *(p++) = 0x80;
  } else {
    asn1_put_length(&p, length);
  }
  *pp = p;
}

int ASN1_put_eoc(unsigned char **pp) {
  // This function is no longer used in the library, but some external code
  // uses it.
  unsigned char *p = *pp;
  *p++ = 0;
  *p++ = 0;
  *pp = p;
  return 2;
}

static void asn1_put_length(unsigned char **pp, int length) {
  unsigned char *p = *pp;
  int i, l;
  if (length <= 127) {
    *(p++) = (unsigned char)length;
  } else {
    l = length;
    for (i = 0; l > 0; i++) {
      l >>= 8;
    }
    *(p++) = i | 0x80;
    l = i;
    while (i-- > 0) {
      p[i] = length & 0xff;
      length >>= 8;
    }
    p += l;
  }
  *pp = p;
}

int ASN1_object_size(int constructed, int length, int tag) {
  int ret = 1;
  if (length < 0) {
    return -1;
  }
  if (tag >= 31) {
    while (tag > 0) {
      tag >>= 7;
      ret++;
    }
  }
  if (constructed == 2) {
    ret += 3;
  } else {
    ret++;
    if (length > 127) {
      int tmplen = length;
      while (tmplen > 0) {
        tmplen >>= 8;
        ret++;
      }
    }
  }
  if (ret >= INT_MAX - length) {
    return -1;
  }
  return ret + length;
}

int ASN1_STRING_copy(ASN1_STRING *dst, const ASN1_STRING *str) {
  if (str == NULL) {
    return 0;
  }
  if (!ASN1_STRING_set(dst, str->data, str->length)) {
    return 0;
  }
  dst->type = str->type;
  dst->flags = str->flags;
  return 1;
}

ASN1_STRING *ASN1_STRING_dup(const ASN1_STRING *str) {
  ASN1_STRING *ret;
  if (!str) {
    return NULL;
  }
  ret = ASN1_STRING_new();
  if (!ret) {
    return NULL;
  }
  if (!ASN1_STRING_copy(ret, str)) {
    ASN1_STRING_free(ret);
    return NULL;
  }
  return ret;
}

int ASN1_STRING_set(ASN1_STRING *str, const void *_data, ossl_ssize_t len_s) {
  const char *data = _data;
  size_t len;
  if (len_s < 0) {
    if (data == NULL) {
      return 0;
    }
    len = strlen(data);
  } else {
    len = (size_t)len_s;
  }

  OPENSSL_STATIC_ASSERT(ASN1_STRING_MAX < INT_MAX, len_will_not_overflow_int);
  if (len > ASN1_STRING_MAX) {
    OPENSSL_PUT_ERROR(ASN1, ERR_R_OVERFLOW);
    return 0;
  }

  if (str->length <= (int)len || str->data == NULL) {
    unsigned char *c = str->data;
    if (c == NULL) {
      str->data = OPENSSL_malloc(len + 1);
    } else {
      str->data = OPENSSL_realloc(c, len + 1);
    }

    if (str->data == NULL) {
      str->data = c;
      return 0;
    }
  }
  str->length = (int)len;
  if (data != NULL) {
    OPENSSL_memcpy(str->data, data, len);
    // Historically, OpenSSL would NUL-terminate most (but not all)
    // |ASN1_STRING|s, in case anyone accidentally passed |str->data| into a
    // function expecting a C string. We retain this behavior for compatibility,
    // but code must not rely on this. See CVE-2021-3712.
    str->data[len] = '\0';
  }
  return 1;
}

void ASN1_STRING_set0(ASN1_STRING *str, void *data, int len) {
  OPENSSL_free(str->data);
  str->data = data;
  str->length = len;
}

ASN1_STRING *ASN1_STRING_new(void) {
  return (ASN1_STRING_type_new(V_ASN1_OCTET_STRING));
}

ASN1_STRING *ASN1_STRING_type_new(int type) {
  ASN1_STRING *ret;

  ret = (ASN1_STRING *)OPENSSL_zalloc(sizeof(ASN1_STRING));
  if (ret == NULL) {
    return NULL;
  }
  ret->type = type;
  return ret;
}

void ASN1_STRING_free(ASN1_STRING *str) {
  if (str == NULL) {
    return;
  }
  OPENSSL_free(str->data);
  OPENSSL_free(str);
}

void ASN1_STRING_clear_free(ASN1_STRING *str) {
  ASN1_STRING_free(str);
}

int ASN1_STRING_cmp(const ASN1_STRING *a, const ASN1_STRING *b) {
  // Capture padding bits and implicit truncation in BIT STRINGs.
  int a_length = a->length, b_length = b->length;
  uint8_t a_padding = 0, b_padding = 0;
  if (a->type == V_ASN1_BIT_STRING) {
    a_length = asn1_bit_string_length(a, &a_padding);
  }
  if (b->type == V_ASN1_BIT_STRING) {
    b_length = asn1_bit_string_length(b, &b_padding);
  }

  if (a_length < b_length) {
    return -1;
  }
  if (a_length > b_length) {
    return 1;
  }
  // In a BIT STRING, the number of bits is 8 * length - padding. Invert this
  // comparison so we compare by lengths.
  if (a_padding > b_padding) {
    return -1;
  }
  if (a_padding < b_padding) {
    return 1;
  }

  int ret = OPENSSL_memcmp(a->data, b->data, a_length);
  if (ret != 0) {
    return ret;
  }

  // Comparing the type first is more natural, but this matches OpenSSL.
  if (a->type < b->type) {
    return -1;
  }
  if (a->type > b->type) {
    return 1;
  }
  return 0;
}

int ASN1_STRING_length(const ASN1_STRING *str) { return str->length; }

int ASN1_STRING_type(const ASN1_STRING *str) { return str->type; }

unsigned char *ASN1_STRING_data(ASN1_STRING *str) { return str->data; }

const unsigned char *ASN1_STRING_get0_data(const ASN1_STRING *str) {
  return str->data;
}<|MERGE_RESOLUTION|>--- conflicted
+++ resolved
@@ -115,11 +115,6 @@
 
 static void asn1_put_length(unsigned char **pp, int length);
 
-<<<<<<< HEAD
-int asn1_get_object_maybe_indefinite(const unsigned char **inp, long *out_len,
-                                     int *out_tag, int *out_class, long in_len,
-                                     int indefinite_ok) {
-=======
 // |ASN1_get_object| parses an ASN.1 header, including tag, class, and length
 // information. The tag number is written to |*out_tag|. The class is written to
 // |*out_class|. If the tag is not indefinite, the content length is written to
@@ -135,7 +130,6 @@
 //   * 0x01: indefinite-length constructed encoding.
 int ASN1_get_object(const unsigned char **inp, long *out_len, int *out_tag,
                     int *out_class, long in_len) {
->>>>>>> 7b9a58e0
   if (in_len < 0) {
     OPENSSL_PUT_ERROR(ASN1, ASN1_R_HEADER_TOO_LONG);
     return 0x80;
@@ -156,13 +150,8 @@
   int ber_found_temp;
   if (!cbs_get_any_asn1_element(&cbs, &body, &tag, &header_len, &ber_found_temp,
                                 &indefinite, /*ber_ok=*/1,
-<<<<<<< HEAD
-                                /*universal_tag_ok=*/indefinite_ok) ||
-      (indefinite && !indefinite_ok) || !CBS_skip(&body, header_len) ||
-=======
                                 /*universal_tag_ok=*/1) ||
       !CBS_skip(&body, header_len) ||
->>>>>>> 7b9a58e0
       // Bound the length to comfortably fit in an int. Lengths in this
       // module often switch between int and long without overflow checks.
       CBS_len(&body) > INT_MAX / 2) {
