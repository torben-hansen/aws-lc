--- conflicted
+++ resolved
@@ -2329,34 +2329,6 @@
     EXPECT_EQ(t.expected_tag, tag);
     EXPECT_EQ(t.expected_class, tag_class);
   }
-<<<<<<< HEAD
-}
-
-TEST(ASN1Test, GetObject) {
-  for (const auto &t : kGetObjectTests) {
-    verifyGetObject(t);
-  }
-
-  {
-    GetObjectTestData test_case{ {0x41, 0x81, 0x80}, 0x00, 0x01, 0x40, 128 };
-    for(int i = 0; i < 64; i++) {
-      test_case.in.push_back(0xAB);
-      test_case.in.push_back(0xCD);
-    }
-    verifyGetObject(test_case);
-  }
-
-  {
-    GetObjectTestData test_case{ {0x41, 0x82, 0x01, 0x00}, 0x00, 0x01, 0x40, 256 };
-    for(int i = 0; i < 128; i++) {
-      test_case.in.push_back(0xAB);
-      test_case.in.push_back(0xCD);
-    }
-    verifyGetObject(test_case);
-  }
-
-=======
->>>>>>> d1c1d72f
 }
 
 TEST(ASN1Test, GetObject) {
