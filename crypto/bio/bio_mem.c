/* Copyright (C) 1995-1998 Eric Young (eay@cryptsoft.com)
 * All rights reserved.
 *
 * This package is an SSL implementation written
 * by Eric Young (eay@cryptsoft.com).
 * The implementation was written so as to conform with Netscapes SSL.
 *
 * This library is free for commercial and non-commercial use as long as
 * the following conditions are aheared to.  The following conditions
 * apply to all code found in this distribution, be it the RC4, RSA,
 * lhash, DES, etc., code; not just the SSL code.  The SSL documentation
 * included with this distribution is covered by the same copyright terms
 * except that the holder is Tim Hudson (tjh@cryptsoft.com).
 *
 * Copyright remains Eric Young's, and as such any Copyright notices in
 * the code are not to be removed.
 * If this package is used in a product, Eric Young should be given attribution
 * as the author of the parts of the library used.
 * This can be in the form of a textual message at program startup or
 * in documentation (online or textual) provided with the package.
 *
 * Redistribution and use in source and binary forms, with or without
 * modification, are permitted provided that the following conditions
 * are met:
 * 1. Redistributions of source code must retain the copyright
 *    notice, this list of conditions and the following disclaimer.
 * 2. Redistributions in binary form must reproduce the above copyright
 *    notice, this list of conditions and the following disclaimer in the
 *    documentation and/or other materials provided with the distribution.
 * 3. All advertising materials mentioning features or use of this software
 *    must display the following acknowledgement:
 *    "This product includes cryptographic software written by
 *     Eric Young (eay@cryptsoft.com)"
 *    The word 'cryptographic' can be left out if the rouines from the library
 *    being used are not cryptographic related :-).
 * 4. If you include any Windows specific code (or a derivative thereof) from
 *    the apps directory (application code) you must include an acknowledgement:
 *    "This product includes software written by Tim Hudson (tjh@cryptsoft.com)"
 *
 * THIS SOFTWARE IS PROVIDED BY ERIC YOUNG ``AS IS'' AND
 * ANY EXPRESS OR IMPLIED WARRANTIES, INCLUDING, BUT NOT LIMITED TO, THE
 * IMPLIED WARRANTIES OF MERCHANTABILITY AND FITNESS FOR A PARTICULAR PURPOSE
 * ARE DISCLAIMED.  IN NO EVENT SHALL THE AUTHOR OR CONTRIBUTORS BE LIABLE
 * FOR ANY DIRECT, INDIRECT, INCIDENTAL, SPECIAL, EXEMPLARY, OR CONSEQUENTIAL
 * DAMAGES (INCLUDING, BUT NOT LIMITED TO, PROCUREMENT OF SUBSTITUTE GOODS
 * OR SERVICES; LOSS OF USE, DATA, OR PROFITS; OR BUSINESS INTERRUPTION)
 * HOWEVER CAUSED AND ON ANY THEORY OF LIABILITY, WHETHER IN CONTRACT, STRICT
 * LIABILITY, OR TORT (INCLUDING NEGLIGENCE OR OTHERWISE) ARISING IN ANY WAY
 * OUT OF THE USE OF THIS SOFTWARE, EVEN IF ADVISED OF THE POSSIBILITY OF
 * SUCH DAMAGE.
 *
 * The licence and distribution terms for any publically available version or
 * derivative of this code cannot be changed.  i.e. this code cannot simply be
 * copied and put under another distribution licence
 * [including the GNU Public Licence.] */

#include <openssl/bio.h>

#include <limits.h>
#include <string.h>

#include <openssl/buf.h>
#include <openssl/err.h>
#include <openssl/mem.h>

#include "../internal.h"

typedef struct bio_buf_mem_st {
  struct buf_mem_st *buf;   /* allocated buffer */
  size_t read_off;          /* read pointer offset from current buffer position */
} BIO_BUF_MEM;


BIO *BIO_new_mem_buf(const void *buf, ossl_ssize_t len) {
  BIO *ret;
  BUF_MEM *b;
  BIO_BUF_MEM *bbm;

  const size_t size = (len < 0 || (size_t)len > SIZE_MAX) ? strlen((char *)buf) : (size_t)len;

  if (!buf && len != 0) {
    OPENSSL_PUT_ERROR(BIO, BIO_R_NULL_PARAMETER);
    return NULL;
  }

  ret = BIO_new(BIO_s_mem());
  if (ret == NULL) {
    return NULL;
  }

  bbm = (BIO_BUF_MEM *)ret->ptr;
  b = bbm->buf;
  // BIO_FLAGS_MEM_RDONLY ensures |b->data| is not written to.
  b->data = (void *)buf;
  b->length = size;
  b->max = size;

  ret->flags |= BIO_FLAGS_MEM_RDONLY;

  // |num| is used to store the value that this BIO will return when it runs
  // out of data. If it's negative then the retry flags will also be set. Since
  // this is static data, retrying wont help
  ret->num = 0;

  return ret;
}

static int mem_new(BIO *bio) {
  BIO_BUF_MEM *bbm = OPENSSL_zalloc(sizeof(*bbm));

  if (bbm == NULL) {
    return 0;
  }

  bbm->buf = BUF_MEM_new();
  if (bbm->buf == NULL) {
    OPENSSL_free(bbm);
    return 0;
  }

  // |shutdown| is used to store the close flag: whether the BIO has ownership
  // of the BUF_MEM.
  bbm->read_off = 0;
  bio->shutdown = 1;
  bio->init = 1;
  bio->num = -1;
  bio->ptr = (char *)bbm;

  return 1;
}

static int mem_free(BIO *bio) {
  if (!bio->shutdown || !bio->init || bio->ptr == NULL) {
    return 1;
  }

  BIO_BUF_MEM *bbm = (BIO_BUF_MEM *)bio->ptr;
  BUF_MEM *b = bbm->buf;

  if (bio->flags & BIO_FLAGS_MEM_RDONLY) {
    b->data = NULL;
  }
  BUF_MEM_free(b);
  bio->ptr = NULL;

  OPENSSL_free(bbm);
  return 1;
}

static void mem_buf_sync(BIO *bio) {
  if (bio->init != 0 && bio->ptr != NULL) {
    BIO_BUF_MEM *bbm = (BIO_BUF_MEM *) bio->ptr;
    BUF_MEM *b = bbm->buf;

    if (b->data != NULL) {
      if (bio->flags & BIO_FLAGS_MEM_RDONLY) {
        b->data += bbm->read_off;
      } else {
        OPENSSL_memmove(b->data, &b->data[bbm->read_off], b->length);
      }
      bbm->read_off = 0;
    }
  }
}

static int mem_read(BIO *bio, char *out, int outl) {
  BIO_clear_retry_flags(bio);
  if (outl <= 0) {
    return 0;
  }

  BIO_BUF_MEM *bbm = (BIO_BUF_MEM *) bio->ptr;
  BUF_MEM *b = bbm->buf;

  int ret = outl;
  if ((size_t)ret > b->length) {
    ret = (int)b->length;
  }

  if (ret > 0) {
    OPENSSL_memcpy(out, &b->data[bbm->read_off], ret);
    b->length -= ret;
    bbm->read_off += ret;
  } else if (b->length == 0) {
    ret = bio->num;
    if (ret != 0) {
      BIO_set_retry_read(bio);
    }
  }
  return ret;
}

static int mem_write(BIO *bio, const char *in, int inl) {
  BIO_clear_retry_flags(bio);
  if (inl <= 0) {
    return 0;  // Successfully write zero bytes.
  }

  if (bio->flags & BIO_FLAGS_MEM_RDONLY) {
    OPENSSL_PUT_ERROR(BIO, BIO_R_WRITE_TO_READ_ONLY_BIO);
    return -1;
  }

  BIO_BUF_MEM *bbm = (BIO_BUF_MEM *) bio->ptr;
  BUF_MEM *b = bbm->buf;

  mem_buf_sync(bio);

  if (!BUF_MEM_append(b, in, inl)) {
    return -1;
  }

  return inl;
}

static int mem_gets(BIO *bio, char *buf, int size) {
  BIO_clear_retry_flags(bio);
  if (size <= 0) {
    return 0;
  }

  // The buffer size includes space for the trailing NUL, so we can read at most
  // one fewer byte.
  BIO_BUF_MEM *bbm = (BIO_BUF_MEM *) bio->ptr;
  BUF_MEM *b = bbm->buf;
  int ret = size - 1;
  if ((size_t)ret > b->length) {
    ret = (int)b->length;
  }

  // Stop at the first newline.
  if (b->data != NULL) {
    char *readp = &b->data[bbm->read_off];

    const char *newline = OPENSSL_memchr(readp, '\n', ret);
    if (newline != NULL) {
      ret = (int)(newline - readp + 1);
    }
  }

  ret = mem_read(bio, buf, ret);
  if (ret >= 0) {
    buf[ret] = '\0';
  }
  return ret;
}

static long mem_ctrl(BIO *bio, int cmd, long num, void *ptr) {
  long ret = 1;

  BIO_BUF_MEM *bbm = (BIO_BUF_MEM *) bio->ptr;
  BUF_MEM *b = bbm->buf;

  switch (cmd) {
    case BIO_CTRL_RESET:
      if (b->data != NULL) {
        // For read only case reset to the start again
        if (bio->flags & BIO_FLAGS_MEM_RDONLY) {
          b->data -= b->max - b->length - bbm->read_off;
          b->length = b->max;
        } else {
          OPENSSL_cleanse(b->data, b->max);
          b->length = 0;
        }
        bbm->read_off = 0;
      } else {
        ret = -1;
      }
      break;
    case BIO_C_FILE_SEEK:
      if (b->data == NULL || num < 0 || (size_t)num > b->max) {
        ret = -1;
        break;
      }

      if (bio->flags & BIO_FLAGS_MEM_RDONLY) {
        b->data -= b->max - b->length - bbm->read_off;
        b->length = b->max - num;
      } else {
        if ((size_t)num > bbm->read_off + b->length) {
          ret = -1;
          break;
        }

        b->length = (b->length + bbm->read_off) - num;
      }

      bbm->read_off = num;
      ret = num;
      break;
    case BIO_CTRL_EOF:
      ret = (long)(b->length == 0);
      break;
    case BIO_C_SET_BUF_MEM_EOF_RETURN:
      bio->num = (int)num;
      break;
    case BIO_CTRL_INFO:
      ret = (long)b->length;
      if (ptr != NULL) {
        char **pptr = ptr;
        *pptr = (b->data != NULL) ? &b->data[bbm->read_off] : NULL;
      }
      break;
    case BIO_C_SET_BUF_MEM:
      mem_free(bio);
      bio->shutdown = (int)num;
      bio->ptr = ptr;
      break;
    case BIO_C_GET_BUF_MEM_PTR:
      if (ptr != NULL) {
        mem_buf_sync(bio);
        BUF_MEM **pptr = ptr;
        *pptr = b;
      }
      break;
    case BIO_CTRL_GET_CLOSE:
      ret = (long)bio->shutdown;
      break;
    case BIO_CTRL_SET_CLOSE:
      bio->shutdown = (int)num;
      break;

    case BIO_CTRL_WPENDING:
      ret = 0L;
      break;
    case BIO_CTRL_PENDING:
      ret = (long)b->length;
      break;
    case BIO_CTRL_FLUSH:
      ret = 1;
      break;
    default:
      ret = 0;
      break;
  }
  return ret;
}

static const BIO_METHOD mem_method = {
    BIO_TYPE_MEM,    "memory buffer",
    mem_write,       mem_read,
    NULL /* puts */, mem_gets,
    mem_ctrl,        mem_new,
    mem_free,        NULL /* callback_ctrl */,
};

const BIO_METHOD *BIO_s_mem(void) { return &mem_method; }

int BIO_mem_contents(const BIO *bio, const uint8_t **out_contents,
                     size_t *out_len) {
<<<<<<< HEAD
  const BUF_MEM *b;
=======
>>>>>>> 7b9a58e0
  if (!bio || bio->method != &mem_method) {
    return 0;
  }

<<<<<<< HEAD
  b = (BUF_MEM *)bio->ptr;
=======
  BIO_BUF_MEM *bbm = (BIO_BUF_MEM *) bio->ptr;
  const BUF_MEM *b = bbm->buf;

  mem_buf_sync((BIO *)bio);

>>>>>>> 7b9a58e0
  if (out_contents != NULL) {
    *out_contents = (uint8_t *)b->data;
  }
  if(out_len) {
    *out_len = b->length;
  }
  return 1;
}

int BIO_get_mem_ptr(BIO *bio, BUF_MEM **out) {
  return (int)BIO_ctrl(bio, BIO_C_GET_BUF_MEM_PTR, 0, out);
}

int BIO_set_mem_buf(BIO *bio, BUF_MEM *b, int take_ownership) {
  return (int)BIO_ctrl(bio, BIO_C_SET_BUF_MEM, take_ownership, b);
}

int BIO_set_mem_eof_return(BIO *bio, int eof_value) {
  return (int)BIO_ctrl(bio, BIO_C_SET_BUF_MEM_EOF_RETURN, eof_value, NULL);
}

const BIO_METHOD *BIO_s_secmem(void) {
    return BIO_s_mem();
}<|MERGE_RESOLUTION|>--- conflicted
+++ resolved
@@ -348,23 +348,15 @@
 
 int BIO_mem_contents(const BIO *bio, const uint8_t **out_contents,
                      size_t *out_len) {
-<<<<<<< HEAD
-  const BUF_MEM *b;
-=======
->>>>>>> 7b9a58e0
   if (!bio || bio->method != &mem_method) {
     return 0;
   }
 
-<<<<<<< HEAD
-  b = (BUF_MEM *)bio->ptr;
-=======
   BIO_BUF_MEM *bbm = (BIO_BUF_MEM *) bio->ptr;
   const BUF_MEM *b = bbm->buf;
 
   mem_buf_sync((BIO *)bio);
 
->>>>>>> 7b9a58e0
   if (out_contents != NULL) {
     *out_contents = (uint8_t *)b->data;
   }
