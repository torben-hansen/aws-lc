--- conflicted
+++ resolved
@@ -29,22 +29,6 @@
 #include "../test/test_util.h"
 
 #include <fcntl.h>
-<<<<<<< HEAD
-#include <netinet/in.h>
-#include <poll.h>
-#include <string.h>
-#include <sys/socket.h>
-#include <unistd.h>
-#else
-#include <io.h>
-#include <fcntl.h>
-OPENSSL_MSVC_PRAGMA(warning(push, 3))
-#include <winsock2.h>
-#include <ws2tcpip.h>
-OPENSSL_MSVC_PRAGMA(warning(pop))
-#endif
-=======
->>>>>>> 53226d06
 
 #if !defined(OPENSSL_WINDOWS)
 static const int kOpenReadOnlyBinary = O_RDONLY;
@@ -653,11 +637,7 @@
   bio.reset(BIO_new_file(temp.path().c_str(), "r"));
   ASSERT_TRUE(bio);
   // NOTE: Our behavior here aligns with OpenSSL which is to |_setmode| the file
-<<<<<<< HEAD
-  // to binary. BoringSSL would |expect_text_mode| below because it respects 
-=======
   // to binary. BoringSSL would |expect_text_mode| below because it respects
->>>>>>> 53226d06
   // default mode on Windows which is text and doesn't call |_setmode| (unless
   // |BIO_FP_TEXT| is set, which is not the case here).
   expect_binary_mode(bio.get());
@@ -819,13 +799,8 @@
   EXPECT_EQ(0u, BIO_wpending(bio1.get()));
 
   // A closed write end may not be written to.
-<<<<<<< HEAD
-  EXPECT_EQ(0u, BIO_ctrl_get_write_guarantee(bio1));
-  EXPECT_EQ(-1, BIO_write(bio1, "_____", 5));
-=======
   EXPECT_EQ(0u, BIO_ctrl_get_write_guarantee(bio1.get()));
   EXPECT_EQ(-1, BIO_write(bio1.get(), "_____", 5));
->>>>>>> 53226d06
   EXPECT_TRUE(ErrorEquals(ERR_get_error(), ERR_LIB_BIO, BIO_R_BROKEN_PIPE));
 
   // The other end is still functional.
