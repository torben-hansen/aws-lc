/* Copyright (C) 1995-1998 Eric Young (eay@cryptsoft.com)
 * All rights reserved.
 *
 * This package is an SSL implementation written
 * by Eric Young (eay@cryptsoft.com).
 * The implementation was written so as to conform with Netscapes SSL.
 *
 * This library is free for commercial and non-commercial use as long as
 * the following conditions are aheared to.  The following conditions
 * apply to all code found in this distribution, be it the RC4, RSA,
 * lhash, DES, etc., code; not just the SSL code.  The SSL documentation
 * included with this distribution is covered by the same copyright terms
 * except that the holder is Tim Hudson (tjh@cryptsoft.com).
 *
 * Copyright remains Eric Young's, and as such any Copyright notices in
 * the code are not to be removed.
 * If this package is used in a product, Eric Young should be given attribution
 * as the author of the parts of the library used.
 * This can be in the form of a textual message at program startup or
 * in documentation (online or textual) provided with the package.
 *
 * Redistribution and use in source and binary forms, with or without
 * modification, are permitted provided that the following conditions
 * are met:
 * 1. Redistributions of source code must retain the copyright
 *    notice, this list of conditions and the following disclaimer.
 * 2. Redistributions in binary form must reproduce the above copyright
 *    notice, this list of conditions and the following disclaimer in the
 *    documentation and/or other materials provided with the distribution.
 * 3. All advertising materials mentioning features or use of this software
 *    must display the following acknowledgement:
 *    "This product includes cryptographic software written by
 *     Eric Young (eay@cryptsoft.com)"
 *    The word 'cryptographic' can be left out if the rouines from the library
 *    being used are not cryptographic related :-).
 * 4. If you include any Windows specific code (or a derivative thereof) from
 *    the apps directory (application code) you must include an acknowledgement:
 *    "This product includes software written by Tim Hudson (tjh@cryptsoft.com)"
 *
 * THIS SOFTWARE IS PROVIDED BY ERIC YOUNG ``AS IS'' AND
 * ANY EXPRESS OR IMPLIED WARRANTIES, INCLUDING, BUT NOT LIMITED TO, THE
 * IMPLIED WARRANTIES OF MERCHANTABILITY AND FITNESS FOR A PARTICULAR PURPOSE
 * ARE DISCLAIMED.  IN NO EVENT SHALL THE AUTHOR OR CONTRIBUTORS BE LIABLE
 * FOR ANY DIRECT, INDIRECT, INCIDENTAL, SPECIAL, EXEMPLARY, OR CONSEQUENTIAL
 * DAMAGES (INCLUDING, BUT NOT LIMITED TO, PROCUREMENT OF SUBSTITUTE GOODS
 * OR SERVICES; LOSS OF USE, DATA, OR PROFITS; OR BUSINESS INTERRUPTION)
 * HOWEVER CAUSED AND ON ANY THEORY OF LIABILITY, WHETHER IN CONTRACT, STRICT
 * LIABILITY, OR TORT (INCLUDING NEGLIGENCE OR OTHERWISE) ARISING IN ANY WAY
 * OUT OF THE USE OF THIS SOFTWARE, EVEN IF ADVISED OF THE POSSIBILITY OF
 * SUCH DAMAGE.
 *
 * The licence and distribution terms for any publically available version or
 * derivative of this code cannot be changed.  i.e. this code cannot simply be
 * copied and put under another distribution licence
 * [including the GNU Public Licence.] */

#include <openssl/bio.h>

#include <assert.h>
#include <errno.h>
#include <limits.h>
#include <string.h>

#include <openssl/asn1.h>
#include <openssl/err.h>
#include <openssl/mem.h>
#include <openssl/thread.h>

#include "../internal.h"

// |callback_fn_wrap_ex| adapts the legacy callback interface |BIO_callback_fn| to the
// extended callback interface |BIO_callback_fn_ex|. This function should only be
// called when |callback_ex| is not available and the legacy callback is set.
//
// The extended interface parameters |len| and |processed| are mapped to the legacy
// interface parameters |argi| and |bio_ret| respectively.
//
// Returns -1 on NULL |BIO| or callback, otherwise returns the result of the legacy
// callback.
static long callback_fn_wrap_ex(BIO *bio, int oper, const char *argp,
                              size_t len, int argi, long argl, int bio_ret,
                              size_t *processed) {
  assert(bio != NULL);
  assert(bio->callback != NULL);
  assert(bio->callback_ex == NULL);

  /* Strip off any BIO_CB_RETURN flag */
  int bareoper = oper & ~BIO_CB_RETURN;

  if (bareoper == BIO_CB_READ || bareoper == BIO_CB_WRITE
    || bareoper == BIO_CB_GETS) {
    /* In this case |len| is set, and should be used instead of |argi| */
    if (len > INT_MAX) {
      return -1;
    }

    argi = (int)len;
  }

  if (bio_ret > 0 && (oper & BIO_CB_RETURN) && bareoper != BIO_CB_CTRL) {
    if (*processed > INT_MAX) {
      return -1;
    }

    bio_ret = *processed;
  }


  long ret = bio->callback(bio, oper, argp, argi, argl, bio_ret);

  if (ret > 0 && (oper & BIO_CB_RETURN) && bareoper != BIO_CB_CTRL) {
    *processed = (size_t)ret;
    ret = 1;
  }

  return ret;
}

// |get_callback| returns the appropriate callback function for a given |BIO|, preferring
// the extended interface |callback_ex| over the legacy interface.
//
// When only the legacy callback is available, it is wrapped in the extended format
// via |callback_fn_wrap_ex| to provide a consistent interface. The extended callback
// provides additional parameters for length and bytes processed tracking.
//
// Returns the |callback_ex| function if available, a wrapped legacy callback if only
// |callback| is set, or NULL if no callbacks are set.
static BIO_callback_fn_ex get_callback(BIO *bio) {
  assert(bio != NULL);

  if (bio->callback_ex != NULL) {
    return bio->callback_ex;
  }
  if (bio->callback != NULL) {
    // Wrap old-style callback in extended format
    return callback_fn_wrap_ex;
  }
  return NULL;
}

// Helper function to handle return values from |BIO_read|, |BIO_write|,
// |BIO_gets|, and |BIO_puts| operations.
static int handle_callback_return(BIO *bio, int oper, const void *buf,
int len, int ret) {

  size_t processed = 0;

  if (ret > 0) {
    if (oper == BIO_CB_READ || oper == BIO_CB_GETS) {
      bio->num_read += ret;
    } else if (oper == BIO_CB_WRITE || oper == BIO_CB_PUTS) {
      bio->num_write += ret;
    }
    // |callback_ex| receives the number of bytes processed via the |processed| parameter,
    // while the legacy callback receives this information through both |argi| and |ret|.
    // When using the legacy callback, the |processed| value will be mapped back to |ret|.
    processed = ret;
    ret = 1;
  }

  BIO_callback_fn_ex cb = get_callback(bio);
  if (cb != NULL) {
    long callback_ret = cb(bio, oper | BIO_CB_RETURN, buf, len, 0, 0L, ret, &processed);
    if (callback_ret > INT_MAX || callback_ret < INT_MIN) {
      return -1;
    }
<<<<<<< HEAD
    // Pass the original BIO's return value to the callback. If the callback
    // is successful return processed from the callback, if the callback is
    // not successful return the callback's return value.
    long callback_ret = bio->callback_ex(bio, oper, buf, len, 0, 0L, ret, &processed);
    if (callback_ret <= INT_MAX && callback_ret >= INT_MIN) {
      ret = (int)callback_ret;
      if (ret > 0) {
        // BIO will only read int |len| bytes so this is a safe cast
        ret = (int)processed;
      }
    } else {
      ret = -1;
=======
    ret = (int)callback_ret;
  }


  if (ret > 0) {
    if (processed > INT_MAX) {
      ret = -1; // Value too large to represent as int
    } else {
      ret = (int)processed;
>>>>>>> d1c1d72f
    }
  }

  return ret;
}

static CRYPTO_EX_DATA_CLASS g_ex_data_class =
    CRYPTO_EX_DATA_CLASS_INIT_WITH_APP_DATA;

BIO *BIO_new(const BIO_METHOD *method) {
  BIO *ret = OPENSSL_zalloc(sizeof(BIO));
  if (ret == NULL) {
    return NULL;
  }

  ret->method = method;
  ret->shutdown = 1;
  ret->references = 1;
  ret->callback_ex = NULL;
  ret->callback = NULL;
  CRYPTO_new_ex_data(&ret->ex_data);

  if (method->create != NULL && !method->create(ret)) {
    OPENSSL_free(ret);
    return NULL;
  }

  return ret;
}

int BIO_free(BIO *bio) {
  BIO *next_bio;

  for (; bio != NULL; bio = next_bio) {
    if (!CRYPTO_refcount_dec_and_test_zero(&bio->references)) {
      return 0;
    }

    next_bio = BIO_pop(bio);

    if (bio->method != NULL && bio->method->destroy != NULL) {
      bio->method->destroy(bio);
    }
<<<<<<< HEAD
    if (HAS_CALLBACK(bio)) {
      long ret = bio->callback_ex(bio, BIO_CB_FREE, NULL, 0, 0, 0L, 1L, NULL);
=======

    BIO_callback_fn_ex cb = get_callback(bio);
    if (cb != NULL) {
      long ret = cb(bio, BIO_CB_FREE, NULL, 0, 0, 0L, 1L, NULL);
>>>>>>> d1c1d72f
      if (ret <= 0) {
        if (ret >= INT_MIN) {
          return (int)ret;
        }
        return INT_MIN;
      }
    }

    CRYPTO_free_ex_data(&g_ex_data_class, bio, &bio->ex_data);
    OPENSSL_free(bio);
  }
  return 1;
}

int BIO_up_ref(BIO *bio) {
  CRYPTO_refcount_inc(&bio->references);
  return 1;
}

void BIO_vfree(BIO *bio) {
  BIO_free(bio);
}

void BIO_free_all(BIO *bio) {
  BIO_free(bio);
}

int BIO_read(BIO *bio, void *buf, int len) {

  if (bio == NULL || bio->method == NULL || bio->method->bread == NULL) {
    OPENSSL_PUT_ERROR(BIO, BIO_R_UNSUPPORTED_METHOD);
    return -2;
  }
  if (len <= 0) {
    return 0;
  }

<<<<<<< HEAD
  if (HAS_CALLBACK(bio)) {
    long callback_ret = bio->callback_ex(bio, BIO_CB_READ, buf, len, 0, 0L, 1L, NULL);
=======
  BIO_callback_fn_ex cb = get_callback(bio);
  if (cb != NULL) {
    long callback_ret = cb(bio, BIO_CB_READ, buf, len, 0, 0L, 1L, NULL);
>>>>>>> d1c1d72f
    if (callback_ret <= 0) {
      if (callback_ret >= INT_MIN) {
        return (int)callback_ret;
      }
      return INT_MIN;
    }
  }

  if (!bio->init) {
    OPENSSL_PUT_ERROR(BIO, BIO_R_UNINITIALIZED);
    return -2;
  }
  int ret = bio->method->bread(bio, buf, len);

  return handle_callback_return(bio, BIO_CB_READ, buf, len, ret);
}

int BIO_read_ex(BIO *bio, void *data, size_t data_len, size_t *read_bytes) {
  if (bio == NULL || read_bytes == NULL) {
    OPENSSL_PUT_ERROR(BIO, BIO_R_NULL_PARAMETER);
    return 0;
  }

  int read_len = (int)data_len;
  if (data_len > INT_MAX) {
    read_len = INT_MAX;
  }

  int ret = BIO_read(bio, data, read_len);
  if (ret > 0) {
    *read_bytes = ret;
    return 1;
  } else {
    *read_bytes = 0;
    return 0;
  }
}

int BIO_gets(BIO *bio, char *buf, int len) {
  if (bio == NULL || bio->method == NULL || bio->method->bgets == NULL) {
    OPENSSL_PUT_ERROR(BIO, BIO_R_UNSUPPORTED_METHOD);
    return -2;
  }
  if (len <= 0) {
    return 0;
  }

<<<<<<< HEAD
  if (HAS_CALLBACK(bio)) {
    long callback_ret = bio->callback_ex(bio, BIO_CB_GETS, buf, len, 0, 0L, 1L, NULL);
=======
  BIO_callback_fn_ex cb = get_callback(bio);
  if (cb != NULL) {
    long callback_ret = cb(bio, BIO_CB_GETS, buf, len, 0, 0L, 1L, NULL);
>>>>>>> d1c1d72f
    if (callback_ret <= 0) {
      if (callback_ret >= INT_MIN) {
        return (int)callback_ret;
      }
      return INT_MIN;
    }
  }

  if (!bio->init) {
    OPENSSL_PUT_ERROR(BIO, BIO_R_UNINITIALIZED);
    return -2;
  }
  int ret = bio->method->bgets(bio, buf, len);
<<<<<<< HEAD
  if (ret > 0) {
    bio->num_read += ret;
  }
  ret = call_bio_callback_with_processed(bio, BIO_CB_GETS | BIO_CB_RETURN, buf,
                                         len, ret);
  return ret;
=======

  return handle_callback_return(bio, BIO_CB_GETS, buf, len, ret);
>>>>>>> d1c1d72f
}

int BIO_write(BIO *bio, const void *in, int inl) {

  if (bio == NULL || bio->method == NULL || bio->method->bwrite == NULL) {
    OPENSSL_PUT_ERROR(BIO, BIO_R_UNSUPPORTED_METHOD);
    return -2;
  }
  if (inl <= 0) {
    return 0;
  }

<<<<<<< HEAD
  if (HAS_CALLBACK(bio)) {
    long callback_ret = bio->callback_ex(bio, BIO_CB_WRITE, in, inl, 0, 0L, 1L, NULL);
=======
  BIO_callback_fn_ex cb = get_callback(bio);
  if (cb != NULL) {
    long callback_ret = cb(bio, BIO_CB_WRITE, in, inl, 0, 0L, 1L, NULL);
>>>>>>> d1c1d72f
    if (callback_ret <= 0) {
      if (callback_ret >= INT_MIN) {
        return (int)callback_ret;
      }
      return INT_MIN;
    }
  }

  if (!bio->init) {
    OPENSSL_PUT_ERROR(BIO, BIO_R_UNINITIALIZED);
    return -2;
  }
  int ret = bio->method->bwrite(bio, in, inl);

  return handle_callback_return(bio, BIO_CB_WRITE, in, inl, ret);
}

int BIO_write_ex(BIO *bio, const void *data, size_t data_len, size_t *written_bytes) {
  if (bio == NULL) {
    OPENSSL_PUT_ERROR(BIO, BIO_R_NULL_PARAMETER);
    return 0;
  }

  int write_len = (int)data_len;
  if (data_len > INT_MAX) {
    write_len = INT_MAX;
  }

  int ret = BIO_write(bio, data, write_len);
  if (ret > 0) {
    if (written_bytes != NULL) {
      *written_bytes = ret;
    }
    return 1;
  } else {
    if (written_bytes != NULL) {
      *written_bytes = 0;
    }
    return 0;
  }
}

int BIO_write_all(BIO *bio, const void *data, size_t len) {
  const uint8_t *data_u8 = data;
  while (len > 0) {
    const int write_len = ((len > INT_MAX) ? INT_MAX : (int)len);
    int ret = BIO_write(bio, data_u8, write_len);
    assert(ret <= write_len);
    if (ret <= 0) {
      OPENSSL_PUT_ERROR(ASN1, ASN1_R_BUFFER_TOO_SMALL);
      return 0;
    }
    data_u8 += ret;
    len -= ret;
  }
  return 1;
}

int BIO_puts(BIO *bio, const char *in) {
  // Check for bwrites here since we use that if bputs is NULL
  if (bio == NULL || bio->method == NULL || (bio->method->bwrite == NULL &&
                                            bio->method->bputs == NULL)) {
    OPENSSL_PUT_ERROR(BIO, BIO_R_UNSUPPORTED_METHOD);
    return -2;
  }
<<<<<<< HEAD
  if(HAS_CALLBACK(bio)) {
    long callback_ret = bio->callback_ex(bio, BIO_CB_PUTS, in, 0, 0, 0L, 1L, NULL);
=======

  BIO_callback_fn_ex cb = get_callback(bio);
  if (cb != NULL) {
    long callback_ret = cb(bio, BIO_CB_PUTS, in, 0, 0, 0L, 1L, NULL);
>>>>>>> d1c1d72f
    if (callback_ret <= 0) {
      if (callback_ret >= INT_MIN) {
        return (int)callback_ret;
      }
      return INT_MIN;
    }
  }

  if (!bio->init) {
    OPENSSL_PUT_ERROR(BIO, BIO_R_UNINITIALIZED);
    return -2;
  }
  int ret = 0;
<<<<<<< HEAD
=======

>>>>>>> d1c1d72f
  if (bio->method->bputs != NULL) {
    ret = bio->method->bputs(bio, in);
  } else {
    const size_t len = strlen(in);
    if (len > INT_MAX) {
      // |BIO_write| and the return value both assume the string fits in |int|.
      OPENSSL_PUT_ERROR(BIO, ERR_R_OVERFLOW);
      return -1;
    }
    ret = bio->method->bwrite(bio, in, len);
  }

  return handle_callback_return(bio, BIO_CB_PUTS, in, 0, ret);
}

int BIO_flush(BIO *bio) {
  return (int)BIO_ctrl(bio, BIO_CTRL_FLUSH, 0, NULL);
}

long BIO_ctrl(BIO *bio, int cmd, long larg, void *parg) {
  if (bio == NULL) {
    return 0;
  }

  if (bio->method == NULL || bio->method->ctrl == NULL) {
    OPENSSL_PUT_ERROR(BIO, BIO_R_UNSUPPORTED_METHOD);
    return -2;
  }
  long ret = 0;

  BIO_callback_fn_ex cb = get_callback(bio);
  if (cb != NULL) {
    ret = cb(bio, BIO_CB_CTRL, parg, 0, cmd, larg, 1L, NULL);
    if (ret <= 0) {
      return ret;
    }
  }


  ret = bio->method->ctrl(bio, cmd, larg, parg);

  cb = get_callback(bio);
  if (cb != NULL) {
    ret = cb(bio, BIO_CB_CTRL | BIO_CB_RETURN, parg, 0, cmd, larg,
                         ret, NULL);
  }

  return ret;
}

char *BIO_ptr_ctrl(BIO *b, int cmd, long larg) {
  char *p = NULL;

  if (BIO_ctrl(b, cmd, larg, (void *)&p) <= 0) {
    return NULL;
  }

  return p;
}

long BIO_int_ctrl(BIO *b, int cmd, long larg, int iarg) {
  int i = iarg;

  return BIO_ctrl(b, cmd, larg, (void *)&i);
}

int BIO_reset(BIO *bio) {
  return (int)BIO_ctrl(bio, BIO_CTRL_RESET, 0, NULL);
}

int BIO_eof(BIO *bio) {
  return (int)BIO_ctrl(bio, BIO_CTRL_EOF, 0, NULL);
}

void BIO_set_flags(BIO *bio, int flags) {
  bio->flags |= flags;
}

int BIO_test_flags(const BIO *bio, int flags) {
  return bio->flags & flags;
}

int BIO_should_read(const BIO *bio) {
  return BIO_test_flags(bio, BIO_FLAGS_READ);
}

int BIO_should_write(const BIO *bio) {
  return BIO_test_flags(bio, BIO_FLAGS_WRITE);
}

int BIO_should_retry(const BIO *bio) {
  return BIO_test_flags(bio, BIO_FLAGS_SHOULD_RETRY);
}

int BIO_should_io_special(const BIO *bio) {
  return BIO_test_flags(bio, BIO_FLAGS_IO_SPECIAL);
}

int BIO_get_retry_reason(const BIO *bio) { return bio->retry_reason; }

void BIO_set_retry_reason(BIO *bio, int reason) { bio->retry_reason = reason; }

void BIO_clear_flags(BIO *bio, int flags) {
  bio->flags &= ~flags;
}

void BIO_set_retry_read(BIO *bio) {
  bio->flags |= BIO_FLAGS_READ | BIO_FLAGS_SHOULD_RETRY;
}

void BIO_set_retry_write(BIO *bio) {
  bio->flags |= BIO_FLAGS_WRITE | BIO_FLAGS_SHOULD_RETRY;
}

static const int kRetryFlags = BIO_FLAGS_RWS | BIO_FLAGS_SHOULD_RETRY;

int BIO_get_retry_flags(BIO *bio) {
  return bio->flags & kRetryFlags;
}

void BIO_clear_retry_flags(BIO *bio) {
  bio->flags &= ~kRetryFlags;
  bio->retry_reason = 0;
}

int BIO_method_type(const BIO *bio) { return bio->method->type; }

const char *BIO_method_name(const BIO *bio) { return bio->method->name; }

void BIO_copy_next_retry(BIO *bio) {
  BIO_clear_retry_flags(bio);
  BIO_set_flags(bio, BIO_get_retry_flags(bio->next_bio));
  bio->retry_reason = bio->next_bio->retry_reason;
}

long BIO_callback_ctrl(BIO *bio, int cmd, bio_info_cb fp) {
  if (bio == NULL) {
    return 0;
  }

  if (bio->method == NULL || bio->method->callback_ctrl == NULL) {
    OPENSSL_PUT_ERROR(BIO, BIO_R_UNSUPPORTED_METHOD);
    return 0;
  }

  return bio->method->callback_ctrl(bio, cmd, fp);
}

size_t BIO_pending(const BIO *bio) {
  const long r = BIO_ctrl((BIO *) bio, BIO_CTRL_PENDING, 0, NULL);
  assert(r >= 0);

  if (r < 0) {
    return 0;
  }
  return r;
}

size_t BIO_ctrl_pending(const BIO *bio) {
  return BIO_pending(bio);
}

size_t BIO_wpending(const BIO *bio) {
  const long r = BIO_ctrl((BIO *) bio, BIO_CTRL_WPENDING, 0, NULL);
  assert(r >= 0);

  if (r < 0) {
    return 0;
  }
  return r;
}

int BIO_set_close(BIO *bio, int close_flag) {
  return (int)BIO_ctrl(bio, BIO_CTRL_SET_CLOSE, close_flag, NULL);
}

OPENSSL_EXPORT uint64_t BIO_number_read(const BIO *bio) {
  return bio->num_read;
}

OPENSSL_EXPORT uint64_t BIO_number_written(const BIO *bio) {
  return bio->num_write;
}

BIO *BIO_push(BIO *bio, BIO *appended_bio) {
  BIO *last_bio;

  if (bio == NULL) {
    return bio;
  }

  last_bio = bio;
  while (last_bio->next_bio != NULL) {
    last_bio = last_bio->next_bio;
  }

  last_bio->next_bio = appended_bio;
  return bio;
}

BIO *BIO_pop(BIO *bio) {
  BIO *ret;

  if (bio == NULL) {
    return NULL;
  }
  ret = bio->next_bio;
  bio->next_bio = NULL;
  return ret;
}

BIO *BIO_next(BIO *bio) {
  if (!bio) {
    return NULL;
  }
  return bio->next_bio;
}

BIO *BIO_find_type(BIO *bio, int type) {
  int method_type, mask;

  if (!bio) {
    return NULL;
  }
  mask = type & 0xff;

  do {
    if (bio->method != NULL) {
      method_type = bio->method->type;

      if (!mask) {
        if (method_type & type) {
          return bio;
        }
      } else if (method_type == type) {
        return bio;
      }
    }
    bio = bio->next_bio;
  } while (bio != NULL);

  return NULL;
}

int BIO_indent(BIO *bio, unsigned indent, unsigned max_indent) {
  if (indent > max_indent) {
    indent = max_indent;
  }

  while (indent--) {
    if (BIO_puts(bio, " ") != 1) {
      return 0;
    }
  }
  return 1;
}

static int print_bio(const char *str, size_t len, void *bio) {
  return BIO_write_all((BIO *)bio, str, len);
}

void ERR_print_errors(BIO *bio) {
  ERR_print_errors_cb(print_bio, bio);
}

// bio_read_all reads everything from |bio| and prepends |prefix| to it. On
// success, |*out| is set to an allocated buffer (which should be freed with
// |OPENSSL_free|), |*out_len| is set to its length and one is returned. The
// buffer will contain |prefix| followed by the contents of |bio|. On failure,
// zero is returned.
//
// The function will fail if the size of the output would equal or exceed
// |max_len|.
static int bio_read_all(BIO *bio, uint8_t **out, size_t *out_len,
                        const uint8_t *prefix, size_t prefix_len,
                        size_t max_len) {
  static const size_t kChunkSize = 4096;

  size_t len = prefix_len + kChunkSize;
  if (len > max_len) {
    len = max_len;
  }
  if (len < prefix_len) {
    return 0;
  }
  *out = OPENSSL_malloc(len);
  if (*out == NULL) {
    return 0;
  }
  OPENSSL_memcpy(*out, prefix, prefix_len);
  size_t done = prefix_len;

  for (;;) {
    if (done == len) {
      OPENSSL_free(*out);
      return 0;
    }
    size_t todo = len - done;
    if (todo > INT_MAX) {
      todo = INT_MAX;
    }
    const int n = BIO_read(bio, *out + done, (int)todo);
    if (n == 0) {
      *out_len = done;
      return 1;
    } else if (n == -1) {
      OPENSSL_free(*out);
      return 0;
    }

    done += n;
    if (len < max_len && len - done < kChunkSize / 2) {
      len += kChunkSize;
      if (len < kChunkSize || len > max_len) {
        len = max_len;
      }
      uint8_t *new_buf = OPENSSL_realloc(*out, len);
      if (new_buf == NULL) {
        OPENSSL_free(*out);
        return 0;
      }
      *out = new_buf;
    }
  }
}

// bio_read_full reads |len| bytes |bio| and writes them into |out|. It
// tolerates partial reads from |bio| and returns one on success or zero if a
// read fails before |len| bytes are read. On failure, it additionally sets
// |*out_eof_on_first_read| to whether the error was due to |bio| returning zero
// on the first read. |out_eof_on_first_read| may be NULL to discard the value.
static int bio_read_full(BIO *bio, uint8_t *out, int *out_eof_on_first_read,
                         size_t len) {
  int first_read = 1;
  while (len > 0) {
    int todo = len <= INT_MAX ? (int)len : INT_MAX;
    int ret = BIO_read(bio, out, todo);
    if (ret <= 0) {
      if (out_eof_on_first_read != NULL) {
        *out_eof_on_first_read = first_read && ret == 0;
      }
      return 0;
    }
    out += ret;
    len -= (size_t)ret;
    first_read = 0;
  }

  return 1;
}

// For compatibility with existing |d2i_*_bio| callers, |BIO_read_asn1| uses
// |ERR_LIB_ASN1| errors.
OPENSSL_DECLARE_ERROR_REASON(ASN1, ASN1_R_DECODE_ERROR)
OPENSSL_DECLARE_ERROR_REASON(ASN1, ASN1_R_HEADER_TOO_LONG)
OPENSSL_DECLARE_ERROR_REASON(ASN1, ASN1_R_NOT_ENOUGH_DATA)
OPENSSL_DECLARE_ERROR_REASON(ASN1, ASN1_R_TOO_LONG)

int BIO_read_asn1(BIO *bio, uint8_t **out, size_t *out_len, size_t max_len) {
  uint8_t header[6];

  static const size_t kInitialHeaderLen = 2;
  int eof_on_first_read;
  if (!bio_read_full(bio, header, &eof_on_first_read, kInitialHeaderLen)) {
    if (eof_on_first_read) {
      // Historically, OpenSSL returned |ASN1_R_HEADER_TOO_LONG| when
      // |d2i_*_bio| could not read anything. CPython conditions on this to
      // determine if |bio| was empty.
      OPENSSL_PUT_ERROR(ASN1, ASN1_R_HEADER_TOO_LONG);
    } else {
      OPENSSL_PUT_ERROR(ASN1, ASN1_R_NOT_ENOUGH_DATA);
    }
    return 0;
  }

  const uint8_t tag = header[0];
  const uint8_t length_byte = header[1];

  if ((tag & 0x1f) == 0x1f) {
    // Long form tags are not supported.
    OPENSSL_PUT_ERROR(ASN1, ASN1_R_DECODE_ERROR);
    return 0;
  }

  size_t len, header_len;
  if ((length_byte & 0x80) == 0) {
    // Short form length.
    len = length_byte;
    header_len = kInitialHeaderLen;
  } else {
    const size_t num_bytes = length_byte & 0x7f;

    if ((tag & 0x20 /* constructed */) != 0 && num_bytes == 0) {
      // indefinite length.
      if (!bio_read_all(bio, out, out_len, header, kInitialHeaderLen,
                        max_len)) {
        OPENSSL_PUT_ERROR(ASN1, ASN1_R_NOT_ENOUGH_DATA);
        return 0;
      }
      return 1;
    }

    if (num_bytes == 0 || num_bytes > 4) {
      OPENSSL_PUT_ERROR(ASN1, ASN1_R_DECODE_ERROR);
      return 0;
    }

    if (!bio_read_full(bio, header + kInitialHeaderLen, NULL, num_bytes)) {
      OPENSSL_PUT_ERROR(ASN1, ASN1_R_NOT_ENOUGH_DATA);
      return 0;
    }
    header_len = kInitialHeaderLen + num_bytes;

    uint32_t len32 = 0;
    for (unsigned i = 0; i < num_bytes; i++) {
      len32 <<= 8;
      len32 |= header[kInitialHeaderLen + i];
    }

    if (len32 < 128) {
      // Length should have used short-form encoding.
      OPENSSL_PUT_ERROR(ASN1, ASN1_R_DECODE_ERROR);
      return 0;
    }

    if ((len32 >> ((num_bytes-1)*8)) == 0) {
      // Length should have been at least one byte shorter.
      OPENSSL_PUT_ERROR(ASN1, ASN1_R_DECODE_ERROR);
      return 0;
    }

    len = len32;
  }

  if (len + header_len < len ||
      len + header_len > max_len ||
      len > INT_MAX) {
    OPENSSL_PUT_ERROR(ASN1, ASN1_R_TOO_LONG);
    return 0;
  }
  len += header_len;
  *out_len = len;

  *out = OPENSSL_malloc(len);
  if (*out == NULL) {
    return 0;
  }
  OPENSSL_memcpy(*out, header, header_len);
  if (!bio_read_full(bio, (*out) + header_len, NULL, len - header_len)) {
    OPENSSL_PUT_ERROR(ASN1, ASN1_R_NOT_ENOUGH_DATA);
    OPENSSL_free(*out);
    return 0;
  }

  return 1;
}

void BIO_set_retry_special(BIO *bio) {
  bio->flags |= BIO_FLAGS_READ | BIO_FLAGS_IO_SPECIAL;
}

int BIO_set_write_buffer_size(BIO *bio, int buffer_size) { return 0; }

static struct CRYPTO_STATIC_MUTEX g_index_lock = CRYPTO_STATIC_MUTEX_INIT;
static int g_index = BIO_TYPE_START;

int BIO_get_new_index(void) {
  CRYPTO_STATIC_MUTEX_lock_write(&g_index_lock);
  // If |g_index| exceeds 255, it will collide with the flags bits.
  int ret = g_index > 255 ? -1 : g_index++;
  CRYPTO_STATIC_MUTEX_unlock_write(&g_index_lock);
  return ret;
}

BIO_METHOD *BIO_meth_new(int type, const char *name) {
  BIO_METHOD *method = OPENSSL_zalloc(sizeof(BIO_METHOD));
  if (method == NULL) {
    return NULL;
  }
  method->type = type;
  method->name = name;
  return method;
}

void BIO_meth_free(BIO_METHOD *method) {
  OPENSSL_free(method);
}

int BIO_meth_set_create(BIO_METHOD *method,
                        int (*create)(BIO *)) {
  method->create = create;
  return 1;
}

int (*BIO_meth_get_create(const BIO_METHOD *method)) (BIO *) {
  return method->create;
}

int BIO_meth_set_destroy(BIO_METHOD *method,
                         int (*destroy)(BIO *)) {
  method->destroy = destroy;
  return 1;
}

int (*BIO_meth_get_destroy(const BIO_METHOD *method)) (BIO *) {
  return method->destroy;
}

int BIO_meth_set_write(BIO_METHOD *method,
                       int (*write)(BIO *, const char *, int)) {
  method->bwrite = write;
  return 1;
}

int BIO_meth_set_read(BIO_METHOD *method,
                      int (*read)(BIO *, char *, int)) {
  method->bread = read;
  return 1;
}

int BIO_meth_set_gets(BIO_METHOD *method,
                      int (*gets)(BIO *, char *, int)) {
  method->bgets = gets;
  return 1;
}

int (*BIO_meth_get_gets(const BIO_METHOD *method)) (BIO *, char *, int) {
  return method->bgets;
}

int BIO_meth_set_ctrl(BIO_METHOD *method,
                      long (*ctrl)(BIO *, int, long, void *)) {
  method->ctrl = ctrl;
  return 1;
}

long (*BIO_meth_get_ctrl(const BIO_METHOD *method)) (BIO *, int, long, void *) {
  return method->ctrl;
}

int BIO_meth_set_callback_ctrl(BIO_METHOD *method,
                               long (*callback_ctrl)(BIO *, int, bio_info_cb)) {
  method->callback_ctrl = callback_ctrl;
  return 1;
}

long (*BIO_meth_get_callback_ctrl(const BIO_METHOD *method)) (BIO *, int, bio_info_cb) {
  return method->callback_ctrl;
}

void BIO_set_data(BIO *bio, void *ptr) { bio->ptr = ptr; }

void *BIO_get_data(BIO *bio) { return bio->ptr; }

void BIO_set_init(BIO *bio, int init) { bio->init = init; }

int BIO_get_init(BIO *bio) { return bio->init; }

void BIO_set_shutdown(BIO *bio, int shutdown) { bio->shutdown = shutdown; }

int BIO_get_shutdown(BIO *bio) { return bio->shutdown; }

int BIO_meth_set_puts(BIO_METHOD *method, int (*puts)(BIO *, const char *)) {
  method->bputs = puts;
  return 1;
}

int (*BIO_meth_get_puts(const BIO_METHOD *method)) (BIO *, const char *) {
  return method->bputs;
}

void BIO_set_callback_ex(BIO *bio, BIO_callback_fn_ex callback) {
  bio->callback_ex = callback;
}

void BIO_set_callback(BIO *bio, BIO_callback_fn callback) {
  bio->callback = callback;
}

void BIO_set_callback_arg(BIO *bio, char *arg) {
  bio->cb_arg = arg;
}

char *BIO_get_callback_arg(const BIO *bio) {
  return bio->cb_arg;
}

int BIO_get_ex_new_index(long argl, void *argp,
                                    CRYPTO_EX_unused *unused,
                                    CRYPTO_EX_dup *dup_unused,
                                    CRYPTO_EX_free *free_func) {
  int index;
  if (!CRYPTO_get_ex_new_index(&g_ex_data_class, &index, argl, argp,
                               free_func)) {
    return -1;
  }
  return index;
}

int BIO_set_ex_data(BIO *bio, int idx, void *data) {
  return CRYPTO_set_ex_data(&bio->ex_data, idx, data);
}

void *BIO_get_ex_data(const BIO *bio, int idx) {
  return CRYPTO_get_ex_data(&bio->ex_data, idx);
}<|MERGE_RESOLUTION|>--- conflicted
+++ resolved
@@ -164,20 +164,6 @@
     if (callback_ret > INT_MAX || callback_ret < INT_MIN) {
       return -1;
     }
-<<<<<<< HEAD
-    // Pass the original BIO's return value to the callback. If the callback
-    // is successful return processed from the callback, if the callback is
-    // not successful return the callback's return value.
-    long callback_ret = bio->callback_ex(bio, oper, buf, len, 0, 0L, ret, &processed);
-    if (callback_ret <= INT_MAX && callback_ret >= INT_MIN) {
-      ret = (int)callback_ret;
-      if (ret > 0) {
-        // BIO will only read int |len| bytes so this is a safe cast
-        ret = (int)processed;
-      }
-    } else {
-      ret = -1;
-=======
     ret = (int)callback_ret;
   }
 
@@ -187,7 +173,6 @@
       ret = -1; // Value too large to represent as int
     } else {
       ret = (int)processed;
->>>>>>> d1c1d72f
     }
   }
 
@@ -231,15 +216,10 @@
     if (bio->method != NULL && bio->method->destroy != NULL) {
       bio->method->destroy(bio);
     }
-<<<<<<< HEAD
-    if (HAS_CALLBACK(bio)) {
-      long ret = bio->callback_ex(bio, BIO_CB_FREE, NULL, 0, 0, 0L, 1L, NULL);
-=======
 
     BIO_callback_fn_ex cb = get_callback(bio);
     if (cb != NULL) {
       long ret = cb(bio, BIO_CB_FREE, NULL, 0, 0, 0L, 1L, NULL);
->>>>>>> d1c1d72f
       if (ret <= 0) {
         if (ret >= INT_MIN) {
           return (int)ret;
@@ -277,14 +257,9 @@
     return 0;
   }
 
-<<<<<<< HEAD
-  if (HAS_CALLBACK(bio)) {
-    long callback_ret = bio->callback_ex(bio, BIO_CB_READ, buf, len, 0, 0L, 1L, NULL);
-=======
   BIO_callback_fn_ex cb = get_callback(bio);
   if (cb != NULL) {
     long callback_ret = cb(bio, BIO_CB_READ, buf, len, 0, 0L, 1L, NULL);
->>>>>>> d1c1d72f
     if (callback_ret <= 0) {
       if (callback_ret >= INT_MIN) {
         return (int)callback_ret;
@@ -332,14 +307,9 @@
     return 0;
   }
 
-<<<<<<< HEAD
-  if (HAS_CALLBACK(bio)) {
-    long callback_ret = bio->callback_ex(bio, BIO_CB_GETS, buf, len, 0, 0L, 1L, NULL);
-=======
   BIO_callback_fn_ex cb = get_callback(bio);
   if (cb != NULL) {
     long callback_ret = cb(bio, BIO_CB_GETS, buf, len, 0, 0L, 1L, NULL);
->>>>>>> d1c1d72f
     if (callback_ret <= 0) {
       if (callback_ret >= INT_MIN) {
         return (int)callback_ret;
@@ -353,17 +323,8 @@
     return -2;
   }
   int ret = bio->method->bgets(bio, buf, len);
-<<<<<<< HEAD
-  if (ret > 0) {
-    bio->num_read += ret;
-  }
-  ret = call_bio_callback_with_processed(bio, BIO_CB_GETS | BIO_CB_RETURN, buf,
-                                         len, ret);
-  return ret;
-=======
 
   return handle_callback_return(bio, BIO_CB_GETS, buf, len, ret);
->>>>>>> d1c1d72f
 }
 
 int BIO_write(BIO *bio, const void *in, int inl) {
@@ -376,14 +337,9 @@
     return 0;
   }
 
-<<<<<<< HEAD
-  if (HAS_CALLBACK(bio)) {
-    long callback_ret = bio->callback_ex(bio, BIO_CB_WRITE, in, inl, 0, 0L, 1L, NULL);
-=======
   BIO_callback_fn_ex cb = get_callback(bio);
   if (cb != NULL) {
     long callback_ret = cb(bio, BIO_CB_WRITE, in, inl, 0, 0L, 1L, NULL);
->>>>>>> d1c1d72f
     if (callback_ret <= 0) {
       if (callback_ret >= INT_MIN) {
         return (int)callback_ret;
@@ -449,15 +405,10 @@
     OPENSSL_PUT_ERROR(BIO, BIO_R_UNSUPPORTED_METHOD);
     return -2;
   }
-<<<<<<< HEAD
-  if(HAS_CALLBACK(bio)) {
-    long callback_ret = bio->callback_ex(bio, BIO_CB_PUTS, in, 0, 0, 0L, 1L, NULL);
-=======
 
   BIO_callback_fn_ex cb = get_callback(bio);
   if (cb != NULL) {
     long callback_ret = cb(bio, BIO_CB_PUTS, in, 0, 0, 0L, 1L, NULL);
->>>>>>> d1c1d72f
     if (callback_ret <= 0) {
       if (callback_ret >= INT_MIN) {
         return (int)callback_ret;
@@ -471,10 +422,7 @@
     return -2;
   }
   int ret = 0;
-<<<<<<< HEAD
-=======
-
->>>>>>> d1c1d72f
+
   if (bio->method->bputs != NULL) {
     ret = bio->method->bputs(bio, in);
   } else {
