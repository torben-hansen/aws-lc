/* Written by Dr Stephen N Henson (steve@openssl.org) for the OpenSSL
 * project 1999.
 */
/* ====================================================================
 * Copyright (c) 1999 The OpenSSL Project.  All rights reserved.
 *
 * Redistribution and use in source and binary forms, with or without
 * modification, are permitted provided that the following conditions
 * are met:
 *
 * 1. Redistributions of source code must retain the above copyright
 *    notice, this list of conditions and the following disclaimer.
 *
 * 2. Redistributions in binary form must reproduce the above copyright
 *    notice, this list of conditions and the following disclaimer in
 *    the documentation and/or other materials provided with the
 *    distribution.
 *
 * 3. All advertising materials mentioning features or use of this
 *    software must display the following acknowledgment:
 *    "This product includes software developed by the OpenSSL Project
 *    for use in the OpenSSL Toolkit. (http://www.OpenSSL.org/)"
 *
 * 4. The names "OpenSSL Toolkit" and "OpenSSL Project" must not be used to
 *    endorse or promote products derived from this software without
 *    prior written permission. For written permission, please contact
 *    licensing@OpenSSL.org.
 *
 * 5. Products derived from this software may not be called "OpenSSL"
 *    nor may "OpenSSL" appear in their names without prior written
 *    permission of the OpenSSL Project.
 *
 * 6. Redistributions of any form whatsoever must retain the following
 *    acknowledgment:
 *    "This product includes software developed by the OpenSSL Project
 *    for use in the OpenSSL Toolkit (http://www.OpenSSL.org/)"
 *
 * THIS SOFTWARE IS PROVIDED BY THE OpenSSL PROJECT ``AS IS'' AND ANY
 * EXPRESSED OR IMPLIED WARRANTIES, INCLUDING, BUT NOT LIMITED TO, THE
 * IMPLIED WARRANTIES OF MERCHANTABILITY AND FITNESS FOR A PARTICULAR
 * PURPOSE ARE DISCLAIMED.  IN NO EVENT SHALL THE OpenSSL PROJECT OR
 * ITS CONTRIBUTORS BE LIABLE FOR ANY DIRECT, INDIRECT, INCIDENTAL,
 * SPECIAL, EXEMPLARY, OR CONSEQUENTIAL DAMAGES (INCLUDING, BUT
 * NOT LIMITED TO, PROCUREMENT OF SUBSTITUTE GOODS OR SERVICES;
 * LOSS OF USE, DATA, OR PROFITS; OR BUSINESS INTERRUPTION)
 * HOWEVER CAUSED AND ON ANY THEORY OF LIABILITY, WHETHER IN CONTRACT,
 * STRICT LIABILITY, OR TORT (INCLUDING NEGLIGENCE OR OTHERWISE)
 * ARISING IN ANY WAY OUT OF THE USE OF THIS SOFTWARE, EVEN IF ADVISED
 * OF THE POSSIBILITY OF SUCH DAMAGE.
 * ====================================================================
 *
 * This product includes cryptographic software written by Eric Young
 * (eay@cryptsoft.com).  This product includes software written by Tim
 * Hudson (tjh@cryptsoft.com). */

#include <openssl/pkcs8.h>

#include <limits.h>

#include <openssl/asn1t.h>
#include <openssl/asn1.h>
#include <openssl/bio.h>
#include <openssl/buf.h>
#include <openssl/bytestring.h>
#include <openssl/err.h>
#include <openssl/evp.h>
#include <openssl/digest.h>
#include <openssl/hmac.h>
#include <openssl/mem.h>
#include <openssl/rand.h>
#include <openssl/x509.h>

#include "internal.h"
#include "../bytestring/internal.h"
#include "../internal.h"


int pkcs12_iterations_acceptable(uint64_t iterations) {
#if defined(BORINGSSL_UNSAFE_FUZZER_MODE)
  static const uint64_t kIterationsLimit = 2048;
#else
  // Windows imposes a limit of 600K. Mozilla say: “so them increasing
  // maximum to something like 100M or 1G (to have few decades of breathing
  // room) would be very welcome”[1]. So here we set the limit to 100M.
  //
  // [1] https://bugzilla.mozilla.org/show_bug.cgi?id=1436873#c14
  static const uint64_t kIterationsLimit = 100 * 1000000;
#endif

  assert(kIterationsLimit <= UINT32_MAX);
  return 0 < iterations && iterations <= kIterationsLimit;
}

ASN1_SEQUENCE(PKCS8_PRIV_KEY_INFO) = {
    ASN1_SIMPLE(PKCS8_PRIV_KEY_INFO, version, ASN1_INTEGER),
    ASN1_SIMPLE(PKCS8_PRIV_KEY_INFO, pkeyalg, X509_ALGOR),
    ASN1_SIMPLE(PKCS8_PRIV_KEY_INFO, pkey, ASN1_OCTET_STRING),
    ASN1_IMP_SET_OF_OPT(PKCS8_PRIV_KEY_INFO, attributes, X509_ATTRIBUTE, 0),
} ASN1_SEQUENCE_END(PKCS8_PRIV_KEY_INFO)

IMPLEMENT_ASN1_FUNCTIONS_const(PKCS8_PRIV_KEY_INFO)

EVP_PKEY *EVP_PKCS82PKEY(const PKCS8_PRIV_KEY_INFO *p8) {
  uint8_t *der = NULL;
  int der_len = i2d_PKCS8_PRIV_KEY_INFO(p8, &der);
  if (der_len < 0) {
    return NULL;
  }

  CBS cbs;
  CBS_init(&cbs, der, (size_t)der_len);
  EVP_PKEY *ret = EVP_parse_private_key(&cbs);
  if (ret == NULL || CBS_len(&cbs) != 0) {
    OPENSSL_PUT_ERROR(PKCS8, PKCS8_R_DECODE_ERROR);
    EVP_PKEY_free(ret);
    OPENSSL_free(der);
    return NULL;
  }

  OPENSSL_free(der);
  return ret;
}

PKCS8_PRIV_KEY_INFO *EVP_PKEY2PKCS8(const EVP_PKEY *pkey) {
  CBB cbb;
  uint8_t *der = NULL;
  size_t der_len;
  if (!CBB_init(&cbb, 0) ||
      !EVP_marshal_private_key(&cbb, pkey) ||
      !CBB_finish(&cbb, &der, &der_len) ||
      der_len > LONG_MAX) {
    CBB_cleanup(&cbb);
    OPENSSL_PUT_ERROR(PKCS8, PKCS8_R_ENCODE_ERROR);
    goto err;
  }

  const uint8_t *p = der;
  PKCS8_PRIV_KEY_INFO *p8 = d2i_PKCS8_PRIV_KEY_INFO(NULL, &p, (long)der_len);
  if (p8 == NULL || p != der + der_len) {
    PKCS8_PRIV_KEY_INFO_free(p8);
    OPENSSL_PUT_ERROR(PKCS8, PKCS8_R_DECODE_ERROR);
    goto err;
  }

  OPENSSL_free(der);
  return p8;

err:
  OPENSSL_free(der);
  return NULL;
}

PKCS8_PRIV_KEY_INFO *PKCS8_decrypt(X509_SIG *pkcs8, const char *pass,
                                   int pass_len_in) {
  size_t pass_len;
  if (pass_len_in == -1 && pass != NULL) {
    pass_len = strlen(pass);
  } else {
    pass_len = (size_t)pass_len_in;
  }

  PKCS8_PRIV_KEY_INFO *ret = NULL;
  EVP_PKEY *pkey = NULL;
  uint8_t *in = NULL;

  // Convert the legacy ASN.1 object to a byte string.
  int in_len = i2d_X509_SIG(pkcs8, &in);
  if (in_len < 0) {
    goto err;
  }

  CBS cbs;
  CBS_init(&cbs, in, in_len);
  pkey = PKCS8_parse_encrypted_private_key(&cbs, pass, pass_len);
  if (pkey == NULL || CBS_len(&cbs) != 0) {
    goto err;
  }

  ret = EVP_PKEY2PKCS8(pkey);

err:
  OPENSSL_free(in);
  EVP_PKEY_free(pkey);
  return ret;
}

X509_SIG *PKCS8_encrypt(int pbe_nid, const EVP_CIPHER *cipher, const char *pass,
                        int pass_len_in, const uint8_t *salt, size_t salt_len,
                        int iterations, PKCS8_PRIV_KEY_INFO *p8inf) {
  size_t pass_len;
  if (pass_len_in < 0 && pass != NULL) {
    pass_len = strlen(pass);
  } else {
    pass_len = (size_t)pass_len_in;
  }

  // Parse out the private key.
  EVP_PKEY *pkey = EVP_PKCS82PKEY(p8inf);
  if (pkey == NULL) {
    return NULL;
  }

  X509_SIG *ret = NULL;
  uint8_t *der = NULL;
  size_t der_len;
  CBB cbb;
  if (!CBB_init(&cbb, 128) ||
      !PKCS8_marshal_encrypted_private_key(&cbb, pbe_nid, cipher, pass,
                                           pass_len, salt, salt_len, iterations,
                                           pkey) ||
      !CBB_finish(&cbb, &der, &der_len)) {
    CBB_cleanup(&cbb);
    goto err;
  }

  // Convert back to legacy ASN.1 objects.
  const uint8_t *ptr = der;
  ret = d2i_X509_SIG(NULL, &ptr, der_len);
  if (ret == NULL || ptr != der + der_len) {
    OPENSSL_PUT_ERROR(PKCS8, ERR_R_INTERNAL_ERROR);
    X509_SIG_free(ret);
    ret = NULL;
  }

err:
  OPENSSL_free(der);
  EVP_PKEY_free(pkey);
  return ret;
}

struct pkcs12_context {
  EVP_PKEY **out_key;
  STACK_OF(X509) *out_certs;
  const char *password;
  size_t password_len;
};

// PKCS12_handle_sequence parses a BER-encoded SEQUENCE of elements in a PKCS#12
// structure.
static int PKCS12_handle_sequence(
    CBS *sequence, struct pkcs12_context *ctx,
    int (*handle_element)(CBS *cbs, struct pkcs12_context *ctx)) {
  uint8_t *storage = NULL;
  CBS in;
  int ret = 0;

  // Although a BER->DER conversion is done at the beginning of |PKCS12_parse|,
  // the ASN.1 data gets wrapped in OCTETSTRINGs and/or encrypted and the
  // conversion cannot see through those wrappings. So each time we step
  // through one we need to convert to DER again.
  if (!CBS_asn1_ber_to_der(sequence, &in, &storage)) {
    OPENSSL_PUT_ERROR(PKCS8, PKCS8_R_BAD_PKCS12_DATA);
    return 0;
  }

  CBS child;
  if (!CBS_get_asn1(&in, &child, CBS_ASN1_SEQUENCE) ||
      CBS_len(&in) != 0) {
    OPENSSL_PUT_ERROR(PKCS8, PKCS8_R_BAD_PKCS12_DATA);
    goto err;
  }

  while (CBS_len(&child) > 0) {
    CBS element;
    if (!CBS_get_asn1(&child, &element, CBS_ASN1_SEQUENCE)) {
      OPENSSL_PUT_ERROR(PKCS8, PKCS8_R_BAD_PKCS12_DATA);
      goto err;
    }

    if (!handle_element(&element, ctx)) {
      goto err;
    }
  }

  ret = 1;

err:
  OPENSSL_free(storage);
  return ret;
}

// 1.2.840.113549.1.12.10.1.1
static const uint8_t kKeyBag[] = {0x2a, 0x86, 0x48, 0x86, 0xf7, 0x0d,
                                  0x01, 0x0c, 0x0a, 0x01, 0x01};

// 1.2.840.113549.1.12.10.1.2
static const uint8_t kPKCS8ShroudedKeyBag[] = {
    0x2a, 0x86, 0x48, 0x86, 0xf7, 0x0d, 0x01, 0x0c, 0x0a, 0x01, 0x02};

// 1.2.840.113549.1.12.10.1.3
static const uint8_t kCertBag[] = {0x2a, 0x86, 0x48, 0x86, 0xf7, 0x0d,
                                   0x01, 0x0c, 0x0a, 0x01, 0x03};

// 1.2.840.113549.1.9.20
static const uint8_t kFriendlyName[] = {0x2a, 0x86, 0x48, 0x86, 0xf7,
                                        0x0d, 0x01, 0x09, 0x14};

// 1.2.840.113549.1.9.21
static const uint8_t kLocalKeyID[] = {0x2a, 0x86, 0x48, 0x86, 0xf7,
                                      0x0d, 0x01, 0x09, 0x15};

// 1.2.840.113549.1.9.22.1
static const uint8_t kX509Certificate[] = {0x2a, 0x86, 0x48, 0x86, 0xf7,
                                           0x0d, 0x01, 0x09, 0x16, 0x01};

// parse_bag_attributes parses the bagAttributes field of a SafeBag structure.
// It sets |*out_friendly_name| to a newly-allocated copy of the friendly name,
// encoded as a UTF-8 string, or NULL if there is none. It returns one on
// success and zero on error.
static int parse_bag_attributes(CBS *attrs, uint8_t **out_friendly_name,
                                size_t *out_friendly_name_len) {
  *out_friendly_name = NULL;
  *out_friendly_name_len = 0;

  // See https://tools.ietf.org/html/rfc7292#section-4.2.
  while (CBS_len(attrs) != 0) {
    CBS attr, oid, values;
    if (!CBS_get_asn1(attrs, &attr, CBS_ASN1_SEQUENCE) ||
        !CBS_get_asn1(&attr, &oid, CBS_ASN1_OBJECT) ||
        !CBS_get_asn1(&attr, &values, CBS_ASN1_SET) ||
        CBS_len(&attr) != 0) {
      OPENSSL_PUT_ERROR(PKCS8, PKCS8_R_BAD_PKCS12_DATA);
      goto err;
    }
    if (CBS_mem_equal(&oid, kFriendlyName, sizeof(kFriendlyName))) {
      // See https://tools.ietf.org/html/rfc2985, section 5.5.1.
      CBS value;
      if (*out_friendly_name != NULL ||
          !CBS_get_asn1(&values, &value, CBS_ASN1_BMPSTRING) ||
          CBS_len(&values) != 0 ||
          CBS_len(&value) == 0) {
        OPENSSL_PUT_ERROR(PKCS8, PKCS8_R_BAD_PKCS12_DATA);
        goto err;
      }
      // Convert the friendly name to UTF-8.
      CBB cbb;
      if (!CBB_init(&cbb, CBS_len(&value))) {
        goto err;
      }
      while (CBS_len(&value) != 0) {
        uint32_t c;
        if (!cbs_get_ucs2_be(&value, &c) ||
            !cbb_add_utf8(&cbb, c)) {
          OPENSSL_PUT_ERROR(PKCS8, PKCS8_R_INVALID_CHARACTERS);
          CBB_cleanup(&cbb);
          goto err;
        }
      }
      if (!CBB_finish(&cbb, out_friendly_name, out_friendly_name_len)) {
        CBB_cleanup(&cbb);
        goto err;
      }
    }
  }

  return 1;

err:
  OPENSSL_free(*out_friendly_name);
  *out_friendly_name = NULL;
  *out_friendly_name_len = 0;
  return 0;
}

// PKCS12_handle_safe_bag parses a single SafeBag element in a PKCS#12
// structure.
static int PKCS12_handle_safe_bag(CBS *safe_bag, struct pkcs12_context *ctx) {
  CBS bag_id, wrapped_value, bag_attrs;
  if (!CBS_get_asn1(safe_bag, &bag_id, CBS_ASN1_OBJECT) ||
      !CBS_get_asn1(safe_bag, &wrapped_value,
                    CBS_ASN1_CONTEXT_SPECIFIC | CBS_ASN1_CONSTRUCTED | 0)) {
    OPENSSL_PUT_ERROR(PKCS8, PKCS8_R_BAD_PKCS12_DATA);
    return 0;
  }
  if (CBS_len(safe_bag) == 0) {
    CBS_init(&bag_attrs, NULL, 0);
  } else if (!CBS_get_asn1(safe_bag, &bag_attrs, CBS_ASN1_SET) ||
             CBS_len(safe_bag) != 0) {
    OPENSSL_PUT_ERROR(PKCS8, PKCS8_R_BAD_PKCS12_DATA);
    return 0;
  }

  const int is_key_bag = CBS_mem_equal(&bag_id, kKeyBag, sizeof(kKeyBag));
  const int is_shrouded_key_bag = CBS_mem_equal(&bag_id, kPKCS8ShroudedKeyBag,
                                                sizeof(kPKCS8ShroudedKeyBag));
  if (is_key_bag || is_shrouded_key_bag) {
    // See RFC 7292, section 4.2.1 and 4.2.2.
    if (*ctx->out_key) {
      OPENSSL_PUT_ERROR(PKCS8, PKCS8_R_MULTIPLE_PRIVATE_KEYS_IN_PKCS12);
      return 0;
    }

    EVP_PKEY *pkey =
        is_key_bag ? EVP_parse_private_key(&wrapped_value)
                   : PKCS8_parse_encrypted_private_key(
                         &wrapped_value, ctx->password, ctx->password_len);
    if (pkey == NULL) {
      return 0;
    }

    if (CBS_len(&wrapped_value) != 0) {
      OPENSSL_PUT_ERROR(PKCS8, PKCS8_R_BAD_PKCS12_DATA);
      EVP_PKEY_free(pkey);
      return 0;
    }

    *ctx->out_key = pkey;
    return 1;
  }

  if (CBS_mem_equal(&bag_id, kCertBag, sizeof(kCertBag))) {
    // See RFC 7292, section 4.2.3.
    CBS cert_bag, cert_type, wrapped_cert, cert;
    if (!CBS_get_asn1(&wrapped_value, &cert_bag, CBS_ASN1_SEQUENCE) ||
        !CBS_get_asn1(&cert_bag, &cert_type, CBS_ASN1_OBJECT) ||
        !CBS_get_asn1(&cert_bag, &wrapped_cert,
                      CBS_ASN1_CONTEXT_SPECIFIC | CBS_ASN1_CONSTRUCTED | 0) ||
        !CBS_get_asn1(&wrapped_cert, &cert, CBS_ASN1_OCTETSTRING)) {
      OPENSSL_PUT_ERROR(PKCS8, PKCS8_R_BAD_PKCS12_DATA);
      return 0;
    }

    // Skip unknown certificate types.
    if (!CBS_mem_equal(&cert_type, kX509Certificate,
                       sizeof(kX509Certificate))) {
      return 1;
    }

    if (CBS_len(&cert) > LONG_MAX) {
      OPENSSL_PUT_ERROR(PKCS8, PKCS8_R_BAD_PKCS12_DATA);
      return 0;
    }

    const uint8_t *inp = CBS_data(&cert);
    X509 *x509 = d2i_X509(NULL, &inp, (long)CBS_len(&cert));
    if (!x509) {
      OPENSSL_PUT_ERROR(PKCS8, PKCS8_R_BAD_PKCS12_DATA);
      return 0;
    }

    if (inp != CBS_data(&cert) + CBS_len(&cert)) {
      OPENSSL_PUT_ERROR(PKCS8, PKCS8_R_BAD_PKCS12_DATA);
      X509_free(x509);
      return 0;
    }

    uint8_t *friendly_name;
    size_t friendly_name_len;
    if (!parse_bag_attributes(&bag_attrs, &friendly_name, &friendly_name_len)) {
      X509_free(x509);
      return 0;
    }
    int ok = friendly_name_len == 0 ||
             X509_alias_set1(x509, friendly_name, friendly_name_len);
    OPENSSL_free(friendly_name);
    if (!ok ||
        0 == sk_X509_push(ctx->out_certs, x509)) {
      X509_free(x509);
      return 0;
    }

    return 1;
  }

  // Unknown element type - ignore it.
  return 1;
}

// 1.2.840.113549.1.7.1
static const uint8_t kPKCS7Data[] = {0x2a, 0x86, 0x48, 0x86, 0xf7,
                                     0x0d, 0x01, 0x07, 0x01};

// 1.2.840.113549.1.7.6
static const uint8_t kPKCS7EncryptedData[] = {0x2a, 0x86, 0x48, 0x86, 0xf7,
                                              0x0d, 0x01, 0x07, 0x06};

// PKCS12_handle_content_info parses a single PKCS#7 ContentInfo element in a
// PKCS#12 structure.
static int PKCS12_handle_content_info(CBS *content_info,
                                      struct pkcs12_context *ctx) {
  CBS content_type, wrapped_contents, contents;
  int ret = 0;
  uint8_t *storage = NULL;

  if (!CBS_get_asn1(content_info, &content_type, CBS_ASN1_OBJECT) ||
      !CBS_get_asn1(content_info, &wrapped_contents,
                        CBS_ASN1_CONTEXT_SPECIFIC | CBS_ASN1_CONSTRUCTED | 0) ||
      CBS_len(content_info) != 0) {
    OPENSSL_PUT_ERROR(PKCS8, PKCS8_R_BAD_PKCS12_DATA);
    goto err;
  }

  if (CBS_mem_equal(&content_type, kPKCS7EncryptedData,
                    sizeof(kPKCS7EncryptedData))) {
    // See https://tools.ietf.org/html/rfc2315#section-13.
    //
    // PKCS#7 encrypted data inside a PKCS#12 structure is generally an
    // encrypted certificate bag and it's generally encrypted with 40-bit
    // RC2-CBC.
    CBS version_bytes, eci, contents_type, ai, encrypted_contents;
    uint8_t *out;
    size_t out_len;

    if (!CBS_get_asn1(&wrapped_contents, &contents, CBS_ASN1_SEQUENCE) ||
        !CBS_get_asn1(&contents, &version_bytes, CBS_ASN1_INTEGER) ||
        // EncryptedContentInfo, see
        // https://tools.ietf.org/html/rfc2315#section-10.1
        !CBS_get_asn1(&contents, &eci, CBS_ASN1_SEQUENCE) ||
        !CBS_get_asn1(&eci, &contents_type, CBS_ASN1_OBJECT) ||
        // AlgorithmIdentifier, see
        // https://tools.ietf.org/html/rfc5280#section-4.1.1.2
        !CBS_get_asn1(&eci, &ai, CBS_ASN1_SEQUENCE) ||
        !CBS_get_asn1_implicit_string(
            &eci, &encrypted_contents, &storage,
            CBS_ASN1_CONTEXT_SPECIFIC | 0, CBS_ASN1_OCTETSTRING)) {
      OPENSSL_PUT_ERROR(PKCS8, PKCS8_R_BAD_PKCS12_DATA);
      goto err;
    }

    if (!CBS_mem_equal(&contents_type, kPKCS7Data, sizeof(kPKCS7Data))) {
      OPENSSL_PUT_ERROR(PKCS8, PKCS8_R_BAD_PKCS12_DATA);
      goto err;
    }

    if (!pkcs8_pbe_decrypt(&out, &out_len, &ai, ctx->password,
                           ctx->password_len, CBS_data(&encrypted_contents),
                           CBS_len(&encrypted_contents))) {
      goto err;
    }

    CBS safe_contents;
    CBS_init(&safe_contents, out, out_len);
    ret = PKCS12_handle_sequence(&safe_contents, ctx, PKCS12_handle_safe_bag);
    OPENSSL_free(out);
  } else if (CBS_mem_equal(&content_type, kPKCS7Data, sizeof(kPKCS7Data))) {
    CBS octet_string_contents;

    if (!CBS_get_asn1(&wrapped_contents, &octet_string_contents,
                      CBS_ASN1_OCTETSTRING)) {
      OPENSSL_PUT_ERROR(PKCS8, PKCS8_R_BAD_PKCS12_DATA);
      goto err;
    }

    ret = PKCS12_handle_sequence(&octet_string_contents, ctx,
                                 PKCS12_handle_safe_bag);
  } else {
    // Unknown element type - ignore it.
    ret = 1;
  }

err:
  OPENSSL_free(storage);
  return ret;
}

static int pkcs12_check_mac(int *out_mac_ok, const char *password,
                            size_t password_len, const CBS *salt,
                            uint32_t iterations, const EVP_MD *md,
                            const CBS *authsafes, const CBS *expected_mac) {
  int ret = 0;
  uint8_t hmac_key[EVP_MAX_MD_SIZE];
  if (!pkcs12_key_gen(password, password_len, CBS_data(salt), CBS_len(salt),
                      PKCS12_MAC_ID, iterations, EVP_MD_size(md), hmac_key,
                      md)) {
    goto err;
  }

  uint8_t hmac[EVP_MAX_MD_SIZE];
  unsigned hmac_len;
  if (NULL == HMAC(md, hmac_key, EVP_MD_size(md), CBS_data(authsafes),
                   CBS_len(authsafes), hmac, &hmac_len)) {
    goto err;
  }

  *out_mac_ok = CBS_mem_equal(expected_mac, hmac, hmac_len);
#if defined(BORINGSSL_UNSAFE_FUZZER_MODE)
  *out_mac_ok = 1;
#endif
  ret = 1;

err:
  OPENSSL_cleanse(hmac_key, sizeof(hmac_key));
  return ret;
}


int PKCS12_get_key_and_certs(EVP_PKEY **out_key, STACK_OF(X509) *out_certs,
                             CBS *ber_in, const char *password) {
  uint8_t *storage = NULL;
  CBS in, pfx, mac_data, authsafe, content_type, wrapped_authsafes, authsafes;
  uint64_t version;
  int ret = 0;
  struct pkcs12_context ctx;
  const size_t original_out_certs_len = sk_X509_num(out_certs);

  // The input may be in BER format.
  if (!CBS_asn1_ber_to_der(ber_in, &in, &storage)) {
    OPENSSL_PUT_ERROR(PKCS8, PKCS8_R_BAD_PKCS12_DATA);
    return 0;
  }

  *out_key = NULL;
  OPENSSL_memset(&ctx, 0, sizeof(ctx));

  // See ftp://ftp.rsasecurity.com/pub/pkcs/pkcs-12/pkcs-12v1.pdf, section
  // four.
  if (!CBS_get_asn1(&in, &pfx, CBS_ASN1_SEQUENCE) ||
      CBS_len(&in) != 0 ||
      !CBS_get_asn1_uint64(&pfx, &version)) {
    OPENSSL_PUT_ERROR(PKCS8, PKCS8_R_BAD_PKCS12_DATA);
    goto err;
  }

  if (version < 3) {
    OPENSSL_PUT_ERROR(PKCS8, PKCS8_R_BAD_PKCS12_VERSION);
    goto err;
  }

  if (!CBS_get_asn1(&pfx, &authsafe, CBS_ASN1_SEQUENCE)) {
    OPENSSL_PUT_ERROR(PKCS8, PKCS8_R_BAD_PKCS12_DATA);
    goto err;
  }

  if (CBS_len(&pfx) == 0) {
    OPENSSL_PUT_ERROR(PKCS8, PKCS8_R_MISSING_MAC);
    goto err;
  }

  if (!CBS_get_asn1(&pfx, &mac_data, CBS_ASN1_SEQUENCE)) {
    OPENSSL_PUT_ERROR(PKCS8, PKCS8_R_BAD_PKCS12_DATA);
    goto err;
  }

  // authsafe is a PKCS#7 ContentInfo. See
  // https://tools.ietf.org/html/rfc2315#section-7.
  if (!CBS_get_asn1(&authsafe, &content_type, CBS_ASN1_OBJECT) ||
      !CBS_get_asn1(&authsafe, &wrapped_authsafes,
                        CBS_ASN1_CONTEXT_SPECIFIC | CBS_ASN1_CONSTRUCTED | 0)) {
    OPENSSL_PUT_ERROR(PKCS8, PKCS8_R_BAD_PKCS12_DATA);
    goto err;
  }

  // The content type can either be data or signedData. The latter indicates
  // that it's signed by a public key, which isn't supported.
  if (!CBS_mem_equal(&content_type, kPKCS7Data, sizeof(kPKCS7Data))) {
    OPENSSL_PUT_ERROR(PKCS8, PKCS8_R_PKCS12_PUBLIC_KEY_INTEGRITY_NOT_SUPPORTED);
    goto err;
  }

  if (!CBS_get_asn1(&wrapped_authsafes, &authsafes, CBS_ASN1_OCTETSTRING)) {
    OPENSSL_PUT_ERROR(PKCS8, PKCS8_R_BAD_PKCS12_DATA);
    goto err;
  }

  ctx.out_key = out_key;
  ctx.out_certs = out_certs;
  ctx.password = password;
  ctx.password_len = password != NULL ? strlen(password) : 0;

  // Verify the MAC.
  {
    CBS mac, salt, expected_mac;
    if (!CBS_get_asn1(&mac_data, &mac, CBS_ASN1_SEQUENCE)) {
      OPENSSL_PUT_ERROR(PKCS8, PKCS8_R_BAD_PKCS12_DATA);
      goto err;
    }

    const EVP_MD *md = EVP_parse_digest_algorithm(&mac);
    if (md == NULL) {
      goto err;
    }

    if (!CBS_get_asn1(&mac, &expected_mac, CBS_ASN1_OCTETSTRING) ||
        !CBS_get_asn1(&mac_data, &salt, CBS_ASN1_OCTETSTRING)) {
      OPENSSL_PUT_ERROR(PKCS8, PKCS8_R_BAD_PKCS12_DATA);
      goto err;
    }

    // The iteration count is optional and the default is one.
    uint32_t iterations = 1;
    if (CBS_len(&mac_data) > 0) {
      uint64_t iterations_u64;
      if (!CBS_get_asn1_uint64(&mac_data, &iterations_u64) ||
          !pkcs12_iterations_acceptable(iterations_u64)) {
        OPENSSL_PUT_ERROR(PKCS8, PKCS8_R_BAD_PKCS12_DATA);
        goto err;
      }
      iterations = (uint32_t)iterations_u64;
    }

    int mac_ok;
    if (!pkcs12_check_mac(&mac_ok, ctx.password, ctx.password_len, &salt,
                          iterations, md, &authsafes, &expected_mac)) {
      goto err;
    }
    if (!mac_ok && ctx.password_len == 0) {
      // PKCS#12 encodes passwords as NUL-terminated UCS-2, so the empty
      // password is encoded as {0, 0}. Some implementations use the empty byte
      // array for "no password". OpenSSL considers a non-NULL password as {0,
      // 0} and a NULL password as {}. It then, in high-level PKCS#12 parsing
      // code, tries both options. We match this behavior.
      ctx.password = ctx.password != NULL ? NULL : "";
      if (!pkcs12_check_mac(&mac_ok, ctx.password, ctx.password_len, &salt,
                            iterations, md, &authsafes, &expected_mac)) {
        goto err;
      }
    }
    if (!mac_ok) {
      OPENSSL_PUT_ERROR(PKCS8, PKCS8_R_INCORRECT_PASSWORD);
      goto err;
    }
  }

  // authsafes contains a series of PKCS#7 ContentInfos.
  if (!PKCS12_handle_sequence(&authsafes, &ctx, PKCS12_handle_content_info)) {
    goto err;
  }

  ret = 1;

err:
  OPENSSL_free(storage);
  if (!ret) {
    EVP_PKEY_free(*out_key);
    *out_key = NULL;
    while (sk_X509_num(out_certs) > original_out_certs_len) {
      X509 *x509 = sk_X509_pop(out_certs);
      X509_free(x509);
    }
  }

  return ret;
}

void PKCS12_PBE_add(void) {}

struct pkcs12_st {
  uint8_t *ber_bytes;
  size_t ber_len;
};

PKCS12 *d2i_PKCS12(PKCS12 **out_p12, const uint8_t **ber_bytes,
                   size_t ber_len) {
  PKCS12 *p12 = PKCS12_new();
  if (!p12) {
    return NULL;
  }

  p12->ber_bytes = OPENSSL_memdup(*ber_bytes, ber_len);
  if (!p12->ber_bytes) {
    OPENSSL_free(p12);
    return NULL;
  }

  p12->ber_len = ber_len;
  *ber_bytes += ber_len;

  if (out_p12) {
    PKCS12_free(*out_p12);
    *out_p12 = p12;
  }

  return p12;
}

PKCS12* d2i_PKCS12_bio(BIO *bio, PKCS12 **out_p12) {
  size_t used = 0;
  BUF_MEM *buf;
  const uint8_t *dummy;
  static const size_t kMaxSize = 256 * 1024;
  PKCS12 *ret = NULL;

  buf = BUF_MEM_new();
  if (buf == NULL) {
    return NULL;
  }
  if (BUF_MEM_grow(buf, 8192) == 0) {
    goto out;
  }

  for (;;) {
    size_t max_read = buf->length - used;
    int n = BIO_read(bio, &buf->data[used],
                     max_read > INT_MAX ? INT_MAX : (int)max_read);
    if (n < 0) {
      if (used == 0) {
        goto out;
      }
      // Workaround a bug in node.js. It uses a memory BIO for this in the wrong
      // mode.
      n = 0;
    }

    if (n == 0) {
      break;
    }
    used += n;

    if (used < buf->length) {
      continue;
    }

    if (buf->length > kMaxSize ||
        BUF_MEM_grow(buf, buf->length * 2) == 0) {
      goto out;
    }
  }

  dummy = (uint8_t*) buf->data;
  ret = d2i_PKCS12(out_p12, &dummy, used);

out:
  BUF_MEM_free(buf);
  return ret;
}

PKCS12* d2i_PKCS12_fp(FILE *fp, PKCS12 **out_p12) {
  BIO *bio;
  PKCS12 *ret;

  bio = BIO_new_fp(fp, 0 /* don't take ownership */);
  if (!bio) {
    return NULL;
  }

  ret = d2i_PKCS12_bio(bio, out_p12);
  BIO_free(bio);
  return ret;
}

int i2d_PKCS12(const PKCS12 *p12, uint8_t **out) {
  if (p12->ber_len > INT_MAX) {
    OPENSSL_PUT_ERROR(PKCS8, ERR_R_OVERFLOW);
    return -1;
  }

  if (out == NULL) {
    return (int)p12->ber_len;
  }

  if (*out == NULL) {
    *out = OPENSSL_memdup(p12->ber_bytes, p12->ber_len);
    if (*out == NULL) {
      return -1;
    }
  } else {
    OPENSSL_memcpy(*out, p12->ber_bytes, p12->ber_len);
    *out += p12->ber_len;
  }
  return (int)p12->ber_len;
}

int i2d_PKCS12_bio(BIO *bio, const PKCS12 *p12) {
  return BIO_write_all(bio, p12->ber_bytes, p12->ber_len);
}

int i2d_PKCS12_fp(FILE *fp, const PKCS12 *p12) {
  BIO *bio = BIO_new_fp(fp, 0 /* don't take ownership */);
  if (bio == NULL) {
    return 0;
  }

  int ret = i2d_PKCS12_bio(bio, p12);
  BIO_free(bio);
  return ret;
}

int PKCS12_parse(const PKCS12 *p12, const char *password, EVP_PKEY **out_pkey,
                 X509 **out_cert, STACK_OF(X509) **out_ca_certs) {
  CBS ber_bytes;
  STACK_OF(X509) *ca_certs = NULL;
  char ca_certs_alloced = 0;

  if (out_ca_certs != NULL && *out_ca_certs != NULL) {
    ca_certs = *out_ca_certs;
  }

  if (!ca_certs) {
    ca_certs = sk_X509_new_null();
    if (ca_certs == NULL) {
      return 0;
    }
    ca_certs_alloced = 1;
  }

  CBS_init(&ber_bytes, p12->ber_bytes, p12->ber_len);
  if (!PKCS12_get_key_and_certs(out_pkey, ca_certs, &ber_bytes, password)) {
    if (ca_certs_alloced) {
      sk_X509_free(ca_certs);
    }
    return 0;
  }

  // OpenSSL selects the last certificate which matches the private key as
  // |out_cert|.
  *out_cert = NULL;
  size_t num_certs = sk_X509_num(ca_certs);
  if (*out_pkey != NULL && num_certs > 0) {
    for (size_t i = num_certs - 1; i < num_certs; i--) {
      X509 *cert = sk_X509_value(ca_certs, i);
      if (X509_check_private_key(cert, *out_pkey)) {
        *out_cert = cert;
        sk_X509_delete(ca_certs, i);
        break;
      }
      ERR_clear_error();
    }
  }

  if (out_ca_certs) {
    *out_ca_certs = ca_certs;
  } else {
    sk_X509_pop_free(ca_certs, X509_free);
  }

  return 1;
}

int PKCS12_verify_mac(const PKCS12 *p12, const char *password,
                      int password_len) {
  if (password == NULL) {
    if (password_len != 0) {
      return 0;
    }
  } else if (password_len != -1 &&
             (password[password_len] != 0 ||
              OPENSSL_memchr(password, 0, password_len) != NULL)) {
    return 0;
  }

  EVP_PKEY *pkey = NULL;
  X509 *cert = NULL;
  if (!PKCS12_parse(p12, password, &pkey, &cert, NULL)) {
    ERR_clear_error();
    return 0;
  }

  EVP_PKEY_free(pkey);
  X509_free(cert);

  return 1;
}

// add_bag_attributes adds the bagAttributes field of a SafeBag structure,
// containing the specified friendlyName and localKeyId attributes.
static int add_bag_attributes(CBB *bag, const char *name, size_t name_len,
                              const uint8_t *key_id, size_t key_id_len) {
  if (name == NULL && key_id_len == 0) {
    return 1;  // Omit the OPTIONAL SET.
  }
  // See https://tools.ietf.org/html/rfc7292#section-4.2.
  CBB attrs, attr, oid, values, value;
  if (!CBB_add_asn1(bag, &attrs, CBS_ASN1_SET)) {
    return 0;
  }
  if (name_len != 0) {
    // See https://tools.ietf.org/html/rfc2985, section 5.5.1.
    if (!CBB_add_asn1(&attrs, &attr, CBS_ASN1_SEQUENCE) ||
        !CBB_add_asn1(&attr, &oid, CBS_ASN1_OBJECT) ||
        !CBB_add_bytes(&oid, kFriendlyName, sizeof(kFriendlyName)) ||
        !CBB_add_asn1(&attr, &values, CBS_ASN1_SET) ||
        !CBB_add_asn1(&values, &value, CBS_ASN1_BMPSTRING)) {
      return 0;
    }
    // Convert the friendly name to a BMPString.
    CBS name_cbs;
    CBS_init(&name_cbs, (const uint8_t *)name, name_len);
    while (CBS_len(&name_cbs) != 0) {
      uint32_t c;
      if (!cbs_get_utf8(&name_cbs, &c) ||
          !cbb_add_ucs2_be(&value, c)) {
        OPENSSL_PUT_ERROR(PKCS8, PKCS8_R_INVALID_CHARACTERS);
        return 0;
      }
    }
  }
  if (key_id_len != 0) {
    // See https://tools.ietf.org/html/rfc2985, section 5.5.2.
    if (!CBB_add_asn1(&attrs, &attr, CBS_ASN1_SEQUENCE) ||
        !CBB_add_asn1(&attr, &oid, CBS_ASN1_OBJECT) ||
        !CBB_add_bytes(&oid, kLocalKeyID, sizeof(kLocalKeyID)) ||
        !CBB_add_asn1(&attr, &values, CBS_ASN1_SET) ||
        !CBB_add_asn1(&values, &value, CBS_ASN1_OCTETSTRING) ||
        !CBB_add_bytes(&value, key_id, key_id_len)) {
      return 0;
    }
  }
  return CBB_flush_asn1_set_of(&attrs) &&
         CBB_flush(bag);
}

static int add_cert_bag(CBB *cbb, X509 *cert, const char *name,
                        const uint8_t *key_id, size_t key_id_len) {
  CBB bag, bag_oid, bag_contents, cert_bag, cert_type, wrapped_cert, cert_value;
  if (// See https://tools.ietf.org/html/rfc7292#section-4.2.
      !CBB_add_asn1(cbb, &bag, CBS_ASN1_SEQUENCE) ||
      !CBB_add_asn1(&bag, &bag_oid, CBS_ASN1_OBJECT) ||
      !CBB_add_bytes(&bag_oid, kCertBag, sizeof(kCertBag)) ||
      !CBB_add_asn1(&bag, &bag_contents,
                    CBS_ASN1_CONSTRUCTED | CBS_ASN1_CONTEXT_SPECIFIC | 0) ||
      // See https://tools.ietf.org/html/rfc7292#section-4.2.3.
      !CBB_add_asn1(&bag_contents, &cert_bag, CBS_ASN1_SEQUENCE) ||
      !CBB_add_asn1(&cert_bag, &cert_type, CBS_ASN1_OBJECT) ||
      !CBB_add_bytes(&cert_type, kX509Certificate, sizeof(kX509Certificate)) ||
      !CBB_add_asn1(&cert_bag, &wrapped_cert,
                    CBS_ASN1_CONSTRUCTED | CBS_ASN1_CONTEXT_SPECIFIC | 0) ||
      !CBB_add_asn1(&wrapped_cert, &cert_value, CBS_ASN1_OCTETSTRING)) {
    return 0;
  }
  uint8_t *buf;
  int len = i2d_X509(cert, NULL);

  int int_name_len = 0;
  const char *cert_name = (const char *)X509_alias_get0(cert, &int_name_len);
  size_t name_len = int_name_len;
  if (name) {
    if (name_len != 0) {
      OPENSSL_PUT_ERROR(PKCS8, PKCS8_R_AMBIGUOUS_FRIENDLY_NAME);
      return 0;
    }
    name_len = strlen(name);
  } else {
    name = cert_name;
  }

  if (len < 0 ||
      !CBB_add_space(&cert_value, &buf, (size_t)len) ||
      i2d_X509(cert, &buf) < 0 ||
      !add_bag_attributes(&bag, name, name_len, key_id, key_id_len) ||
      !CBB_flush(cbb)) {
    return 0;
  }
  return 1;
}

static int add_cert_safe_contents(CBB *cbb, X509 *cert,
                                  const STACK_OF(X509) *chain, const char *name,
                                  const uint8_t *key_id, size_t key_id_len) {
  CBB safe_contents;
  if (!CBB_add_asn1(cbb, &safe_contents, CBS_ASN1_SEQUENCE) ||
      (cert != NULL &&
       !add_cert_bag(&safe_contents, cert, name, key_id, key_id_len))) {
    return 0;
  }

  for (size_t i = 0; i < sk_X509_num(chain); i++) {
    // Only the leaf certificate gets attributes.
    if (!add_cert_bag(&safe_contents, sk_X509_value(chain, i), NULL, NULL, 0)) {
      return 0;
    }
  }

  return CBB_flush(cbb);
}

static int add_encrypted_data(CBB *out, int pbe_nid, const char *password,
                              size_t password_len, uint32_t iterations,
                              const uint8_t *in, size_t in_len) {
  uint8_t salt[PKCS12_SALT_LEN];
  if (!RAND_bytes(salt, sizeof(salt))) {
    return 0;
  }

  int ret = 0;
  EVP_CIPHER_CTX ctx;
  EVP_CIPHER_CTX_init(&ctx);
  CBB content_info, type, wrapper, encrypted_data, encrypted_content_info,
      inner_type, encrypted_content;
  if (// Add the ContentInfo wrapping.
      !CBB_add_asn1(out, &content_info, CBS_ASN1_SEQUENCE) ||
      !CBB_add_asn1(&content_info, &type, CBS_ASN1_OBJECT) ||
      !CBB_add_bytes(&type, kPKCS7EncryptedData, sizeof(kPKCS7EncryptedData)) ||
      !CBB_add_asn1(&content_info, &wrapper,
                    CBS_ASN1_CONSTRUCTED | CBS_ASN1_CONTEXT_SPECIFIC | 0) ||
      // See https://tools.ietf.org/html/rfc2315#section-13.
      !CBB_add_asn1(&wrapper, &encrypted_data, CBS_ASN1_SEQUENCE) ||
      !CBB_add_asn1_uint64(&encrypted_data, 0 /* version */) ||
      // See https://tools.ietf.org/html/rfc2315#section-10.1.
      !CBB_add_asn1(&encrypted_data, &encrypted_content_info,
                    CBS_ASN1_SEQUENCE) ||
      !CBB_add_asn1(&encrypted_content_info, &inner_type, CBS_ASN1_OBJECT) ||
      !CBB_add_bytes(&inner_type, kPKCS7Data, sizeof(kPKCS7Data)) ||
      // Set up encryption and fill in contentEncryptionAlgorithm.
      !pkcs12_pbe_encrypt_init(&encrypted_content_info, &ctx, pbe_nid,
                               iterations, password, password_len, salt,
                               sizeof(salt)) ||
      // Note this tag is primitive. It is an implicitly-tagged OCTET_STRING, so
      // it inherits the inner tag's constructed bit.
      !CBB_add_asn1(&encrypted_content_info, &encrypted_content,
                    CBS_ASN1_CONTEXT_SPECIFIC | 0)) {
    goto err;
  }

  size_t max_out = in_len + EVP_CIPHER_CTX_block_size(&ctx);
  if (max_out < in_len) {
    OPENSSL_PUT_ERROR(PKCS8, PKCS8_R_TOO_LONG);
    goto err;
  }

  uint8_t *ptr;
  int n1, n2;
  if (!CBB_reserve(&encrypted_content, &ptr, max_out) ||
      !EVP_CipherUpdate(&ctx, ptr, &n1, in, in_len) ||
      !EVP_CipherFinal_ex(&ctx, ptr + n1, &n2) ||
      !CBB_did_write(&encrypted_content, n1 + n2) ||
      !CBB_flush(out)) {
    goto err;
  }

  ret = 1;

err:
  EVP_CIPHER_CTX_cleanup(&ctx);
  return ret;
}

static int pkcs12_gen_and_write_mac(CBB *out_pfx, const uint8_t *auth_safe_data,
                                    size_t auth_safe_data_len,
                                    const char *password, size_t password_len,
                                    uint8_t *mac_salt, size_t salt_len,
                                    int mac_iterations, const EVP_MD *md) {
  int ret = 0;
  uint8_t mac_key[EVP_MAX_MD_SIZE];
  uint8_t mac[EVP_MAX_MD_SIZE];
  unsigned mac_len;
  if (!pkcs12_key_gen(password, password_len, mac_salt, salt_len, PKCS12_MAC_ID,
                      mac_iterations, EVP_MD_size(md), mac_key, md) ||
      !HMAC(md, mac_key, EVP_MD_size(md), auth_safe_data, auth_safe_data_len,
            mac, &mac_len)) {
    goto out;
  }

  CBB mac_data, digest_info, mac_cbb, mac_salt_cbb;
  if (!CBB_add_asn1(out_pfx, &mac_data, CBS_ASN1_SEQUENCE) ||
      !CBB_add_asn1(&mac_data, &digest_info, CBS_ASN1_SEQUENCE) ||
      !EVP_marshal_digest_algorithm(&digest_info, md) ||
      !CBB_add_asn1(&digest_info, &mac_cbb, CBS_ASN1_OCTETSTRING) ||
      !CBB_add_bytes(&mac_cbb, mac, mac_len) ||
      !CBB_add_asn1(&mac_data, &mac_salt_cbb, CBS_ASN1_OCTETSTRING) ||
      !CBB_add_bytes(&mac_salt_cbb, mac_salt, salt_len) ||
      // The iteration count has a DEFAULT of 1, but RFC 7292 says "The default
      // is for historical reasons and its use is deprecated." Thus we
      // explicitly encode the iteration count, though it is not valid DER.
      !CBB_add_asn1_uint64(&mac_data, mac_iterations) ||
      !CBB_flush(out_pfx)) {
    goto out;
  }
  ret = 1;

out:
  OPENSSL_cleanse(mac_key, sizeof(mac_key));
  return ret;
}

PKCS12 *PKCS12_create(const char *password, const char *name,
                      const EVP_PKEY *pkey, X509 *cert,
                      const STACK_OF(X509)* chain, int key_nid, int cert_nid,
                      int iterations, int mac_iterations, int key_type) {
  if (key_nid == 0) {
    key_nid = NID_pbe_WithSHA1And3_Key_TripleDES_CBC;
  }
  if (cert_nid == 0) {
    cert_nid = NID_pbe_WithSHA1And40BitRC2_CBC;
  }
  if (iterations == 0) {
    iterations = PKCS12_DEFAULT_ITER;
  }
  if (mac_iterations == 0) {
    mac_iterations = 1;
  }
  if (// In OpenSSL, this specifies a non-standard Microsoft key usage extension
      // which we do not currently support.
      key_type != 0 ||
      // In OpenSSL, -1 here means to omit the MAC, which we do not
      // currently support. Omitting it is also invalid for a password-based
      // PKCS#12 file.
      mac_iterations < 0 ||
      // Don't encode empty objects.
      (pkey == NULL && cert == NULL && sk_X509_num(chain) == 0)) {
    OPENSSL_PUT_ERROR(PKCS8, PKCS8_R_UNSUPPORTED_OPTIONS);
    return 0;
  }

  // PKCS#12 is a very confusing recursive data format, built out of another
  // recursive data format. Section 5.1 of RFC 7292 describes the encoding
  // algorithm, but there is no clear overview. A quick summary:
  //
  // PKCS#7 defines a ContentInfo structure, which is a overgeneralized typed
  // combinator structure for applying cryptography. We care about two types. A
  // data ContentInfo contains an OCTET STRING and is a leaf node of the
  // combinator tree. An encrypted-data ContentInfo contains encryption
  // parameters (key derivation and encryption) and wraps another ContentInfo,
  // usually data.
  //
  // A PKCS#12 file is a PFX structure (section 4), which contains a single data
  // ContentInfo and a MAC over it. This root ContentInfo is the
  // AuthenticatedSafe and its payload is a SEQUENCE of other ContentInfos, so
  // that different parts of the PKCS#12 file can by differently protected.
  //
  // Each ContentInfo in the AuthenticatedSafe, after undoing all the PKCS#7
  // combinators, has SafeContents payload. A SafeContents is a SEQUENCE of
  // SafeBag. SafeBag is PKCS#12's typed structure, with subtypes such as KeyBag
  // and CertBag. Confusingly, there is a SafeContents bag type which itself
  // recursively contains more SafeBags, but we do not implement this. Bags also
  // can have attributes.
  //
  // The grouping of SafeBags into intermediate ContentInfos does not appear to
  // be significant, except that all SafeBags sharing a ContentInfo have the
  // same level of protection. Additionally, while keys may be encrypted by
  // placing a KeyBag in an encrypted-data ContentInfo, PKCS#12 also defines a
  // key-specific encryption container, PKCS8ShroudedKeyBag, which is used
  // instead.

  // Note that |password| may be NULL to specify no password, rather than the
  // empty string. They are encoded differently in PKCS#12. (One is the empty
  // byte array and the other is NUL-terminated UCS-2.)
  size_t password_len = password != NULL ? strlen(password) : 0;

  uint8_t key_id[EVP_MAX_MD_SIZE];
  unsigned key_id_len = 0;
  if (cert != NULL && pkey != NULL) {
    if (!X509_check_private_key(cert, pkey) ||
        // Matching OpenSSL, use the SHA-1 hash of the certificate as the local
        // key ID. Some PKCS#12 consumers require one to connect the private key
        // and certificate.
        !X509_digest(cert, EVP_sha1(), key_id, &key_id_len)) {
      return 0;
    }
  }

  // See https://tools.ietf.org/html/rfc7292#section-4.
  PKCS12 *ret = NULL;
  CBB cbb, pfx, auth_safe, auth_safe_oid, auth_safe_wrapper, auth_safe_data,
      content_infos;
  if (!CBB_init(&cbb, 0) || !CBB_add_asn1(&cbb, &pfx, CBS_ASN1_SEQUENCE) ||
      !CBB_add_asn1_uint64(&pfx, 3) ||
      // auth_safe is a data ContentInfo.
      !CBB_add_asn1(&pfx, &auth_safe, CBS_ASN1_SEQUENCE) ||
      !CBB_add_asn1(&auth_safe, &auth_safe_oid, CBS_ASN1_OBJECT) ||
      !CBB_add_bytes(&auth_safe_oid, kPKCS7Data, sizeof(kPKCS7Data)) ||
      !CBB_add_asn1(&auth_safe, &auth_safe_wrapper,
                    CBS_ASN1_CONSTRUCTED | CBS_ASN1_CONTEXT_SPECIFIC | 0) ||
      !CBB_add_asn1(&auth_safe_wrapper, &auth_safe_data,
                    CBS_ASN1_OCTETSTRING) ||
      // See https://tools.ietf.org/html/rfc7292#section-4.1. |auth_safe|'s
      // contains a SEQUENCE of ContentInfos.
      !CBB_add_asn1(&auth_safe_data, &content_infos, CBS_ASN1_SEQUENCE)) {
    goto err;
  }

  // If there are any certificates, place them in CertBags wrapped in a single
  // encrypted ContentInfo.
  if (cert != NULL || sk_X509_num(chain) > 0) {
    if (cert_nid < 0) {
      // Place the certificates in an unencrypted ContentInfo. This could be
      // more compactly-encoded by reusing the same ContentInfo as the key, but
      // OpenSSL does not do this. We keep them separate for consistency. (Keys,
      // even when encrypted, are always placed in unencrypted ContentInfos.
      // PKCS#12 defines bag-level encryption for keys.)
      CBB content_info, oid, wrapper, data;
      if (!CBB_add_asn1(&content_infos, &content_info, CBS_ASN1_SEQUENCE) ||
          !CBB_add_asn1(&content_info, &oid, CBS_ASN1_OBJECT) ||
          !CBB_add_bytes(&oid, kPKCS7Data, sizeof(kPKCS7Data)) ||
          !CBB_add_asn1(&content_info, &wrapper,
                        CBS_ASN1_CONSTRUCTED | CBS_ASN1_CONTEXT_SPECIFIC | 0) ||
          !CBB_add_asn1(&wrapper, &data, CBS_ASN1_OCTETSTRING) ||
          !add_cert_safe_contents(&data, cert, chain, name, key_id,
                                  key_id_len) ||
          !CBB_flush(&content_infos)) {
        goto err;
      }
    } else {
      CBB plaintext_cbb;
      int ok = CBB_init(&plaintext_cbb, 0) &&
               add_cert_safe_contents(&plaintext_cbb, cert, chain, name, key_id,
                                      key_id_len) &&
               add_encrypted_data(
                   &content_infos, cert_nid, password, password_len, iterations,
                   CBB_data(&plaintext_cbb), CBB_len(&plaintext_cbb));
      CBB_cleanup(&plaintext_cbb);
      if (!ok) {
        goto err;
      }
    }
  }

  // If there is a key, place it in a single KeyBag or PKCS8ShroudedKeyBag
  // wrapped in an unencrypted ContentInfo. (One could also place it in a KeyBag
  // inside an encrypted ContentInfo, but OpenSSL does not do this and some
  // PKCS#12 consumers do not support KeyBags.)
  if (pkey != NULL) {
    CBB content_info, oid, wrapper, data, safe_contents, bag, bag_oid,
        bag_contents;
    if (// Add another data ContentInfo.
        !CBB_add_asn1(&content_infos, &content_info, CBS_ASN1_SEQUENCE) ||
        !CBB_add_asn1(&content_info, &oid, CBS_ASN1_OBJECT) ||
        !CBB_add_bytes(&oid, kPKCS7Data, sizeof(kPKCS7Data)) ||
        !CBB_add_asn1(&content_info, &wrapper,
                      CBS_ASN1_CONSTRUCTED | CBS_ASN1_CONTEXT_SPECIFIC | 0) ||
        !CBB_add_asn1(&wrapper, &data, CBS_ASN1_OCTETSTRING) ||
        !CBB_add_asn1(&data, &safe_contents, CBS_ASN1_SEQUENCE) ||
        // Add a SafeBag containing a PKCS8ShroudedKeyBag.
        !CBB_add_asn1(&safe_contents, &bag, CBS_ASN1_SEQUENCE) ||
        !CBB_add_asn1(&bag, &bag_oid, CBS_ASN1_OBJECT)) {
      goto err;
    }
    if (key_nid < 0) {
      if (!CBB_add_bytes(&bag_oid, kKeyBag, sizeof(kKeyBag)) ||
          !CBB_add_asn1(&bag, &bag_contents,
                        CBS_ASN1_CONSTRUCTED | CBS_ASN1_CONTEXT_SPECIFIC | 0) ||
          !EVP_marshal_private_key(&bag_contents, pkey)) {
        goto err;
      }
    } else {
      if (!CBB_add_bytes(&bag_oid, kPKCS8ShroudedKeyBag,
                         sizeof(kPKCS8ShroudedKeyBag)) ||
          !CBB_add_asn1(&bag, &bag_contents,
                        CBS_ASN1_CONSTRUCTED | CBS_ASN1_CONTEXT_SPECIFIC | 0) ||
          !PKCS8_marshal_encrypted_private_key(
              &bag_contents, key_nid, NULL, password, password_len,
              NULL /* generate a random salt */,
              0 /* use default salt length */, iterations, pkey)) {
        goto err;
      }
    }
    size_t name_len = 0;
    if (name) {
      name_len = strlen(name);
    }
    if (!add_bag_attributes(&bag, name, name_len, key_id, key_id_len) ||
        !CBB_flush(&content_infos)) {
      goto err;
    }
  }

  // Compute the MAC. Match OpenSSL in using SHA-1 as the hash function. The MAC
  // covers |auth_safe_data|.
  // TODO (CryptoAlg-2897): Update the default |md| to SHA-256 to align with
  //                        OpenSSL 3.x.
  const EVP_MD *mac_md = EVP_sha1();
<<<<<<< HEAD
  uint8_t mac_salt[PKCS5_SALT_LEN];
=======
  uint8_t mac_salt[PKCS12_SALT_LEN];
>>>>>>> 7b9a58e0
  if (!CBB_flush(&auth_safe_data) ||
      !RAND_bytes(mac_salt, sizeof(mac_salt)) ||
      !pkcs12_gen_and_write_mac(
          &pfx, CBB_data(&auth_safe_data), CBB_len(&auth_safe_data), password,
          password_len, mac_salt, sizeof(mac_salt), mac_iterations, mac_md)) {
    goto err;
  }

  ret = PKCS12_new();
  if (ret == NULL ||
      !CBB_finish(&cbb, &ret->ber_bytes, &ret->ber_len)) {
    OPENSSL_free(ret);
    ret = NULL;
    goto err;
  }

err:
  CBB_cleanup(&cbb);
  return ret;
}

PKCS12 *PKCS12_new(void) {
  return OPENSSL_zalloc(sizeof(PKCS12));
}

void PKCS12_free(PKCS12 *p12) {
  if (p12 == NULL) {
    return;
  }
  OPENSSL_free(p12->ber_bytes);
  OPENSSL_free(p12);
}

int PKCS12_set_mac(PKCS12 *p12, const char *password, int password_len,
                   unsigned char *salt, int salt_len, int mac_iterations,
                   const EVP_MD *md) {
  GUARD_PTR(p12);
  int ret = 0;

  if (mac_iterations == 0) {
    mac_iterations = 1;
  }
  if (salt_len == 0) {
<<<<<<< HEAD
    salt_len = PKCS5_SALT_LEN;
=======
    salt_len = PKCS12_SALT_LEN;
>>>>>>> 7b9a58e0
  }
  // Generate |mac_salt| if |salt| is NULL and copy if NULL.
  uint8_t *mac_salt = OPENSSL_malloc(salt_len);
  if (mac_salt == NULL) {
    goto out;
  }
  if (salt == NULL) {
    if (!RAND_bytes(mac_salt, salt_len)) {
      goto out;
    }
  } else {
    OPENSSL_memcpy(mac_salt, salt, salt_len);
  }
  // TODO (CryptoAlg-2897): Update the default |md| to SHA-256 to align with
  //                        OpenSSL 3.x.
  if (md == NULL) {
    md = EVP_sha1();
  }

  uint8_t *storage = NULL;
  CBS ber_bytes, in, pfx, authsafe, content_type, wrapped_authsafes, authsafes;
  uint64_t version;
  // The input may be in BER format.
  CBS_init(&ber_bytes, p12->ber_bytes, p12->ber_len);
  if (!CBS_asn1_ber_to_der(&ber_bytes, &in, &storage)) {
    OPENSSL_PUT_ERROR(PKCS8, PKCS8_R_BAD_PKCS12_DATA);
    goto out;
  }
  // There's no use case for |storage| anymore, so we free early.
  OPENSSL_free(storage);

  if (!CBS_get_asn1(&in, &pfx, CBS_ASN1_SEQUENCE) || CBS_len(&in) != 0 ||
      !CBS_get_asn1_uint64(&pfx, &version)) {
    OPENSSL_PUT_ERROR(PKCS8, PKCS8_R_BAD_PKCS12_DATA);
    goto out;
  }
  if (version < 3) {
    OPENSSL_PUT_ERROR(PKCS8, PKCS8_R_BAD_PKCS12_VERSION);
    goto out;
  }

  if (!CBS_get_asn1(&pfx, &authsafe, CBS_ASN1_SEQUENCE)) {
    OPENSSL_PUT_ERROR(PKCS8, PKCS8_R_BAD_PKCS12_DATA);
    goto out;
  }
  // Save contents of |authsafe| to write back before the CBS is advanced.
  const uint8_t *orig_authsafe = CBS_data(&authsafe);
  size_t orig_authsafe_len = CBS_len(&authsafe);

  // Parse for |authsafes| which is the data that we should be running HMAC on.
  if (!CBS_get_asn1(&authsafe, &content_type, CBS_ASN1_OBJECT) ||
      !CBS_get_asn1(&authsafe, &wrapped_authsafes,
                    CBS_ASN1_CONTEXT_SPECIFIC | CBS_ASN1_CONSTRUCTED | 0) ||
      !CBS_get_asn1(&wrapped_authsafes, &authsafes, CBS_ASN1_OCTETSTRING)) {
    OPENSSL_PUT_ERROR(PKCS8, PKCS8_R_BAD_PKCS12_DATA);
    goto out;
  }

  // Rewrite contents of |p12| with the original contents and updated MAC.
  CBB cbb, out_pfx, out_auth_safe;
  if (!CBB_init(&cbb, 0) || !CBB_add_asn1(&cbb, &out_pfx, CBS_ASN1_SEQUENCE) ||
      !CBB_add_asn1_uint64(&out_pfx, version) ||
      !CBB_add_asn1(&out_pfx, &out_auth_safe, CBS_ASN1_SEQUENCE) ||
      !CBB_add_bytes(&out_auth_safe, orig_authsafe, orig_authsafe_len) ||
      !pkcs12_gen_and_write_mac(&out_pfx, CBS_data(&authsafes),
                                CBS_len(&authsafes), password, password_len,
                                mac_salt, salt_len, mac_iterations, md)) {
    CBB_cleanup(&cbb);
    goto out;
  }

  // Verify that the new password is consistent with the original. This is
  // behavior specific to AWS-LC.
  OPENSSL_free(p12->ber_bytes);
  if (!CBB_finish(&cbb, &p12->ber_bytes, &p12->ber_len) ||
      !PKCS12_verify_mac(p12, password, password_len)) {
    CBB_cleanup(&cbb);
    goto out;
  }

  ret = 1;

out:
  OPENSSL_free(mac_salt);
  return ret;
}
<|MERGE_RESOLUTION|>--- conflicted
+++ resolved
@@ -1338,11 +1338,7 @@
   // TODO (CryptoAlg-2897): Update the default |md| to SHA-256 to align with
   //                        OpenSSL 3.x.
   const EVP_MD *mac_md = EVP_sha1();
-<<<<<<< HEAD
-  uint8_t mac_salt[PKCS5_SALT_LEN];
-=======
   uint8_t mac_salt[PKCS12_SALT_LEN];
->>>>>>> 7b9a58e0
   if (!CBB_flush(&auth_safe_data) ||
       !RAND_bytes(mac_salt, sizeof(mac_salt)) ||
       !pkcs12_gen_and_write_mac(
@@ -1386,11 +1382,7 @@
     mac_iterations = 1;
   }
   if (salt_len == 0) {
-<<<<<<< HEAD
-    salt_len = PKCS5_SALT_LEN;
-=======
     salt_len = PKCS12_SALT_LEN;
->>>>>>> 7b9a58e0
   }
   // Generate |mac_salt| if |salt| is NULL and copy if NULL.
   uint8_t *mac_salt = OPENSSL_malloc(salt_len);
