--- conflicted
+++ resolved
@@ -16,15 +16,11 @@
 
 #include <fstream>
 #include <ostream>
-<<<<<<< HEAD
 #include <thread>
-
 #if !defined(OPENSSL_WINDOWS)
  #include <sys/wait.h>
 #endif
 
-=======
->>>>>>> 7b9a58e0
 #include <inttypes.h>
 
 #include <openssl/err.h>
@@ -224,7 +220,6 @@
 
   int fd = mkstemp(buffer);
   if (fd == -1) {
-<<<<<<< HEAD
     return 0;
   }
 
@@ -240,23 +235,6 @@
   return strnlen(buffer, PATH_MAX);
 }
 
-=======
-    return 0;
-  }
-
-  close(fd);
-  return strnlen(buffer, PATH_MAX);
-}
-
-size_t createTempDirPath(char buffer[PATH_MAX]) {
-  snprintf(buffer, PATH_MAX, "/tmp/awslcTestDirXXXXXX");
-  if (mkdtemp(buffer) == NULL) {
-    return 0;
-  }
-  return strnlen(buffer, PATH_MAX);
-}
-
->>>>>>> 7b9a58e0
 FILE* createRawTempFILE() {
   return tmpfile();
 }
