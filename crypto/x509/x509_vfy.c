/* Copyright (C) 1995-1998 Eric Young (eay@cryptsoft.com)
 * All rights reserved.
 *
 * This package is an SSL implementation written
 * by Eric Young (eay@cryptsoft.com).
 * The implementation was written so as to conform with Netscapes SSL.
 *
 * This library is free for commercial and non-commercial use as long as
 * the following conditions are aheared to.  The following conditions
 * apply to all code found in this distribution, be it the RC4, RSA,
 * lhash, DES, etc., code; not just the SSL code.  The SSL documentation
 * included with this distribution is covered by the same copyright terms
 * except that the holder is Tim Hudson (tjh@cryptsoft.com).
 *
 * Copyright remains Eric Young's, and as such any Copyright notices in
 * the code are not to be removed.
 * If this package is used in a product, Eric Young should be given attribution
 * as the author of the parts of the library used.
 * This can be in the form of a textual message at program startup or
 * in documentation (online or textual) provided with the package.
 *
 * Redistribution and use in source and binary forms, with or without
 * modification, are permitted provided that the following conditions
 * are met:
 * 1. Redistributions of source code must retain the copyright
 *    notice, this list of conditions and the following disclaimer.
 * 2. Redistributions in binary form must reproduce the above copyright
 *    notice, this list of conditions and the following disclaimer in the
 *    documentation and/or other materials provided with the distribution.
 * 3. All advertising materials mentioning features or use of this software
 *    must display the following acknowledgement:
 *    "This product includes cryptographic software written by
 *     Eric Young (eay@cryptsoft.com)"
 *    The word 'cryptographic' can be left out if the rouines from the library
 *    being used are not cryptographic related :-).
 * 4. If you include any Windows specific code (or a derivative thereof) from
 *    the apps directory (application code) you must include an acknowledgement:
 *    "This product includes software written by Tim Hudson (tjh@cryptsoft.com)"
 *
 * THIS SOFTWARE IS PROVIDED BY ERIC YOUNG ``AS IS'' AND
 * ANY EXPRESS OR IMPLIED WARRANTIES, INCLUDING, BUT NOT LIMITED TO, THE
 * IMPLIED WARRANTIES OF MERCHANTABILITY AND FITNESS FOR A PARTICULAR PURPOSE
 * ARE DISCLAIMED.  IN NO EVENT SHALL THE AUTHOR OR CONTRIBUTORS BE LIABLE
 * FOR ANY DIRECT, INDIRECT, INCIDENTAL, SPECIAL, EXEMPLARY, OR CONSEQUENTIAL
 * DAMAGES (INCLUDING, BUT NOT LIMITED TO, PROCUREMENT OF SUBSTITUTE GOODS
 * OR SERVICES; LOSS OF USE, DATA, OR PROFITS; OR BUSINESS INTERRUPTION)
 * HOWEVER CAUSED AND ON ANY THEORY OF LIABILITY, WHETHER IN CONTRACT, STRICT
 * LIABILITY, OR TORT (INCLUDING NEGLIGENCE OR OTHERWISE) ARISING IN ANY WAY
 * OUT OF THE USE OF THIS SOFTWARE, EVEN IF ADVISED OF THE POSSIBILITY OF
 * SUCH DAMAGE.
 *
 * The licence and distribution terms for any publically available version or
 * derivative of this code cannot be changed.  i.e. this code cannot simply be
 * copied and put under another distribution licence
 * [including the GNU Public Licence.] */

#include <ctype.h>
#include <limits.h>
#include <string.h>
#include <time.h>

#include <openssl/asn1.h>
#include <openssl/err.h>
#include <openssl/evp.h>
#include <openssl/mem.h>
#include <openssl/obj.h>
#include <openssl/thread.h>
#include <openssl/x509.h>

#include "../internal.h"
#include "internal.h"

static CRYPTO_EX_DATA_CLASS g_ex_data_class =
    CRYPTO_EX_DATA_CLASS_INIT_WITH_APP_DATA;

// CRL score values

// No unhandled critical extensions
#define CRL_SCORE_NOCRITICAL 0x100

// certificate is within CRL scope
#define CRL_SCORE_SCOPE 0x080

// CRL times valid
#define CRL_SCORE_TIME 0x040

// Issuer name matches certificate
#define CRL_SCORE_ISSUER_NAME 0x020

// If this score or above CRL is probably valid
#define CRL_SCORE_VALID \
  (CRL_SCORE_NOCRITICAL | CRL_SCORE_TIME | CRL_SCORE_SCOPE)

// CRL issuer is certificate issuer
#define CRL_SCORE_ISSUER_CERT 0x018

// CRL issuer is on certificate path
#define CRL_SCORE_SAME_PATH 0x008

// CRL issuer matches CRL AKID
#define CRL_SCORE_AKID 0x004

static int null_callback(int ok, X509_STORE_CTX *e);
static X509 *find_issuer(X509_STORE_CTX *ctx, STACK_OF(X509) *sk, X509 *x);
static int check_chain_extensions(X509_STORE_CTX *ctx);
static int check_name_constraints(X509_STORE_CTX *ctx);
static int check_id(X509_STORE_CTX *ctx);
static int check_trust(X509_STORE_CTX *ctx);
static int check_revocation(X509_STORE_CTX *ctx);
static int check_cert(X509_STORE_CTX *ctx);
static int check_policy(X509_STORE_CTX *ctx);

static int get_issuer(X509 **issuer, X509_STORE_CTX *ctx, X509 *x);
static int get_crl_score(X509_STORE_CTX *ctx, X509 **pissuer, X509_CRL *crl,
                         X509 *x);
static int get_crl(X509_STORE_CTX *ctx, X509_CRL **pcrl, X509 *x);
static int crl_akid_check(X509_STORE_CTX *ctx, X509_CRL *crl, X509 **pissuer,
                          int *pcrl_score);
static int crl_crldp_check(X509 *x, X509_CRL *crl, int crl_score);
static int cert_crl(X509_STORE_CTX *ctx, X509_CRL *crl, X509 *x);

static int internal_verify(X509_STORE_CTX *ctx);

static int null_callback(int ok, X509_STORE_CTX *e) { return ok; }
static int null_verify_custom_crit_oids_callback(X509_STORE_CTX *ctx,
                                                 X509 *x509,
                                                 STACK_OF(ASN1_OBJECT) *oids) {
  // This returns 0 by default, so that the callback must be configured by the
  // user when enabling the custom critical extensions feature.
  return 0;
}

// cert_self_signed checks if |x| is self-signed. If |x| is valid, it returns
// one and sets |*out_is_self_signed| to the result. If |x| is invalid, it
// returns zero.
static int cert_self_signed(X509 *x, int *out_is_self_signed) {
  if (!x509v3_cache_extensions(x)) {
    return 0;
  }
  *out_is_self_signed = (x->ex_flags & EXFLAG_SS) != 0;
  return 1;
}

static int call_verify_cb(int ok, X509_STORE_CTX *ctx) {
  ok = ctx->verify_cb(ok, ctx);
  // Historically, callbacks returning values like -1 would be treated as a mix
  // of success or failure. Insert that callers check correctly.
  //
  // TODO(davidben): Also use this wrapper to constrain which errors may be
  // suppressed, and ensure all |verify_cb| calls remember to fill in an error.
  BSSL_CHECK(ok == 0 || ok == 1);
  return ok;
}

// Given a certificate try and find an exact match in the store
static X509 *lookup_cert_match(X509_STORE_CTX *ctx, X509 *x) {
  STACK_OF(X509) *certs;
  X509 *xtmp = NULL;
  size_t i;
  // Lookup all certs with matching subject name
  certs = X509_STORE_CTX_get1_certs(ctx, X509_get_subject_name(x));
  if (certs == NULL) {
    return NULL;
  }
  // Look for exact match
  for (i = 0; i < sk_X509_num(certs); i++) {
    xtmp = sk_X509_value(certs, i);
    if (!X509_cmp(xtmp, x)) {
      break;
    }
  }
  if (i < sk_X509_num(certs)) {
    X509_up_ref(xtmp);
  } else {
    xtmp = NULL;
  }
  sk_X509_pop_free(certs, X509_free);
  return xtmp;
}

int X509_verify_cert(X509_STORE_CTX *ctx) {
  X509 *xtmp, *xtmp2, *chain_ss = NULL;
  int bad_chain = 0;
  X509_VERIFY_PARAM *param = ctx->param;
  int i, ok = 0;
  int j, retry, trust;
  STACK_OF(X509) *sktmp = NULL;

  if (ctx->cert == NULL) {
    OPENSSL_PUT_ERROR(X509, X509_R_NO_CERT_SET_FOR_US_TO_VERIFY);
    ctx->error = X509_V_ERR_INVALID_CALL;
    return -1;
  }

  if (ctx->chain != NULL) {
    // This X509_STORE_CTX has already been used to verify a cert. We
    // cannot do another one.
    OPENSSL_PUT_ERROR(X509, ERR_R_SHOULD_NOT_HAVE_BEEN_CALLED);
    ctx->error = X509_V_ERR_INVALID_CALL;
    return -1;
  }

  if (ctx->param->flags &
      (X509_V_FLAG_EXTENDED_CRL_SUPPORT | X509_V_FLAG_USE_DELTAS)) {
    // We do not support indirect or delta CRLs. The flags still exist for
    // compatibility with bindings libraries, but to ensure we do not
    // inadvertently skip a CRL check that the caller expects, fail closed.
    OPENSSL_PUT_ERROR(X509, ERR_R_SHOULD_NOT_HAVE_BEEN_CALLED);
    ctx->error = X509_V_ERR_INVALID_CALL;
    return -1;
  }

  // first we make sure the chain we are going to build is present and that
  // the first entry is in place
  ctx->chain = sk_X509_new_null();
  if (ctx->chain == NULL || !sk_X509_push(ctx->chain, ctx->cert)) {
    ctx->error = X509_V_ERR_OUT_OF_MEM;
    goto end;
  }
  X509_up_ref(ctx->cert);
  ctx->last_untrusted = 1;

  // We use a temporary STACK so we can chop and hack at it.
  if (ctx->untrusted != NULL && (sktmp = sk_X509_dup(ctx->untrusted)) == NULL) {
    ctx->error = X509_V_ERR_OUT_OF_MEM;
    goto end;
  }

  int num = (int)sk_X509_num(ctx->chain);
  X509 *x = sk_X509_value(ctx->chain, num - 1);
  // |param->depth| does not include the leaf certificate or the trust anchor,
  // so the maximum size is 2 more.
  int max_chain = param->depth >= INT_MAX - 2 ? INT_MAX : param->depth + 2;

  for (;;) {
    if (num >= max_chain) {
      // FIXME: If this happens, we should take note of it and, if appropriate,
      // use the X509_V_ERR_CERT_CHAIN_TOO_LONG error code later.
      break;
    }

    int is_self_signed;
    if (!cert_self_signed(x, &is_self_signed)) {
      ctx->error = X509_V_ERR_INVALID_EXTENSION;
      goto end;
    }

    // If we are self signed, we break
    if (is_self_signed) {
      break;
    }
    // If asked see if we can find issuer in trusted store first
    if (ctx->param->flags & X509_V_FLAG_TRUSTED_FIRST) {
      ok = get_issuer(&xtmp, ctx, x);
      if (ok < 0) {
        ctx->error = X509_V_ERR_STORE_LOOKUP;
        goto end;
      }
      // If successful for now free up cert so it will be picked up
      // again later.
      if (ok > 0) {
        X509_free(xtmp);
        break;
      }
    }

    // If we were passed a cert chain, use it first
    if (sktmp != NULL) {
      xtmp = find_issuer(ctx, sktmp, x);
      if (xtmp != NULL) {
        if (!sk_X509_push(ctx->chain, xtmp)) {
          ctx->error = X509_V_ERR_OUT_OF_MEM;
          ok = 0;
          goto end;
        }
        X509_up_ref(xtmp);
        (void)sk_X509_delete_ptr(sktmp, xtmp);
        ctx->last_untrusted++;
        x = xtmp;
        num++;
        // reparse the full chain for the next one
        continue;
      }
    }
    break;
  }

  // Remember how many untrusted certs we have
  j = num;
  // at this point, chain should contain a list of untrusted certificates.
  // We now need to add at least one trusted one, if possible, otherwise we
  // complain.

  do {
    // Examine last certificate in chain and see if it is self signed.
    i = (int)sk_X509_num(ctx->chain);
    x = sk_X509_value(ctx->chain, i - 1);

    int is_self_signed;
    if (!cert_self_signed(x, &is_self_signed)) {
      ctx->error = X509_V_ERR_INVALID_EXTENSION;
      goto end;
    }

    if (is_self_signed) {
      // we have a self signed certificate
      if (sk_X509_num(ctx->chain) == 1) {
        // We have a single self signed certificate: see if we can
        // find it in the store. We must have an exact match to avoid
        // possible impersonation.
        ok = get_issuer(&xtmp, ctx, x);
        if ((ok <= 0) || X509_cmp(x, xtmp)) {
          ctx->error = X509_V_ERR_DEPTH_ZERO_SELF_SIGNED_CERT;
          ctx->current_cert = x;
          ctx->error_depth = i - 1;
          if (ok == 1) {
            X509_free(xtmp);
          }
          bad_chain = 1;
          ok = call_verify_cb(0, ctx);
          if (!ok) {
            goto end;
          }
        } else {
          // We have a match: replace certificate with store
          // version so we get any trust settings.
          X509_free(x);
          x = xtmp;
          (void)sk_X509_set(ctx->chain, i - 1, x);
          ctx->last_untrusted = 0;
        }
      } else {
        // extract and save self signed certificate for later use
        chain_ss = sk_X509_pop(ctx->chain);
        ctx->last_untrusted--;
        num--;
        j--;
        x = sk_X509_value(ctx->chain, num - 1);
      }
    }
    // We now lookup certs from the certificate store
    for (;;) {
      if (num >= max_chain) {
        // FIXME: If this happens, we should take note of it and, if
        // appropriate, use the X509_V_ERR_CERT_CHAIN_TOO_LONG error code later.
        break;
      }
      if (!cert_self_signed(x, &is_self_signed)) {
        ctx->error = X509_V_ERR_INVALID_EXTENSION;
        goto end;
      }
      // If we are self signed, we break
      if (is_self_signed) {
        break;
      }
      ok = get_issuer(&xtmp, ctx, x);

      if (ok < 0) {
        ctx->error = X509_V_ERR_STORE_LOOKUP;
        goto end;
      }
      if (ok == 0) {
        break;
      }
      x = xtmp;
      if (!sk_X509_push(ctx->chain, x)) {
        X509_free(xtmp);
        ctx->error = X509_V_ERR_OUT_OF_MEM;
        ok = 0;
        goto end;
      }

      // OpenSSL 1.1.1 continuously re-checks for trust and breaks the loop
      // as soon as trust has been established. 1.0.2 builds the chain with all
      // possible certs first and only checks for trust if the final cert in
      // the chain is self-signed.
      // This caused additional unanticipated certs to be in the established
      // certificate chain, particularly when |X509_V_FLAG_PARTIAL_CHAIN| was
      // set. We try checking continuously for trust here for better 1.1.1
      // compatibility.
      trust = check_trust(ctx);
      if (trust == X509_TRUST_TRUSTED || trust == X509_TRUST_REJECTED) {
        break;
      }

      num++;
    }

    // we now have our chain, lets check it...
    trust = check_trust(ctx);

    // If explicitly rejected error
    if (trust == X509_TRUST_REJECTED) {
      ok = 0;
      goto end;
    }
    // If it's not explicitly trusted then check if there is an alternative
    // chain that could be used. We only do this if we haven't already
    // checked via TRUSTED_FIRST and the user hasn't switched off alternate
    // chain checking
    retry = 0;
    if (trust != X509_TRUST_TRUSTED &&
        !(ctx->param->flags & X509_V_FLAG_TRUSTED_FIRST) &&
        !(ctx->param->flags & X509_V_FLAG_NO_ALT_CHAINS)) {
      while (j-- > 1) {
        xtmp2 = sk_X509_value(ctx->chain, j - 1);
        ok = get_issuer(&xtmp, ctx, xtmp2);
        if (ok < 0) {
          goto end;
        }
        // Check if we found an alternate chain
        if (ok > 0) {
          // Free up the found cert we'll add it again later
          X509_free(xtmp);

          // Dump all the certs above this point - we've found an
          // alternate chain
          while (num > j) {
            xtmp = sk_X509_pop(ctx->chain);
            X509_free(xtmp);
            num--;
          }
          ctx->last_untrusted = (int)sk_X509_num(ctx->chain);
          retry = 1;
          break;
        }
      }
    }
  } while (retry);

  // If not explicitly trusted then indicate error unless it's a single
  // self signed certificate in which case we've indicated an error already
  // and set bad_chain == 1
  if (trust != X509_TRUST_TRUSTED && !bad_chain) {
    if (chain_ss == NULL ||
        !x509_check_issued_with_callback(ctx, x, chain_ss)) {
      if (ctx->last_untrusted >= num) {
        ctx->error = X509_V_ERR_UNABLE_TO_GET_ISSUER_CERT_LOCALLY;
      } else {
        ctx->error = X509_V_ERR_UNABLE_TO_GET_ISSUER_CERT;
      }
      ctx->current_cert = x;
    } else {
      if (!sk_X509_push(ctx->chain, chain_ss)) {
        ctx->error = X509_V_ERR_OUT_OF_MEM;
        ok = 0;
        goto end;
      }
      num++;
      ctx->last_untrusted = num;
      ctx->current_cert = chain_ss;
      ctx->error = X509_V_ERR_SELF_SIGNED_CERT_IN_CHAIN;
      chain_ss = NULL;
    }

    ctx->error_depth = num - 1;
    bad_chain = 1;
    ok = call_verify_cb(0, ctx);
    if (!ok) {
      goto end;
    }
  }

  // We have the chain complete: now we need to check its purpose
  ok = check_chain_extensions(ctx);

  if (!ok) {
    goto end;
  }

  ok = check_id(ctx);

  if (!ok) {
    goto end;
  }

  // Check revocation status: we do this after copying parameters because
  // they may be needed for CRL signature verification.
  ok = check_revocation(ctx);
  if (!ok) {
    goto end;
  }

  // At this point, we have a chain and need to verify it
  ok = internal_verify(ctx);
  if (!ok) {
    goto end;
  }

  // Check name constraints

  ok = check_name_constraints(ctx);
  if (!ok) {
    goto end;
  }

  // If we get this far evaluate policies
  if (!bad_chain && (ctx->param->flags & X509_V_FLAG_POLICY_CHECK)) {
    ok = check_policy(ctx);
  }

end:
  if (sktmp != NULL) {
    sk_X509_free(sktmp);
  }
  if (chain_ss != NULL) {
    X509_free(chain_ss);
  }

  // Safety net, error returns must set ctx->error
  if (ok <= 0 && ctx->error == X509_V_OK) {
    ctx->error = X509_V_ERR_UNSPECIFIED;
  }
  return ok;
}

// Given a STACK_OF(X509) find the issuer of cert (if any)
//
// |find_issuer| will directly return the pointer of the corresponding index
// within |sk|. Callers of |find_issuer| should remember to bump the reference
// count of the returned |X509| if the call is successful.
static X509 *find_issuer(X509_STORE_CTX *ctx, STACK_OF(X509) *sk, X509 *x) {
  size_t i;
  X509 *issuer, *candidate = NULL;
  for (i = 0; i < sk_X509_num(sk); i++) {
    issuer = sk_X509_value(sk, i);
    if (x509_check_issued_with_callback(ctx, x, issuer)) {
      candidate = issuer;
      if (x509_check_cert_time(ctx, candidate, /*suppress_error*/ 1)) {
        break;
      }
    }
  }
  return candidate;
}

// Given a possible certificate and issuer check them

int x509_check_issued_with_callback(X509_STORE_CTX *ctx, X509 *x,
                                    X509 *issuer) {
  int ret;
  ret = X509_check_issued(issuer, x);
  if (ret == X509_V_OK) {
    return 1;
  }
  // If we haven't asked for issuer errors don't set ctx
  if (!(ctx->param->flags & X509_V_FLAG_CB_ISSUER_CHECK)) {
    return 0;
  }

  ctx->error = ret;
  ctx->current_cert = x;
  ctx->current_issuer = issuer;
  return call_verify_cb(0, ctx);
}

static int get_issuer(X509 **issuer, X509_STORE_CTX *ctx, X509 *x) {
  if (ctx->trusted_stack != NULL) {
    // Ignore the store and use the configured stack instead.
    *issuer = find_issuer(ctx, ctx->trusted_stack, x);
    if (*issuer) {
      X509_up_ref(*issuer);
      return 1;
    }
    return 0;
  }

  return X509_STORE_CTX_get1_issuer(issuer, ctx, x);
}

static int check_custom_critical_extensions(X509_STORE_CTX *ctx, X509 *x) {
  if (ctx->custom_crit_oids == NULL) {
    // Fail if custom critical extensions are enabled, but none were set.
    return 0;
  }
  size_t known_oid_count = sk_ASN1_OBJECT_num(ctx->custom_crit_oids);
  if (known_oid_count == 0) {
    return 0;
  }

  // Allocate |found_exts| to pass to the callback.
  STACK_OF(ASN1_OBJECT) *found_exts = sk_ASN1_OBJECT_new_null();
  if (found_exts == NULL) {
    return 0;
  }

  // Iterate through all critical extensions of |x| and validate against the
  // ones that aren't recognized by |X509_supported_extension|.
  int last_pos = X509_get_ext_by_critical(x, 1, -1);
  while (last_pos >= 0) {
    const X509_EXTENSION *ext = X509_get_ext(x, last_pos);
    if (!X509_supported_extension(ext)) {
      int found = 0;

      // Iterate through all set |custom_crit_oids|.
      for (size_t i = 0; i < known_oid_count; i++) {
        const ASN1_OBJECT *known_ext =
            sk_ASN1_OBJECT_value(ctx->custom_crit_oids, i);
        if (OBJ_cmp(ext->object, known_ext) == 0) {
          // |sk_ASN1_OBJECT_value| returns a direct pointer.
          ASN1_OBJECT *dup_obj = OBJ_dup(known_ext);
          if (dup_obj == NULL || !sk_ASN1_OBJECT_push(found_exts, dup_obj)) {
            ASN1_OBJECT_free(dup_obj);
            sk_ASN1_OBJECT_pop_free(found_exts, ASN1_OBJECT_free);
            return 0;
          }
          found = 1;
          break;
        }
      }

      if (!found) {
        // If any critical extension isn't in our known list, return early.
        sk_ASN1_OBJECT_pop_free(found_exts, ASN1_OBJECT_free);
        return 0;
      }
    }
    last_pos = X509_get_ext_by_critical(x, 1, last_pos);
  }

  // If we get here, all unknown critical extensions in |x| were
  // properly handled and we pass the ones that were found to the caller.
  if (!ctx->verify_custom_crit_oids(ctx, x, found_exts)) {
    sk_ASN1_OBJECT_pop_free(found_exts, ASN1_OBJECT_free);
    return 0;
  }

  // Remove the |EXFLAG_CRITICAL| flag from |x|, now that all unknown
  // critical extensions have been handled.
  x->ex_flags &= ~EXFLAG_CRITICAL;

  sk_ASN1_OBJECT_pop_free(found_exts, ASN1_OBJECT_free);
  return 1;
}

// Check a certificate chains extensions for consistency with the supplied
// purpose

static int check_chain_extensions(X509_STORE_CTX *ctx) {
  int ok = 0, plen = 0;
  int purpose = ctx->param->purpose;

  // Check all untrusted certificates
  for (int i = 0; i < ctx->last_untrusted; i++) {
    X509 *x = sk_X509_value(ctx->chain, i);
    if (  // OpenSSL's historic check for unknown critical extensions.
          // |EXFLAG_CRITICAL| indicates an unsupported critical extension was
          // found in |x| during the initial parsing of the certificate.
        (!(ctx->param->flags & X509_V_FLAG_IGNORE_CRITICAL) &&
         (x->ex_flags & EXFLAG_CRITICAL)) &&
        // AWS-LC specific logic for enabling custom unknown critical
        // extensions.
        !check_custom_critical_extensions(ctx, x)) {
      ctx->error = X509_V_ERR_UNHANDLED_CRITICAL_EXTENSION;
      ctx->error_depth = i;
      ctx->current_cert = x;
      ok = call_verify_cb(0, ctx);
      if (!ok) {
        goto end;
      }
    }

    int must_be_ca = i > 0;
    if (must_be_ca && !X509_check_ca(x)) {
      ctx->error = X509_V_ERR_INVALID_CA;
      ctx->error_depth = i;
      ctx->current_cert = x;
      ok = call_verify_cb(0, ctx);
      if (!ok) {
        goto end;
      }
    }
    if (ctx->param->purpose > 0 &&
        X509_check_purpose(x, purpose, must_be_ca) != 1) {
      ctx->error = X509_V_ERR_INVALID_PURPOSE;
      ctx->error_depth = i;
      ctx->current_cert = x;
      ok = call_verify_cb(0, ctx);
      if (!ok) {
        goto end;
      }
    }
    // Check pathlen if not self issued
    if (i > 1 && !(x->ex_flags & EXFLAG_SI) && x->ex_pathlen != -1 &&
        plen > x->ex_pathlen + 1) {
      ctx->error = X509_V_ERR_PATH_LENGTH_EXCEEDED;
      ctx->error_depth = i;
      ctx->current_cert = x;
      ok = call_verify_cb(0, ctx);
      if (!ok) {
        goto end;
      }
    }
    // Increment path length if not self issued
    if (!(x->ex_flags & EXFLAG_SI)) {
      plen++;
    }
  }
  ok = 1;
end:
  return ok;
}

static int reject_dns_name_in_common_name(X509 *x509) {
  const X509_NAME *name = X509_get_subject_name(x509);
  int i = -1;
  for (;;) {
    i = X509_NAME_get_index_by_NID(name, NID_commonName, i);
    if (i == -1) {
      return X509_V_OK;
    }

    const X509_NAME_ENTRY *entry = X509_NAME_get_entry(name, i);
    const ASN1_STRING *common_name = X509_NAME_ENTRY_get_data(entry);
    unsigned char *idval;
    int idlen = ASN1_STRING_to_UTF8(&idval, common_name);
    if (idlen < 0) {
      return X509_V_ERR_OUT_OF_MEM;
    }
    // Only process attributes that look like host names. Note it is
    // important that this check be mirrored in |X509_check_host|.
    int looks_like_dns = x509v3_looks_like_dns_name(idval, (size_t)idlen);
    OPENSSL_free(idval);
    if (looks_like_dns) {
      return X509_V_ERR_NAME_CONSTRAINTS_WITHOUT_SANS;
    }
  }
}

static int check_name_constraints(X509_STORE_CTX *ctx) {
  int i, j, rv;
  int has_name_constraints = 0;
  // Check name constraints for all certificates
  for (i = (int)sk_X509_num(ctx->chain) - 1; i >= 0; i--) {
    X509 *x = sk_X509_value(ctx->chain, i);
    // Ignore self issued certs unless last in chain
    if (i && (x->ex_flags & EXFLAG_SI)) {
      continue;
    }
    // Check against constraints for all certificates higher in chain
    // including trust anchor. Trust anchor not strictly speaking needed
    // but if it includes constraints it is to be assumed it expects them
    // to be obeyed.
    for (j = (int)sk_X509_num(ctx->chain) - 1; j > i; j--) {
      NAME_CONSTRAINTS *nc = sk_X509_value(ctx->chain, j)->nc;
      if (nc) {
        has_name_constraints = 1;
        rv = NAME_CONSTRAINTS_check(x, nc);
        switch (rv) {
          case X509_V_OK:
            continue;
          case X509_V_ERR_OUT_OF_MEM:
            ctx->error = rv;
            return 0;
          default:
            ctx->error = rv;
            ctx->error_depth = i;
            ctx->current_cert = x;
            if (!call_verify_cb(0, ctx)) {
              return 0;
            }
            break;
        }
      }
    }
  }

  // Name constraints do not match against the common name, but
  // |X509_check_host| still implements the legacy behavior where, on
  // certificates lacking a SAN list, DNS-like names in the common name are
  // checked instead.
  //
  // While we could apply the name constraints to the common name, name
  // constraints are rare enough that can hold such certificates to a higher
  // standard. Note this does not make "DNS-like" heuristic failures any
  // worse. A decorative common-name misidentified as a DNS name would fail
  // the name constraint anyway.
  X509 *leaf = sk_X509_value(ctx->chain, 0);
  if (has_name_constraints && leaf->altname == NULL) {
    rv = reject_dns_name_in_common_name(leaf);
    switch (rv) {
      case X509_V_OK:
        break;
      case X509_V_ERR_OUT_OF_MEM:
        ctx->error = rv;
        return 0;
      default:
        ctx->error = rv;
        ctx->error_depth = i;
        ctx->current_cert = leaf;
        if (!call_verify_cb(0, ctx)) {
          return 0;
        }
        break;
    }
  }

  return 1;
}

static int check_id_error(X509_STORE_CTX *ctx, int errcode) {
  ctx->error = errcode;
  ctx->current_cert = ctx->cert;
  ctx->error_depth = 0;
  return call_verify_cb(0, ctx);
}

static int check_hosts(X509 *x, X509_VERIFY_PARAM *param) {
  size_t i;
  size_t n = sk_OPENSSL_STRING_num(param->hosts);
  char *name;

  for (i = 0; i < n; ++i) {
    name = sk_OPENSSL_STRING_value(param->hosts, i);
    if (X509_check_host(x, name, strlen(name), param->hostflags, NULL) > 0) {
      return 1;
    }
  }
  return n == 0;
}

static int check_id(X509_STORE_CTX *ctx) {
  X509_VERIFY_PARAM *vpm = ctx->param;
  X509 *x = ctx->cert;
  if (vpm->poison) {
    if (!check_id_error(ctx, X509_V_ERR_INVALID_CALL)) {
      return 0;
    }
  }
  if (vpm->hosts && check_hosts(x, vpm) <= 0) {
    if (!check_id_error(ctx, X509_V_ERR_HOSTNAME_MISMATCH)) {
      return 0;
    }
  }
  if (vpm->email && X509_check_email(x, vpm->email, vpm->emaillen, 0) <= 0) {
    if (!check_id_error(ctx, X509_V_ERR_EMAIL_MISMATCH)) {
      return 0;
    }
  }
  if (vpm->ip && X509_check_ip(x, vpm->ip, vpm->iplen, 0) <= 0) {
    if (!check_id_error(ctx, X509_V_ERR_IP_ADDRESS_MISMATCH)) {
      return 0;
    }
  }
  return 1;
}

static int check_trust(X509_STORE_CTX *ctx) {
  int ok;
  X509 *x = NULL;
  // Check all trusted certificates in chain
  for (size_t i = ctx->last_untrusted; i < sk_X509_num(ctx->chain); i++) {
    x = sk_X509_value(ctx->chain, i);
    ok = X509_check_trust(x, ctx->param->trust, 0);
    // If explicitly trusted return trusted
    if (ok == X509_TRUST_TRUSTED) {
      return X509_TRUST_TRUSTED;
    }
    // If explicitly rejected notify callback and reject if not
    // overridden.
    if (ok == X509_TRUST_REJECTED) {
      ctx->error_depth = (int)i;
      ctx->current_cert = x;
      ctx->error = X509_V_ERR_CERT_REJECTED;
      ok = call_verify_cb(0, ctx);
      if (!ok) {
        return X509_TRUST_REJECTED;
      }
    }
  }
  // If we accept partial chains and have at least one trusted certificate
  // return success.
  if (ctx->param->flags & X509_V_FLAG_PARTIAL_CHAIN) {
    X509 *mx;
    if (ctx->last_untrusted < (int)sk_X509_num(ctx->chain)) {
      return X509_TRUST_TRUSTED;
    }
    x = sk_X509_value(ctx->chain, 0);
    mx = lookup_cert_match(ctx, x);
    if (mx) {
      (void)sk_X509_set(ctx->chain, 0, mx);
      X509_free(x);
      ctx->last_untrusted = 0;
      return X509_TRUST_TRUSTED;
    }
  }

  // If no trusted certs in chain at all return untrusted and allow
  // standard (no issuer cert) etc errors to be indicated.
  return X509_TRUST_UNTRUSTED;
}

static int check_revocation(X509_STORE_CTX *ctx) {
  if (!(ctx->param->flags & X509_V_FLAG_CRL_CHECK)) {
    return 1;
  }
  int last;
  if (ctx->param->flags & X509_V_FLAG_CRL_CHECK_ALL) {
    last = (int)sk_X509_num(ctx->chain) - 1;
  } else {
    last = 0;
  }
  for (int i = 0; i <= last; i++) {
    ctx->error_depth = i;
    int ok = check_cert(ctx);
    if (!ok) {
      return ok;
    }
  }
  return 1;
}

static int check_cert(X509_STORE_CTX *ctx) {
  X509_CRL *crl = NULL;
  int ok = 0, cnum = ctx->error_depth;
  X509 *x = sk_X509_value(ctx->chain, cnum);
  ctx->current_cert = x;
  ctx->current_issuer = NULL;
  ctx->current_crl_score = 0;

  // Try to retrieve relevant CRL
  ok = ctx->get_crl(ctx, &crl, x);
  // If error looking up CRL, nothing we can do except notify callback
  if (!ok) {
    ctx->error = X509_V_ERR_UNABLE_TO_GET_CRL;
    ok = call_verify_cb(0, ctx);
    goto err;
  }
  ctx->current_crl = crl;
  ok = ctx->check_crl(ctx, crl);
  if (!ok) {
    goto err;
  }

  ok = cert_crl(ctx, crl, x);
  if (!ok) {
    goto err;
  }

err:
  X509_CRL_free(crl);
  ctx->current_crl = NULL;
  return ok;
}

// Check CRL times against values in X509_STORE_CTX
static int check_crl_time(X509_STORE_CTX *ctx, X509_CRL *crl, int notify) {
  if (ctx->param->flags & X509_V_FLAG_NO_CHECK_TIME) {
    return 1;
  }

  if (notify) {
    ctx->current_crl = crl;
  }
  int64_t ptime;
  if (ctx->param->flags & X509_V_FLAG_USE_CHECK_TIME) {
    ptime = ctx->param->check_time;
  } else {
    ptime = time(NULL);
  }

  int i = X509_cmp_time_posix(X509_CRL_get0_lastUpdate(crl), ptime);
  if (i == 0) {
    if (!notify) {
      return 0;
    }
    ctx->error = X509_V_ERR_ERROR_IN_CRL_LAST_UPDATE_FIELD;
    if (!call_verify_cb(0, ctx)) {
      return 0;
    }
  }

  if (i > 0) {
    if (!notify) {
      return 0;
    }
    ctx->error = X509_V_ERR_CRL_NOT_YET_VALID;
    if (!call_verify_cb(0, ctx)) {
      return 0;
    }
  }

  if (X509_CRL_get0_nextUpdate(crl)) {
    i = X509_cmp_time_posix(X509_CRL_get0_nextUpdate(crl), ptime);

    if (i == 0) {
      if (!notify) {
        return 0;
      }
      ctx->error = X509_V_ERR_ERROR_IN_CRL_NEXT_UPDATE_FIELD;
      if (!call_verify_cb(0, ctx)) {
        return 0;
      }
    }
    if (i < 0) {
      if (!notify) {
        return 0;
      }
      ctx->error = X509_V_ERR_CRL_HAS_EXPIRED;
      if (!call_verify_cb(0, ctx)) {
        return 0;
      }
    }
  }

  if (notify) {
    ctx->current_crl = NULL;
  }

  return 1;
}

static int get_crl_sk(X509_STORE_CTX *ctx, X509_CRL **pcrl, X509 **pissuer,
                      int *pscore, STACK_OF(X509_CRL) *crls) {
  int crl_score, best_score = *pscore;
  X509 *x = ctx->current_cert;
  X509_CRL *best_crl = NULL;
  X509 *crl_issuer = NULL, *best_crl_issuer = NULL;

  for (size_t i = 0; i < sk_X509_CRL_num(crls); i++) {
    X509_CRL *crl = sk_X509_CRL_value(crls, i);
    crl_score = get_crl_score(ctx, &crl_issuer, crl, x);
    if (crl_score < best_score || crl_score == 0) {
      continue;
    }
    // If current CRL is equivalent use it if it is newer
    if (crl_score == best_score && best_crl != NULL) {
      int day, sec;
      if (ASN1_TIME_diff(&day, &sec, X509_CRL_get0_lastUpdate(best_crl),
                         X509_CRL_get0_lastUpdate(crl)) == 0) {
        continue;
      }
      // ASN1_TIME_diff never returns inconsistent signs for |day|
      // and |sec|.
      if (day <= 0 && sec <= 0) {
        continue;
      }
    }
    best_crl = crl;
    best_crl_issuer = crl_issuer;
    best_score = crl_score;
  }

  if (best_crl) {
    if (*pcrl) {
      X509_CRL_free(*pcrl);
    }
    *pcrl = best_crl;
    *pissuer = best_crl_issuer;
    *pscore = best_score;
    X509_CRL_up_ref(best_crl);
  }

  if (best_score >= CRL_SCORE_VALID) {
    return 1;
  }

  return 0;
}

// For a given CRL return how suitable it is for the supplied certificate
// 'x'. The return value is a mask of several criteria. If the issuer is not
// the certificate issuer this is returned in *pissuer.
static int get_crl_score(X509_STORE_CTX *ctx, X509 **pissuer, X509_CRL *crl,
                         X509 *x) {
  int crl_score = 0;

  // First see if we can reject CRL straight away

  // Invalid IDP cannot be processed
  if (crl->idp_flags & IDP_INVALID) {
    return 0;
  }
  // Reason codes and indirect CRLs are not supported.
  if (crl->idp_flags & (IDP_INDIRECT | IDP_REASONS)) {
    return 0;
  }
  // We do not support indirect CRLs, so the issuer names must match.
  if (X509_NAME_cmp(X509_get_issuer_name(x), X509_CRL_get_issuer(crl))) {
    return 0;
  }
  crl_score |= CRL_SCORE_ISSUER_NAME;

  if (!(crl->flags & EXFLAG_CRITICAL)) {
    crl_score |= CRL_SCORE_NOCRITICAL;
  }

  // Check expiry
  if (check_crl_time(ctx, crl, 0)) {
    crl_score |= CRL_SCORE_TIME;
  }

  // Check authority key ID and locate certificate issuer
  if (!crl_akid_check(ctx, crl, pissuer, &crl_score)) {
    // If we can't locate certificate issuer at this point forget it
    return 0;
  }

  // Check cert for matching CRL distribution points
  if (crl_crldp_check(x, crl, crl_score)) {
    crl_score |= CRL_SCORE_SCOPE;
  }

  return crl_score;
}

static int crl_akid_check(X509_STORE_CTX *ctx, X509_CRL *crl, X509 **pissuer,
                          int *pcrl_score) {
  X509 *crl_issuer = NULL;
  X509_NAME *cnm = X509_CRL_get_issuer(crl);
  int cidx = ctx->error_depth;

  if ((size_t)cidx != sk_X509_num(ctx->chain) - 1) {
    cidx++;
  }

  crl_issuer = sk_X509_value(ctx->chain, cidx);

  if (X509_check_akid(crl_issuer, crl->akid) == X509_V_OK) {
    *pcrl_score |= CRL_SCORE_AKID | CRL_SCORE_ISSUER_CERT;
    *pissuer = crl_issuer;
    return 1;
  }

  for (cidx++; cidx < (int)sk_X509_num(ctx->chain); cidx++) {
    crl_issuer = sk_X509_value(ctx->chain, cidx);
    if (X509_NAME_cmp(X509_get_subject_name(crl_issuer), cnm)) {
      continue;
    }
    if (X509_check_akid(crl_issuer, crl->akid) == X509_V_OK) {
      *pcrl_score |= CRL_SCORE_AKID | CRL_SCORE_SAME_PATH;
      *pissuer = crl_issuer;
      return 1;
    }
  }

  return 0;
}

// Check for match between two dist point names: three separate cases. 1.
// Both are relative names and compare X509_NAME types. 2. One full, one
// relative. Compare X509_NAME to GENERAL_NAMES. 3. Both are full names and
// compare two GENERAL_NAMES. 4. One is NULL: automatic match.
static int idp_check_dp(DIST_POINT_NAME *a, DIST_POINT_NAME *b) {
  X509_NAME *nm = NULL;
  GENERAL_NAMES *gens = NULL;
  GENERAL_NAME *gena, *genb;
  size_t i, j;
  if (!a || !b) {
    return 1;
  }
  if (a->type == 1) {
    if (!a->dpname) {
      return 0;
    }
    // Case 1: two X509_NAME
    if (b->type == 1) {
      if (!b->dpname) {
        return 0;
      }
      if (!X509_NAME_cmp(a->dpname, b->dpname)) {
        return 1;
      } else {
        return 0;
      }
    }
    // Case 2: set name and GENERAL_NAMES appropriately
    nm = a->dpname;
    gens = b->name.fullname;
  } else if (b->type == 1) {
    if (!b->dpname) {
      return 0;
    }
    // Case 2: set name and GENERAL_NAMES appropriately
    gens = a->name.fullname;
    nm = b->dpname;
  }

  // Handle case 2 with one GENERAL_NAMES and one X509_NAME
  if (nm) {
    for (i = 0; i < sk_GENERAL_NAME_num(gens); i++) {
      gena = sk_GENERAL_NAME_value(gens, i);
      if (gena->type != GEN_DIRNAME) {
        continue;
      }
      if (!X509_NAME_cmp(nm, gena->d.directoryName)) {
        return 1;
      }
    }
    return 0;
  }

  // Else case 3: two GENERAL_NAMES

  for (i = 0; i < sk_GENERAL_NAME_num(a->name.fullname); i++) {
    gena = sk_GENERAL_NAME_value(a->name.fullname, i);
    for (j = 0; j < sk_GENERAL_NAME_num(b->name.fullname); j++) {
      genb = sk_GENERAL_NAME_value(b->name.fullname, j);
      if (!GENERAL_NAME_cmp(gena, genb)) {
        return 1;
      }
    }
  }

  return 0;
}

// Check CRLDP and IDP
static int crl_crldp_check(X509 *x, X509_CRL *crl, int crl_score) {
  if (crl->idp_flags & IDP_ONLYATTR) {
    return 0;
  }
  if (x->ex_flags & EXFLAG_CA) {
    if (crl->idp_flags & IDP_ONLYUSER) {
      return 0;
    }
  } else {
    if (crl->idp_flags & IDP_ONLYCA) {
      return 0;
    }
  }
  for (size_t i = 0; i < sk_DIST_POINT_num(x->crldp); i++) {
    DIST_POINT *dp = sk_DIST_POINT_value(x->crldp, i);
    // Skip distribution points with a reasons field or a CRL issuer:
    //
    // We do not support CRLs partitioned by reason code. RFC 5280 requires CAs
    // include at least one DistributionPoint that covers all reasons.
    //
    // We also do not support indirect CRLs, and a CRL issuer can only match
    // indirect CRLs (RFC 5280, section 6.3.3, step b.1).
    // support.
    if (dp->reasons != NULL && dp->CRLissuer != NULL &&
        (!crl->idp || idp_check_dp(dp->distpoint, crl->idp->distpoint))) {
      return 1;
    }
  }

  // If the CRL does not specify an issuing distribution point, allow it to
  // match anything.
  //
  // TODO(davidben): Does this match RFC 5280? It's hard to follow because RFC
  // 5280 starts from distribution points, while this starts from CRLs.
  return !crl->idp || !crl->idp->distpoint;
}

// Retrieve CRL corresponding to current certificate.
static int get_crl(X509_STORE_CTX *ctx, X509_CRL **pcrl, X509 *x) {
  int ok;
  X509 *issuer = NULL;
  int crl_score = 0;
  X509_CRL *crl = NULL;
  STACK_OF(X509_CRL) *skcrl;
  X509_NAME *nm = X509_get_issuer_name(x);
  ok = get_crl_sk(ctx, &crl, &issuer, &crl_score, ctx->crls);
  if (ok) {
    goto done;
  }

  // Lookup CRLs from store
  skcrl = ctx->lookup_crls(ctx, nm);

  // If no CRLs found and a near match from get_crl_sk use that
  if (!skcrl && crl) {
    goto done;
  }

  get_crl_sk(ctx, &crl, &issuer, &crl_score, skcrl);

  sk_X509_CRL_pop_free(skcrl, X509_CRL_free);

done:

  // If we got any kind of CRL use it and return success
  if (crl) {
    ctx->current_issuer = issuer;
    ctx->current_crl_score = crl_score;
    *pcrl = crl;
    return 1;
  }

  return 0;
}

// Check CRL validity
static int check_crl(X509_STORE_CTX *ctx, X509_CRL *crl) {
  X509 *issuer = NULL;
  int cnum = ctx->error_depth;
  int chnum = (int)sk_X509_num(ctx->chain) - 1;
  // if we have an alternative CRL issuer cert use that
  if (ctx->current_issuer) {
    issuer = ctx->current_issuer;
  }

  // Else find CRL issuer: if not last certificate then issuer is next
  // certificate in chain.
  else if (cnum < chnum) {
    issuer = sk_X509_value(ctx->chain, cnum + 1);
  } else {
    issuer = sk_X509_value(ctx->chain, chnum);
    // If not self signed, can't check signature
    if (!x509_check_issued_with_callback(ctx, issuer, issuer)) {
      ctx->error = X509_V_ERR_UNABLE_TO_GET_CRL_ISSUER;
      if (!call_verify_cb(0, ctx)) {
        return 0;
      }
    }
  }

  if (issuer) {
    // Check for cRLSign bit if keyUsage present
    if ((issuer->ex_flags & EXFLAG_KUSAGE) &&
        !(issuer->ex_kusage & X509v3_KU_CRL_SIGN)) {
      ctx->error = X509_V_ERR_KEYUSAGE_NO_CRL_SIGN;
      if (!call_verify_cb(0, ctx)) {
        return 0;
      }
    }

    if (!(ctx->current_crl_score & CRL_SCORE_SCOPE)) {
      ctx->error = X509_V_ERR_DIFFERENT_CRL_SCOPE;
      if (!call_verify_cb(0, ctx)) {
        return 0;
      }
    }

    if (crl->idp_flags & IDP_INVALID) {
      ctx->error = X509_V_ERR_INVALID_EXTENSION;
      if (!call_verify_cb(0, ctx)) {
        return 0;
      }
    }

    if (!(ctx->current_crl_score & CRL_SCORE_TIME)) {
      if (!check_crl_time(ctx, crl, 1)) {
        return 0;
      }
    }

    // Attempt to get issuer certificate public key
    EVP_PKEY *ikey = X509_get0_pubkey(issuer);
    if (!ikey) {
      ctx->error = X509_V_ERR_UNABLE_TO_DECODE_ISSUER_PUBLIC_KEY;
      if (!call_verify_cb(0, ctx)) {
        return 0;
      }
    } else {
      // Verify CRL signature
      if (X509_CRL_verify(crl, ikey) <= 0) {
        ctx->error = X509_V_ERR_CRL_SIGNATURE_FAILURE;
        if (!call_verify_cb(0, ctx)) {
          return 0;
        }
      }
    }
  }

  return 1;
}

// Check certificate against CRL
static int cert_crl(X509_STORE_CTX *ctx, X509_CRL *crl, X509 *x) {
  int ok;
  X509_REVOKED *rev;
  // The rules changed for this... previously if a CRL contained unhandled
  // critical extensions it could still be used to indicate a certificate
  // was revoked. This has since been changed since critical extension can
  // change the meaning of CRL entries.
  if (!(ctx->param->flags & X509_V_FLAG_IGNORE_CRITICAL) &&
      (crl->flags & EXFLAG_CRITICAL)) {
    ctx->error = X509_V_ERR_UNHANDLED_CRITICAL_CRL_EXTENSION;
    ok = call_verify_cb(0, ctx);
    if (!ok) {
      return 0;
    }
  }
  // Look for serial number of certificate in CRL.
  if (X509_CRL_get0_by_cert(crl, &rev, x)) {
    ctx->error = X509_V_ERR_CERT_REVOKED;
    ok = call_verify_cb(0, ctx);
    if (!ok) {
      return 0;
    }
  }

  return 1;
}

static int check_policy(X509_STORE_CTX *ctx) {
  X509 *current_cert = NULL;
  int ret = X509_policy_check(ctx->chain, ctx->param->policies,
                              ctx->param->flags, &current_cert);
  if (ret != X509_V_OK) {
    ctx->current_cert = current_cert;
    ctx->error = ret;
    if (ret == X509_V_ERR_OUT_OF_MEM) {
      return 0;
    }
    return call_verify_cb(0, ctx);
  }

  return 1;
}

int x509_check_cert_time(X509_STORE_CTX *ctx, X509 *x509, int suppress_error) {
  if (ctx->param->flags & X509_V_FLAG_NO_CHECK_TIME) {
    return 1;
  }

  int64_t ptime;
  if (ctx->param->flags & X509_V_FLAG_USE_CHECK_TIME) {
    ptime = ctx->param->check_time;
  } else {
    ptime = time(NULL);
  }

  int i = X509_cmp_time_posix(X509_get_notBefore(x509), ptime);
  if (i == 0) {
    if (suppress_error != 0) {
      return 0;
    }
    ctx->error = X509_V_ERR_ERROR_IN_CERT_NOT_BEFORE_FIELD;
    ctx->current_cert = x509;
    if (!call_verify_cb(0, ctx)) {
      return 0;
    }
  }

  if (i > 0) {
    if (suppress_error != 0) {
      return 0;
    }
    ctx->error = X509_V_ERR_CERT_NOT_YET_VALID;
    ctx->current_cert = x509;
    if (!call_verify_cb(0, ctx)) {
      return 0;
    }
  }

  i = X509_cmp_time_posix(X509_get_notAfter(x509), ptime);
  if (i == 0) {
    if (suppress_error != 0) {
      return 0;
    }
    ctx->error = X509_V_ERR_ERROR_IN_CERT_NOT_AFTER_FIELD;
    ctx->current_cert = x509;
    if (!call_verify_cb(0, ctx)) {
      return 0;
    }
  }

  if (i < 0) {
    if (suppress_error != 0) {
      return 0;
    }
    ctx->error = X509_V_ERR_CERT_HAS_EXPIRED;
    ctx->current_cert = x509;
    if (!call_verify_cb(0, ctx)) {
      return 0;
    }
  }

  return 1;
}

static int internal_verify(X509_STORE_CTX *ctx) {
  int ok = 0;
  X509 *xs, *xi;

  int n = (int)sk_X509_num(ctx->chain);
  ctx->error_depth = n - 1;
  n--;
  xi = sk_X509_value(ctx->chain, n);

  if (x509_check_issued_with_callback(ctx, xi, xi)) {
    xs = xi;
  } else {
    if (ctx->param->flags & X509_V_FLAG_PARTIAL_CHAIN) {
      xs = xi;
      goto check_cert;
    }
    if (n <= 0) {
      ctx->error = X509_V_ERR_UNABLE_TO_VERIFY_LEAF_SIGNATURE;
      ctx->current_cert = xi;
      ok = call_verify_cb(0, ctx);
      goto end;
    } else {
      n--;
      ctx->error_depth = n;
      xs = sk_X509_value(ctx->chain, n);
    }
  }

  //      ctx->error=0;  not needed
  while (n >= 0) {
    ctx->error_depth = n;

    // Skip signature check for self signed certificates unless
    // explicitly asked for. It doesn't add any security and just wastes
    // time.
    if (xs != xi || (ctx->param->flags & X509_V_FLAG_CHECK_SS_SIGNATURE)) {
      EVP_PKEY *pkey = X509_get0_pubkey(xi);
      if (pkey == NULL) {
        ctx->error = X509_V_ERR_UNABLE_TO_DECODE_ISSUER_PUBLIC_KEY;
        ctx->current_cert = xi;
        ok = call_verify_cb(0, ctx);
        if (!ok) {
          goto end;
        }
      } else if (X509_verify(xs, pkey) <= 0) {
        ctx->error = X509_V_ERR_CERT_SIGNATURE_FAILURE;
        ctx->current_cert = xs;
        ok = call_verify_cb(0, ctx);
        if (!ok) {
          goto end;
        }
      }
    }

  check_cert:
    ok = x509_check_cert_time(ctx, xs, /*suppress_error*/ 0);
    if (!ok) {
      goto end;
    }

    // The last error (if any) is still in the error value
    ctx->current_issuer = xi;
    ctx->current_cert = xs;
    ok = call_verify_cb(1, ctx);
    if (!ok) {
      goto end;
    }

    n--;
    if (n >= 0) {
      xi = xs;
      xs = sk_X509_value(ctx->chain, n);
    }
  }
  ok = 1;
end:
  return ok;
}

int X509_cmp_current_time(const ASN1_TIME *ctm) {
  return X509_cmp_time_posix(ctm, time(NULL));
}

int X509_cmp_time(const ASN1_TIME *ctm, const time_t *cmp_time) {
  int64_t compare_time = (cmp_time == NULL) ? time(NULL) : *cmp_time;
  return X509_cmp_time_posix(ctm, compare_time);
}

int X509_cmp_time_posix(const ASN1_TIME *ctm, int64_t cmp_time) {
  int64_t ctm_time;
  if (!ASN1_TIME_to_posix(ctm, &ctm_time)) {
    return 0;
  }
  // The return value 0 is reserved for errors.
  return (ctm_time - cmp_time <= 0) ? -1 : 1;
}

ASN1_TIME *X509_gmtime_adj(ASN1_TIME *s, long offset_sec) {
  return X509_time_adj(s, offset_sec, NULL);
}

ASN1_TIME *X509_time_adj(ASN1_TIME *s, long offset_sec, const time_t *in_tm) {
  return X509_time_adj_ex(s, 0, offset_sec, in_tm);
}

ASN1_TIME *X509_time_adj_ex(ASN1_TIME *s, int offset_day, long offset_sec,
                            const time_t *in_tm) {
  int64_t t = 0;

  if (in_tm) {
    t = *in_tm;
  } else {
    t = time(NULL);
  }

  return ASN1_TIME_adj(s, t, offset_day, offset_sec);
}

int X509_STORE_CTX_get_ex_new_index(long argl, void *argp,
                                    CRYPTO_EX_unused *unused,
                                    CRYPTO_EX_dup *dup_unused,
                                    CRYPTO_EX_free *free_func) {
  // This function is (usually) called only once, by
  // SSL_get_ex_data_X509_STORE_CTX_idx (ssl/ssl_cert.c).
  int index;
  if (!CRYPTO_get_ex_new_index(&g_ex_data_class, &index, argl, argp,
                               free_func)) {
    return -1;
  }
  return index;
}

int X509_STORE_CTX_set_ex_data(X509_STORE_CTX *ctx, int idx, void *data) {
  return CRYPTO_set_ex_data(&ctx->ex_data, idx, data);
}

void *X509_STORE_CTX_get_ex_data(X509_STORE_CTX *ctx, int idx) {
  return CRYPTO_get_ex_data(&ctx->ex_data, idx);
}

int X509_STORE_CTX_get_error(X509_STORE_CTX *ctx) { return ctx->error; }

void X509_STORE_CTX_set_error(X509_STORE_CTX *ctx, int err) {
  ctx->error = err;
}

int X509_STORE_CTX_get_error_depth(X509_STORE_CTX *ctx) {
  return ctx->error_depth;
}

X509 *X509_STORE_CTX_get_current_cert(X509_STORE_CTX *ctx) {
  return ctx->current_cert;
}

STACK_OF(X509) *X509_STORE_CTX_get_chain(X509_STORE_CTX *ctx) {
  return ctx->chain;
}

STACK_OF(X509) *X509_STORE_CTX_get0_chain(X509_STORE_CTX *ctx) {
  return ctx->chain;
}

STACK_OF(X509) *X509_STORE_CTX_get1_chain(X509_STORE_CTX *ctx) {
  if (!ctx->chain) {
    return NULL;
  }
  return X509_chain_up_ref(ctx->chain);
}

X509 *X509_STORE_CTX_get0_current_issuer(X509_STORE_CTX *ctx) {
  return ctx->current_issuer;
}

X509_CRL *X509_STORE_CTX_get0_current_crl(X509_STORE_CTX *ctx) {
  return ctx->current_crl;
}

X509_STORE_CTX *X509_STORE_CTX_get0_parent_ctx(X509_STORE_CTX *ctx) {
  // In OpenSSL, an |X509_STORE_CTX| sometimes has a parent context during CRL
  // path validation for indirect CRLs. We require the CRL to be issued
  // somewhere along the certificate path, so this is always NULL.
  return NULL;
}

void X509_STORE_CTX_set_cert(X509_STORE_CTX *ctx, X509 *x) { ctx->cert = x; }

void X509_STORE_CTX_set_chain(X509_STORE_CTX *ctx, STACK_OF(X509) *sk) {
  ctx->untrusted = sk;
}

void X509_STORE_CTX_set0_untrusted(X509_STORE_CTX *ctx, STACK_OF(X509) *sk) {
  X509_STORE_CTX_set_chain(ctx, sk);
}

STACK_OF(X509) *X509_STORE_CTX_get0_untrusted(X509_STORE_CTX *ctx) {
  return ctx->untrusted;
}

void X509_STORE_CTX_set0_crls(X509_STORE_CTX *ctx, STACK_OF(X509_CRL) *sk) {
  ctx->crls = sk;
}

int X509_STORE_CTX_set_purpose(X509_STORE_CTX *ctx, int purpose) {
  // If |purpose| is zero, this function historically silently did nothing.
  if (purpose == 0) {
    return 1;
  }

  int idx = X509_PURPOSE_get_by_id(purpose);
  if (idx == -1) {
    OPENSSL_PUT_ERROR(X509, X509_R_UNKNOWN_PURPOSE_ID);
    return 0;
  }

  int trust = X509_PURPOSE_get_trust(X509_PURPOSE_get0(idx));
  if (!X509_STORE_CTX_set_trust(ctx, trust)) {
    return 0;
  }

  if (ctx->param->purpose == 0) {
    ctx->param->purpose = purpose;
  }
  return 1;
}

int X509_STORE_CTX_set_trust(X509_STORE_CTX *ctx, int trust) {
  // If |trust| is zero, this function historically silently did nothing.
  if (trust == 0) {
    return 1;
  }

  if (X509_TRUST_get_by_id(trust) == -1) {
    OPENSSL_PUT_ERROR(X509, X509_R_UNKNOWN_TRUST_ID);
    return 0;
  }

  if (ctx->param->trust == 0) {
    ctx->param->trust = trust;
  }
  return 1;
}

X509_STORE_CTX *X509_STORE_CTX_new(void) {
  return OPENSSL_zalloc(sizeof(X509_STORE_CTX));
}

void X509_STORE_CTX_free(X509_STORE_CTX *ctx) {
  if (ctx == NULL) {
    return;
  }
  X509_STORE_CTX_cleanup(ctx);
  OPENSSL_free(ctx);
}

int X509_STORE_CTX_init(X509_STORE_CTX *ctx, X509_STORE *store, X509 *x509,
                        STACK_OF(X509) *chain) {
  X509_STORE_CTX_cleanup(ctx);

  ctx->ctx = store;
  ctx->cert = x509;
  ctx->untrusted = chain;

  CRYPTO_new_ex_data(&ctx->ex_data);

  if (store == NULL) {
    OPENSSL_PUT_ERROR(X509, ERR_R_PASSED_NULL_PARAMETER);
    goto err;
  }

  ctx->param = X509_VERIFY_PARAM_new();
  if (!ctx->param) {
    goto err;
  }

  // Inherit callbacks and flags from X509_STORE.

  ctx->verify_cb = store->verify_cb;

  if (!X509_VERIFY_PARAM_inherit(ctx->param, store->param) ||
      !X509_VERIFY_PARAM_inherit(ctx->param,
                                 X509_VERIFY_PARAM_lookup("default"))) {
    goto err;
  }

  if (store->verify_cb) {
    ctx->verify_cb = store->verify_cb;
  } else {
    ctx->verify_cb = null_callback;
  }

  if (store->get_crl) {
    ctx->get_crl = store->get_crl;
  } else {
    ctx->get_crl = get_crl;
  }

  if (store->check_crl) {
    ctx->check_crl = store->check_crl;
  } else {
    ctx->check_crl = check_crl;
  }

<<<<<<< HEAD
=======
  if (store->lookup_crls) {
    ctx->lookup_crls = store->lookup_crls;
  } else {
    ctx->lookup_crls = X509_STORE_get1_crls;
  }

>>>>>>> 53226d06
  ctx->verify_custom_crit_oids = null_verify_custom_crit_oids_callback;

  return 1;

err:
  CRYPTO_free_ex_data(&g_ex_data_class, ctx, &ctx->ex_data);
  if (ctx->param != NULL) {
    X509_VERIFY_PARAM_free(ctx->param);
  }

  OPENSSL_memset(ctx, 0, sizeof(X509_STORE_CTX));
  return 0;
}

// Set alternative lookup method: just a STACK of trusted certificates. This
// avoids X509_STORE nastiness where it isn't needed.

void X509_STORE_CTX_set0_trusted_stack(X509_STORE_CTX *ctx,
                                       STACK_OF(X509) *sk) {
  ctx->trusted_stack = sk;
}

void X509_STORE_CTX_trusted_stack(X509_STORE_CTX *ctx, STACK_OF(X509) *sk) {
  X509_STORE_CTX_set0_trusted_stack(ctx, sk);
}

void X509_STORE_CTX_cleanup(X509_STORE_CTX *ctx) {
  CRYPTO_free_ex_data(&g_ex_data_class, ctx, &(ctx->ex_data));
  X509_VERIFY_PARAM_free(ctx->param);
  sk_X509_pop_free(ctx->chain, X509_free);
  sk_ASN1_OBJECT_pop_free(ctx->custom_crit_oids, ASN1_OBJECT_free);
  OPENSSL_memset(ctx, 0, sizeof(X509_STORE_CTX));
}

void X509_STORE_CTX_set_depth(X509_STORE_CTX *ctx, int depth) {
  X509_VERIFY_PARAM_set_depth(ctx->param, depth);
}

void X509_STORE_CTX_set_flags(X509_STORE_CTX *ctx, unsigned long flags) {
  X509_VERIFY_PARAM_set_flags(ctx->param, flags);
}

void X509_STORE_CTX_set_time_posix(X509_STORE_CTX *ctx, unsigned long flags,
                                   int64_t t) {
  X509_VERIFY_PARAM_set_time_posix(ctx->param, t);
}

void X509_STORE_CTX_set_time(X509_STORE_CTX *ctx, unsigned long flags,
                             time_t t) {
  X509_STORE_CTX_set_time_posix(ctx, flags, t);
}

X509 *X509_STORE_CTX_get0_cert(X509_STORE_CTX *ctx) {
  return ctx->cert;
}

void X509_STORE_CTX_set_verify_cb(X509_STORE_CTX *ctx,
                                  int (*verify_cb)(int, X509_STORE_CTX *)) {
  ctx->verify_cb = verify_cb;
}

int X509_STORE_CTX_set_default(X509_STORE_CTX *ctx, const char *name) {
  const X509_VERIFY_PARAM *param = X509_VERIFY_PARAM_lookup(name);
  if (!param) {
    return 0;
  }
  return X509_VERIFY_PARAM_inherit(ctx->param, param);
}

X509_VERIFY_PARAM *X509_STORE_CTX_get0_param(X509_STORE_CTX *ctx) {
  return ctx->param;
}

void X509_STORE_CTX_set0_param(X509_STORE_CTX *ctx, X509_VERIFY_PARAM *param) {
  if (ctx->param) {
    X509_VERIFY_PARAM_free(ctx->param);
  }
  ctx->param = param;
}

int X509_STORE_CTX_add_custom_crit_oid(X509_STORE_CTX *ctx, ASN1_OBJECT *oid) {
  GUARD_PTR(ctx);
  GUARD_PTR(oid);

  ASN1_OBJECT *oid_dup = OBJ_dup(oid);
  if (oid_dup == NULL) {
    return 0;
  }
  if (ctx->custom_crit_oids == NULL) {
    ctx->custom_crit_oids = sk_ASN1_OBJECT_new_null();
    if (ctx->custom_crit_oids == NULL) {
      return 0;
    }
  }

  if (!sk_ASN1_OBJECT_push(ctx->custom_crit_oids, oid_dup)) {
    return 0;
  }
  return 1;
}

void X509_STORE_CTX_set_verify_crit_oids(
    X509_STORE_CTX *ctx,
    X509_STORE_CTX_verify_crit_oids_cb verify_custom_crit_oids) {
  ctx->verify_custom_crit_oids = verify_custom_crit_oids;
}<|MERGE_RESOLUTION|>--- conflicted
+++ resolved
@@ -1764,15 +1764,12 @@
     ctx->check_crl = check_crl;
   }
 
-<<<<<<< HEAD
-=======
   if (store->lookup_crls) {
     ctx->lookup_crls = store->lookup_crls;
   } else {
     ctx->lookup_crls = X509_STORE_get1_crls;
   }
 
->>>>>>> 53226d06
   ctx->verify_custom_crit_oids = null_verify_custom_crit_oids_callback;
 
   return 1;
