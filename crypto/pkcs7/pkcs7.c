/* Copyright (c) 2014, Google Inc.
 *
 * Permission to use, copy, modify, and/or distribute this software for any
 * purpose with or without fee is hereby granted, provided that the above
 * copyright notice and this permission notice appear in all copies.
 *
 * THE SOFTWARE IS PROVIDED "AS IS" AND THE AUTHOR DISCLAIMS ALL WARRANTIES
 * WITH REGARD TO THIS SOFTWARE INCLUDING ALL IMPLIED WARRANTIES OF
 * MERCHANTABILITY AND FITNESS. IN NO EVENT SHALL THE AUTHOR BE LIABLE FOR ANY
 * SPECIAL, DIRECT, INDIRECT, OR CONSEQUENTIAL DAMAGES OR ANY DAMAGES
 * WHATSOEVER RESULTING FROM LOSS OF USE, DATA OR PROFITS, WHETHER IN AN ACTION
 * OF CONTRACT, NEGLIGENCE OR OTHER TORTIOUS ACTION, ARISING OUT OF OR IN
 * CONNECTION WITH THE USE OR PERFORMANCE OF THIS SOFTWARE. */

#include <openssl/pkcs7.h>

#include <openssl/bytestring.h>
#include <openssl/err.h>
#include <openssl/mem.h>
#include <openssl/obj.h>
#include <openssl/pem.h>
#include <openssl/pool.h>
#include <openssl/rand.h>
#include <openssl/stack.h>
#include <openssl/x509.h>

#include "../bytestring/internal.h"
<<<<<<< HEAD
=======
#include "../fipsmodule/digest/internal.h"
>>>>>>> 28f56fd9
#include "../internal.h"
#include "internal.h"

OPENSSL_BEGIN_ALLOW_DEPRECATED

// 1.2.840.113549.1.7.1
static const uint8_t kPKCS7Data[] = {0x2a, 0x86, 0x48, 0x86, 0xf7,
                                     0x0d, 0x01, 0x07, 0x01};

// 1.2.840.113549.1.7.2
static const uint8_t kPKCS7SignedData[] = {0x2a, 0x86, 0x48, 0x86, 0xf7,
                                           0x0d, 0x01, 0x07, 0x02};

// pkcs7_parse_header reads the non-certificate/non-CRL prefix of a PKCS#7
// SignedData blob from |cbs| and sets |*out| to point to the rest of the
// input. If the input is in BER format, then |*der_bytes| will be set to a
// pointer that needs to be freed by the caller once they have finished
// processing |*out| (which will be pointing into |*der_bytes|).
//
// It returns one on success or zero on error. On error, |*der_bytes| is
// NULL.
int pkcs7_parse_header(uint8_t **der_bytes, CBS *out, CBS *cbs) {
  CBS in, content_info, content_type, wrapped_signed_data, signed_data;
  uint64_t version;

  // The input may be in BER format.
  *der_bytes = NULL;
  if (!CBS_asn1_ber_to_der(cbs, &in, der_bytes) ||
      // See https://tools.ietf.org/html/rfc2315#section-7
      !CBS_get_asn1(&in, &content_info, CBS_ASN1_SEQUENCE) ||
      !CBS_get_asn1(&content_info, &content_type, CBS_ASN1_OBJECT)) {
    goto err;
  }

  if (!CBS_mem_equal(&content_type, kPKCS7SignedData,
                     sizeof(kPKCS7SignedData))) {
    OPENSSL_PUT_ERROR(PKCS7, PKCS7_R_NOT_PKCS7_SIGNED_DATA);
    goto err;
  }

  // See https://tools.ietf.org/html/rfc2315#section-9.1
  if (!CBS_get_asn1(&content_info, &wrapped_signed_data,
                    CBS_ASN1_CONTEXT_SPECIFIC | CBS_ASN1_CONSTRUCTED | 0) ||
      !CBS_get_asn1(&wrapped_signed_data, &signed_data, CBS_ASN1_SEQUENCE) ||
      !CBS_get_asn1_uint64(&signed_data, &version) ||
      !CBS_get_asn1(&signed_data, NULL /* digests */, CBS_ASN1_SET) ||
      !CBS_get_asn1(&signed_data, NULL /* content */, CBS_ASN1_SEQUENCE)) {
    goto err;
  }

  if (version < 1) {
    OPENSSL_PUT_ERROR(PKCS7, PKCS7_R_BAD_PKCS7_VERSION);
    goto err;
  }

  CBS_init(out, CBS_data(&signed_data), CBS_len(&signed_data));
  return 1;

err:
  OPENSSL_free(*der_bytes);
  *der_bytes = NULL;
  return 0;
}

int PKCS7_get_raw_certificates(STACK_OF(CRYPTO_BUFFER) *out_certs, CBS *cbs,
                               CRYPTO_BUFFER_POOL *pool) {
  CBS signed_data, certificates;
  uint8_t *der_bytes = NULL;
  int ret = 0, has_certificates;
  const size_t initial_certs_len = sk_CRYPTO_BUFFER_num(out_certs);

  // See https://tools.ietf.org/html/rfc2315#section-9.1
  if (!pkcs7_parse_header(&der_bytes, &signed_data, cbs) ||
      !CBS_get_optional_asn1(
          &signed_data, &certificates, &has_certificates,
          CBS_ASN1_CONTEXT_SPECIFIC | CBS_ASN1_CONSTRUCTED | 0)) {
    goto err;
  }

  if (!has_certificates) {
    CBS_init(&certificates, NULL, 0);
  }

  while (CBS_len(&certificates) > 0) {
    CBS cert;
    if (!CBS_get_asn1_element(&certificates, &cert, CBS_ASN1_SEQUENCE)) {
      goto err;
    }

    CRYPTO_BUFFER *buf = CRYPTO_BUFFER_new_from_CBS(&cert, pool);
    if (buf == NULL || !sk_CRYPTO_BUFFER_push(out_certs, buf)) {
      CRYPTO_BUFFER_free(buf);
      goto err;
    }
  }

  ret = 1;

err:
  OPENSSL_free(der_bytes);

  if (!ret) {
    while (sk_CRYPTO_BUFFER_num(out_certs) != initial_certs_len) {
      CRYPTO_BUFFER *buf = sk_CRYPTO_BUFFER_pop(out_certs);
      CRYPTO_BUFFER_free(buf);
    }
  }

  return ret;
}

static int pkcs7_bundle_raw_certificates_cb(CBB *out, const void *arg) {
  const STACK_OF(CRYPTO_BUFFER) *certs = arg;
  CBB certificates;

  // See https://tools.ietf.org/html/rfc2315#section-9.1
  if (!CBB_add_asn1(out, &certificates,
                    CBS_ASN1_CONTEXT_SPECIFIC | CBS_ASN1_CONSTRUCTED | 0)) {
    return 0;
  }

  for (size_t i = 0; i < sk_CRYPTO_BUFFER_num(certs); i++) {
    CRYPTO_BUFFER *cert = sk_CRYPTO_BUFFER_value(certs, i);
    if (!CBB_add_bytes(&certificates, CRYPTO_BUFFER_data(cert),
                       CRYPTO_BUFFER_len(cert))) {
      return 0;
    }
  }

  // |certificates| is a implicitly-tagged SET OF.
  return CBB_flush_asn1_set_of(&certificates) && CBB_flush(out);
}

int PKCS7_bundle_raw_certificates(CBB *out,
                                  const STACK_OF(CRYPTO_BUFFER) *certs) {
  return pkcs7_add_signed_data(out, /*digest_algos_cb=*/NULL,
                               pkcs7_bundle_raw_certificates_cb,
                               /*signer_infos_cb=*/NULL, certs);
}

int pkcs7_add_signed_data(CBB *out,
                          int (*digest_algos_cb)(CBB *out, const void *arg),
                          int (*cert_crl_cb)(CBB *out, const void *arg),
                          int (*signer_infos_cb)(CBB *out, const void *arg),
                          const void *arg) {
  CBB outer_seq, oid, wrapped_seq, seq, version_bytes, digest_algos_set,
      content_info, signer_infos;

  // See https://tools.ietf.org/html/rfc2315#section-7
  if (!CBB_add_asn1(out, &outer_seq, CBS_ASN1_SEQUENCE) ||
      !CBB_add_asn1(&outer_seq, &oid, CBS_ASN1_OBJECT) ||
      !CBB_add_bytes(&oid, kPKCS7SignedData, sizeof(kPKCS7SignedData)) ||
      !CBB_add_asn1(&outer_seq, &wrapped_seq,
                    CBS_ASN1_CONTEXT_SPECIFIC | CBS_ASN1_CONSTRUCTED | 0) ||
      // See https://tools.ietf.org/html/rfc2315#section-9.1
      !CBB_add_asn1(&wrapped_seq, &seq, CBS_ASN1_SEQUENCE) ||
      !CBB_add_asn1(&seq, &version_bytes, CBS_ASN1_INTEGER) ||
      !CBB_add_u8(&version_bytes, 1) ||
      !CBB_add_asn1(&seq, &digest_algos_set, CBS_ASN1_SET) ||
      (digest_algos_cb != NULL && !digest_algos_cb(&digest_algos_set, arg)) ||
      !CBB_add_asn1(&seq, &content_info, CBS_ASN1_SEQUENCE) ||
      !CBB_add_asn1(&content_info, &oid, CBS_ASN1_OBJECT) ||
      !CBB_add_bytes(&oid, kPKCS7Data, sizeof(kPKCS7Data)) ||
      (cert_crl_cb != NULL && !cert_crl_cb(&seq, arg)) ||
      !CBB_add_asn1(&seq, &signer_infos, CBS_ASN1_SET) ||
      (signer_infos_cb != NULL && !signer_infos_cb(&signer_infos, arg))) {
    return 0;
  }

  return CBB_flush(out);
}

int PKCS7_set_type(PKCS7 *p7, int type) {
  if (p7 == NULL) {
    OPENSSL_PUT_ERROR(PKCS7, ERR_R_PASSED_NULL_PARAMETER);
    return 0;
  }
  ASN1_OBJECT *obj = OBJ_nid2obj(type);
  if (obj == NULL) {
    OPENSSL_PUT_ERROR(PKCS7, PKCS7_R_UNSUPPORTED_CONTENT_TYPE);
    return 0;
  }

  switch (type) {
    case NID_pkcs7_signed:
      p7->type = obj;
      PKCS7_SIGNED_free(p7->d.sign);
      p7->d.sign = PKCS7_SIGNED_new();
      if (p7->d.sign == NULL) {
        return 0;
      }
      if (!ASN1_INTEGER_set(p7->d.sign->version, 1)) {
        PKCS7_SIGNED_free(p7->d.sign);
        p7->d.sign = NULL;
        return 0;
      }
      break;
    case NID_pkcs7_digest:
      p7->type = obj;
      PKCS7_DIGEST_free(p7->d.digest);
      p7->d.digest = PKCS7_DIGEST_new();
      if (p7->d.digest == NULL) {
        return 0;
      }
      if (!ASN1_INTEGER_set(p7->d.digest->version, 0)) {
        PKCS7_DIGEST_free(p7->d.digest);
        p7->d.digest = NULL;
        return 0;
      }
      break;
    case NID_pkcs7_data:
      p7->type = obj;
      ASN1_OCTET_STRING_free(p7->d.data);
      p7->d.data = ASN1_OCTET_STRING_new();
      if (p7->d.data == NULL) {
        return 0;
      }
      break;
    case NID_pkcs7_signedAndEnveloped:
      p7->type = obj;
      PKCS7_SIGN_ENVELOPE_free(p7->d.signed_and_enveloped);
      p7->d.signed_and_enveloped = PKCS7_SIGN_ENVELOPE_new();
      if (p7->d.signed_and_enveloped == NULL) {
        return 0;
      }
      if (!ASN1_INTEGER_set(p7->d.signed_and_enveloped->version, 1)) {
        PKCS7_SIGN_ENVELOPE_free(p7->d.signed_and_enveloped);
        p7->d.signed_and_enveloped = NULL;
        return 0;
      }
      p7->d.signed_and_enveloped->enc_data->content_type =
          OBJ_nid2obj(NID_pkcs7_data);
      break;
    case NID_pkcs7_enveloped:
      p7->type = obj;
      PKCS7_ENVELOPE_free(p7->d.enveloped);
      p7->d.enveloped = PKCS7_ENVELOPE_new();
      if (p7->d.enveloped == NULL) {
        return 0;
      }
      if (!ASN1_INTEGER_set(p7->d.enveloped->version, 0)) {
        PKCS7_ENVELOPE_free(p7->d.enveloped);
        p7->d.enveloped = NULL;
        return 0;
      }
      p7->d.enveloped->enc_data->content_type = OBJ_nid2obj(NID_pkcs7_data);
      break;
    case NID_pkcs7_encrypted:
      p7->type = obj;
      PKCS7_ENCRYPT_free(p7->d.encrypted);
      p7->d.encrypted = PKCS7_ENCRYPT_new();
      if (p7->d.encrypted == NULL) {
        return 0;
      }
      if (!ASN1_INTEGER_set(p7->d.encrypted->version, 0)) {
        PKCS7_ENCRYPT_free(p7->d.encrypted);
        p7->d.encrypted = NULL;
        return 0;
      }
      p7->d.encrypted->enc_data->content_type = OBJ_nid2obj(NID_pkcs7_data);
      break;
    default:
      OPENSSL_PUT_ERROR(PKCS7, PKCS7_R_UNSUPPORTED_CONTENT_TYPE);
      return 0;
  }
  return 1;
}

int PKCS7_set_cipher(PKCS7 *p7, const EVP_CIPHER *cipher) {
  if (p7 == NULL || cipher == NULL) {
    OPENSSL_PUT_ERROR(PKCS7, ERR_R_PASSED_NULL_PARAMETER);
    return 0;
  }
  if (EVP_get_cipherbynid(EVP_CIPHER_nid(cipher)) == NULL) {
    OPENSSL_PUT_ERROR(PKCS7, PKCS7_R_CIPHER_HAS_NO_OBJECT_IDENTIFIER);
    return 0;
  }

  PKCS7_ENC_CONTENT *ec;
  switch (OBJ_obj2nid(p7->type)) {
    case NID_pkcs7_signedAndEnveloped:
      ec = p7->d.signed_and_enveloped->enc_data;
      break;
    case NID_pkcs7_enveloped:
      ec = p7->d.enveloped->enc_data;
      break;
    default:
      OPENSSL_PUT_ERROR(PKCS7, PKCS7_R_WRONG_CONTENT_TYPE);
      return 0;
  }

  ec->cipher = cipher;
  return 1;
}

int PKCS7_set_content(PKCS7 *p7, PKCS7 *p7_data) {
  if (p7 == NULL) {
    OPENSSL_PUT_ERROR(PKCS7, ERR_R_PASSED_NULL_PARAMETER);
    return 0;
  }

  switch (OBJ_obj2nid(p7->type)) {
    case NID_pkcs7_signed:
      PKCS7_free(p7->d.sign->contents);
      p7->d.sign->contents = p7_data;
      break;
    case NID_pkcs7_digest:
      PKCS7_free(p7->d.digest->contents);
      p7->d.digest->contents = p7_data;
      break;
    default:
      OPENSSL_PUT_ERROR(PKCS7, PKCS7_R_UNSUPPORTED_CONTENT_TYPE);
      return 0;
  }
  return 1;
}

int PKCS7_content_new(PKCS7 *p7, int type) {
  PKCS7 *ret = PKCS7_new();
  if (ret == NULL) {
    goto err;
  }
  if (!PKCS7_set_type(ret, type)) {
    goto err;
  }
  if (!PKCS7_set_content(p7, ret)) {
    goto err;
  }
  return 1;
err:
  PKCS7_free(ret);
  return 0;
}

int PKCS7_add_recipient_info(PKCS7 *p7, PKCS7_RECIP_INFO *ri) {
  STACK_OF(PKCS7_RECIP_INFO) *sk;

  if (p7 == NULL || ri == NULL) {
    OPENSSL_PUT_ERROR(PKCS7, ERR_R_PASSED_NULL_PARAMETER);
    return 0;
  }

  switch (OBJ_obj2nid(p7->type)) {
    case NID_pkcs7_signedAndEnveloped:
      sk = p7->d.signed_and_enveloped->recipientinfo;
      break;
    case NID_pkcs7_enveloped:
      sk = p7->d.enveloped->recipientinfo;
      break;
    default:
      OPENSSL_PUT_ERROR(PKCS7, PKCS7_R_WRONG_CONTENT_TYPE);
      return 0;
  }

  if (!sk_PKCS7_RECIP_INFO_push(sk, ri)) {
    return 0;
  }
  return 1;
}

int PKCS7_add_signer(PKCS7 *p7, PKCS7_SIGNER_INFO *p7i) {
<<<<<<< HEAD
=======
  GUARD_PTR(p7);
  GUARD_PTR(p7i);
>>>>>>> 28f56fd9
  ASN1_OBJECT *obj;
  X509_ALGOR *alg;
  STACK_OF(PKCS7_SIGNER_INFO) *signer_sk;
  STACK_OF(X509_ALGOR) *md_sk;

<<<<<<< HEAD
  if (p7 == NULL || p7i == NULL) {
    OPENSSL_PUT_ERROR(PKCS7, ERR_R_PASSED_NULL_PARAMETER);
    return 0;
  }

=======
>>>>>>> 28f56fd9
  switch (OBJ_obj2nid(p7->type)) {
    case NID_pkcs7_signed:
      signer_sk = p7->d.sign->signer_info;
      md_sk = p7->d.sign->md_algs;
      break;
    case NID_pkcs7_signedAndEnveloped:
      signer_sk = p7->d.signed_and_enveloped->signer_info;
      md_sk = p7->d.signed_and_enveloped->md_algs;
      break;
    default:
      OPENSSL_PUT_ERROR(PKCS7, PKCS7_R_WRONG_CONTENT_TYPE);
      return 0;
  }

<<<<<<< HEAD

=======
>>>>>>> 28f56fd9
  obj = p7i->digest_alg->algorithm;
  // If the digest is not currently listed, add it
  int alg_found = 0;
  for (size_t i = 0; i < sk_X509_ALGOR_num(md_sk); i++) {
    alg = sk_X509_ALGOR_value(md_sk, i);
    if (OBJ_cmp(obj, alg->algorithm) == 0) {
      alg_found = 1;
      break;
    }
  }
  if (!alg_found) {
    if ((alg = X509_ALGOR_new()) == NULL ||
        (alg->parameter = ASN1_TYPE_new()) == NULL) {
      X509_ALGOR_free(alg);
      OPENSSL_PUT_ERROR(PKCS7, ERR_R_ASN1_LIB);
      return 0;
    }
    // If there is a constant copy of the ASN1 OBJECT in libcrypto, then
    // use that.  Otherwise, use a dynamically duplicated copy.
    int nid = OBJ_obj2nid(obj);
    if (nid != NID_undef) {
      alg->algorithm = OBJ_nid2obj(nid);
    } else {
      alg->algorithm = OBJ_dup(obj);
    }
    alg->parameter->type = V_ASN1_NULL;
    if (alg->algorithm == NULL || !sk_X509_ALGOR_push(md_sk, alg)) {
      X509_ALGOR_free(alg);
      return 0;
    }
  }

  if (!sk_PKCS7_SIGNER_INFO_push(signer_sk, p7i)) {
    return 0;
  }
  return 1;
}

ASN1_TYPE *PKCS7_get_signed_attribute(const PKCS7_SIGNER_INFO *si, int nid) {
  if (si == NULL) {
    OPENSSL_PUT_ERROR(PKCS7, ERR_R_PASSED_NULL_PARAMETER);
    return NULL;
  }
  for (size_t i = 0; i < sk_X509_ATTRIBUTE_num(si->auth_attr); i++) {
    X509_ATTRIBUTE *attr = sk_X509_ATTRIBUTE_value(si->auth_attr, i);
    ASN1_OBJECT *obj = X509_ATTRIBUTE_get0_object(attr);
    if (OBJ_obj2nid(obj) == nid) {
      return X509_ATTRIBUTE_get0_type(attr, 0);
    }
  }
  return NULL;
}

STACK_OF(PKCS7_SIGNER_INFO) *PKCS7_get_signer_info(PKCS7 *p7) {
  if (p7 == NULL || p7->d.ptr == NULL) {
    OPENSSL_PUT_ERROR(PKCS7, ERR_R_PASSED_NULL_PARAMETER);
    return NULL;
  }

  switch (OBJ_obj2nid(p7->type)) {
    case NID_pkcs7_signed:
      return p7->d.sign->signer_info;
    case NID_pkcs7_signedAndEnveloped:
      return p7->d.signed_and_enveloped->signer_info;
    default:
      return NULL;
  }
}

int PKCS7_SIGNER_INFO_set(PKCS7_SIGNER_INFO *p7i, X509 *x509, EVP_PKEY *pkey,
                          const EVP_MD *dgst) {
  if (!p7i || !x509 || !pkey || !dgst) {
    OPENSSL_PUT_ERROR(PKCS7, ERR_R_PASSED_NULL_PARAMETER);
    return 0;
  } else if (!ASN1_INTEGER_set(p7i->version, 1)) {
    return 0;
  } else if (!X509_NAME_set(&p7i->issuer_and_serial->issuer,
                            X509_get_issuer_name(x509))) {
    return 0;
  }

  ASN1_INTEGER_free(p7i->issuer_and_serial->serial);
  if (!(p7i->issuer_and_serial->serial =
            ASN1_INTEGER_dup(X509_get0_serialNumber(x509)))) {
    return 0;
  }

  // NOTE: OpenSSL does not free |p7i->pkey| before setting it. we do so here
  // to avoid potential memory leaks.
  EVP_PKEY_free(p7i->pkey);
  EVP_PKEY_up_ref(pkey);
  p7i->pkey = pkey;

  if (!X509_ALGOR_set0(p7i->digest_alg, OBJ_nid2obj(EVP_MD_type(dgst)),
                       V_ASN1_NULL, NULL)) {
    return 0;
  }

  switch (EVP_PKEY_id(pkey)) {
    case EVP_PKEY_EC:
    case EVP_PKEY_DH: {
      int snid, hnid;
      X509_ALGOR *alg1, *alg2;
      PKCS7_SIGNER_INFO_get0_algs(p7i, NULL, &alg1, &alg2);
      if (alg1 == NULL || alg1->algorithm == NULL) {
        return 0;
      }
      hnid = OBJ_obj2nid(alg1->algorithm);
      if (hnid == NID_undef ||
          !OBJ_find_sigid_by_algs(&snid, hnid, EVP_PKEY_id(pkey)) ||
          !X509_ALGOR_set0(alg2, OBJ_nid2obj(snid), V_ASN1_UNDEF, NULL)) {
        return 0;
      }
      break;
    }
    case EVP_PKEY_RSA:
    case EVP_PKEY_RSA_PSS: {
      X509_ALGOR *alg = NULL;
      PKCS7_SIGNER_INFO_get0_algs(p7i, NULL, NULL, &alg);
      if (alg != NULL) {
        return X509_ALGOR_set0(alg, OBJ_nid2obj(NID_rsaEncryption), V_ASN1_NULL,
                               NULL);
      }
      break;
    }
    default:
      OPENSSL_PUT_ERROR(PKCS7, PKCS7_R_SIGNING_NOT_SUPPORTED_FOR_THIS_KEY_TYPE);
      return 0;
  }

  return 1;
}

int PKCS7_RECIP_INFO_set(PKCS7_RECIP_INFO *p7i, X509 *x509) {
  if (!p7i || !x509) {
    OPENSSL_PUT_ERROR(PKCS7, ERR_R_PASSED_NULL_PARAMETER);
    return 0;
  }
  if (!ASN1_INTEGER_set(p7i->version, 0)) {
    return 0;
  } else if (!X509_NAME_set(&p7i->issuer_and_serial->issuer,
                            X509_get_issuer_name(x509))) {
    return 0;
  }

  ASN1_INTEGER_free(p7i->issuer_and_serial->serial);
  if (!(p7i->issuer_and_serial->serial =
            ASN1_INTEGER_dup(X509_get0_serialNumber(x509)))) {
    return 0;
  }

  EVP_PKEY *pkey = X509_get0_pubkey(x509);
  if (pkey == NULL) {
    return 0;
  }

  if (EVP_PKEY_id(pkey) == EVP_PKEY_RSA_PSS) {
    return 0;
  } else if (EVP_PKEY_id(pkey) == EVP_PKEY_RSA) {
    X509_ALGOR *alg;
    PKCS7_RECIP_INFO_get0_alg(p7i, &alg);
    if (!X509_ALGOR_set0(alg, OBJ_nid2obj(NID_rsaEncryption), V_ASN1_NULL,
                         NULL)) {
      return 0;
    }
  }

  // NOTE: OpenSSL does not free |p7i->cert| before setting it. we do so here
  // to avoid potential memory leaks.
  X509_free(p7i->cert);
  X509_up_ref(x509);
  p7i->cert = x509;

  return 1;
}

void PKCS7_SIGNER_INFO_get0_algs(PKCS7_SIGNER_INFO *si, EVP_PKEY **pk,
                                 X509_ALGOR **pdig, X509_ALGOR **psig) {
  if (!si) {
    return;
  }
  if (pk) {
    *pk = si->pkey;
  }
  if (pdig) {
    *pdig = si->digest_alg;
  }
  if (psig) {
    *psig = si->digest_enc_alg;
  }
}

void PKCS7_RECIP_INFO_get0_alg(PKCS7_RECIP_INFO *ri, X509_ALGOR **penc) {
  if (!ri) {
    return;
  }
  if (penc) {
    *penc = ri->key_enc_algor;
  }
<<<<<<< HEAD
}
=======
}

static ASN1_OCTET_STRING *PKCS7_get_octet_string(PKCS7 *p7) {
  GUARD_PTR(p7);
  if (PKCS7_type_is_data(p7)) {
    return p7->d.data;
  }
  return NULL;
}

static int pkcs7_bio_add_digest(BIO **pbio, X509_ALGOR *alg) {
  GUARD_PTR(pbio);
  GUARD_PTR(alg);
  BIO *btmp = NULL;

  const EVP_MD *md = EVP_get_digestbynid(OBJ_obj2nid(alg->algorithm));
  if (md == NULL) {
    OPENSSL_PUT_ERROR(PKCS7, PKCS7_R_UNKNOWN_DIGEST_TYPE);
    goto err;
  }

  if ((btmp = BIO_new(BIO_f_md())) == NULL) {
    OPENSSL_PUT_ERROR(PKCS7, ERR_R_BIO_LIB);
    goto err;
  }

  if (BIO_set_md(btmp, (EVP_MD *)md) <= 0) {
    OPENSSL_PUT_ERROR(PKCS7, ERR_R_BIO_LIB);
    goto err;
  }
  if (*pbio == NULL) {
    *pbio = btmp;
  } else if (!BIO_push(*pbio, btmp)) {
    OPENSSL_PUT_ERROR(PKCS7, ERR_R_BIO_LIB);
    goto err;
  }

  return 1;

err:
  BIO_free(btmp);
  return 0;
}

static int pkcs7_encode_rinfo(PKCS7_RECIP_INFO *ri, unsigned char *key,
                              int keylen) {
  GUARD_PTR(ri);
  GUARD_PTR(key);
  EVP_PKEY_CTX *pctx = NULL;
  EVP_PKEY *pkey = NULL;
  unsigned char *ek = NULL;
  int ret = 0;
  size_t eklen;

  if ((pkey = X509_get0_pubkey(ri->cert)) == NULL) {
    goto err;
  }

  pctx = EVP_PKEY_CTX_new(pkey, NULL);
  if (pctx == NULL || EVP_PKEY_encrypt_init(pctx) <= 0 ||
      EVP_PKEY_encrypt(pctx, NULL, &eklen, key, keylen) <= 0 ||
      (NULL == (ek = OPENSSL_malloc(eklen))) ||
      EVP_PKEY_encrypt(pctx, ek, &eklen, key, keylen) <= 0) {
    goto err;
  }

  ASN1_STRING_set0(ri->enc_key, ek, eklen);
  ek = NULL;  // NULL out |ek| ptr because |ri| takes ownership of the alloc

  ret = 1;

err:
  EVP_PKEY_CTX_free(pctx);
  OPENSSL_free(ek);
  return ret;
}

BIO *PKCS7_dataInit(PKCS7 *p7, BIO *bio) {
  GUARD_PTR(p7);
  BIO *out = NULL, *btmp = NULL;
  const EVP_CIPHER *evp_cipher = NULL;
  STACK_OF(PKCS7_RECIP_INFO) *rsk = NULL;
  STACK_OF(X509_ALGOR) *md_sk = NULL;
  X509_ALGOR *xalg = NULL;
  PKCS7_RECIP_INFO *ri = NULL;
  ASN1_OCTET_STRING *content = NULL;

  // The content field in the PKCS7 ContentInfo is optional, but that only
  // applies to inner content (precisely, detached signatures). When reading
  // content, missing outer content is therefore treated as an error. When
  // creating content, PKCS7_content_new() must be called before calling this
  // method, so a NULL p7->d is always an error.
  if (p7->d.ptr == NULL) {
    OPENSSL_PUT_ERROR(PKCS7, PKCS7_R_NO_CONTENT);
    return NULL;
  }

  switch (OBJ_obj2nid(p7->type)) {
    case NID_pkcs7_signed:
      md_sk = p7->d.sign->md_algs;
      content = PKCS7_get_octet_string(p7->d.sign->contents);
      break;
    case NID_pkcs7_signedAndEnveloped:
      md_sk = p7->d.signed_and_enveloped->md_algs;
      rsk = p7->d.signed_and_enveloped->recipientinfo;
      xalg = p7->d.signed_and_enveloped->enc_data->algorithm;
      evp_cipher = p7->d.signed_and_enveloped->enc_data->cipher;
      if (evp_cipher == NULL) {
        OPENSSL_PUT_ERROR(PKCS7, PKCS7_R_CIPHER_NOT_INITIALIZED);
        goto err;
      }
      break;
    case NID_pkcs7_enveloped:
      rsk = p7->d.enveloped->recipientinfo;
      xalg = p7->d.enveloped->enc_data->algorithm;
      evp_cipher = p7->d.enveloped->enc_data->cipher;
      if (evp_cipher == NULL) {
        OPENSSL_PUT_ERROR(PKCS7, PKCS7_R_CIPHER_NOT_INITIALIZED);
        goto err;
      }
      break;
    case NID_pkcs7_digest:
      content = PKCS7_get_octet_string(p7->d.digest->contents);
      if (!pkcs7_bio_add_digest(&out, p7->d.digest->digest_alg)) {
        goto err;
      }
      break;
    case NID_pkcs7_data:
      break;
    default:
      OPENSSL_PUT_ERROR(PKCS7, PKCS7_R_UNSUPPORTED_CONTENT_TYPE);
      goto err;
  }


  for (size_t i = 0; i < sk_X509_ALGOR_num(md_sk); i++) {
    if (!pkcs7_bio_add_digest(&out, sk_X509_ALGOR_value(md_sk, i))) {
      goto err;
    }
  }

  if (evp_cipher != NULL) {
    unsigned char key[EVP_MAX_KEY_LENGTH];
    unsigned char iv[EVP_MAX_IV_LENGTH];
    int keylen, ivlen;
    EVP_CIPHER_CTX *ctx;

    if ((btmp = BIO_new(BIO_f_cipher())) == NULL) {
      OPENSSL_PUT_ERROR(PKCS7, ERR_R_BIO_LIB);
      goto err;
    }
    if (!BIO_get_cipher_ctx(btmp, &ctx)) {
      OPENSSL_PUT_ERROR(PKCS7, ERR_R_BIO_LIB);
      goto err;
    }
    keylen = EVP_CIPHER_key_length(evp_cipher);
    ivlen = EVP_CIPHER_iv_length(evp_cipher);
    ASN1_OBJECT_free(xalg->algorithm);
    xalg->algorithm = OBJ_nid2obj(EVP_CIPHER_nid(evp_cipher));
    if (ivlen > 0) {
      RAND_bytes(iv, ivlen);
    }
    if (keylen > 0) {
      RAND_bytes(key, keylen);
    }

    if (EVP_CipherInit_ex(ctx, evp_cipher, NULL, key, iv, /*enc*/ 1) <= 0) {
      goto err;
    }

    if (ivlen > 0) {
      ASN1_TYPE_free(xalg->parameter);
      xalg->parameter = ASN1_TYPE_new();
      if (xalg->parameter == NULL) {
        goto err;
      }
      xalg->parameter->type = V_ASN1_OCTET_STRING;
      xalg->parameter->value.octet_string = ASN1_OCTET_STRING_new();
      // Set |p7|'s parameter value to the IV
      if (!ASN1_OCTET_STRING_set(xalg->parameter->value.octet_string, iv,
                                 ivlen)) {
        goto err;
      }
    }

    for (size_t i = 0; i < sk_PKCS7_RECIP_INFO_num(rsk); i++) {
      ri = sk_PKCS7_RECIP_INFO_value(rsk, i);
      if (pkcs7_encode_rinfo(ri, key, keylen) <= 0) {
        goto err;
      }
    }
    OPENSSL_cleanse(key, keylen);

    if (out == NULL) {
      out = btmp;
    } else {
      BIO_push(out, btmp);
    }
    btmp = NULL;
  }

  if (bio == NULL) {
    bio = BIO_new(BIO_s_mem());
    if (bio == NULL) {
      goto err;
    }
    BIO_set_mem_eof_return(bio, /*eof_value*/ 0);
    if (!PKCS7_is_detached(p7) && content && content->length > 0) {
      // |bio |needs a copy of |os->data| instead of a pointer because the data
      // will be used after |os |has been freed
      if (BIO_write(bio, content->data, content->length) != content->length) {
        goto err;
      }
    }
  }
  if (out) {
    BIO_push(out, bio);
  } else {
    out = bio;
  }
  return out;

err:
  BIO_free_all(out);
  BIO_free_all(btmp);
  return NULL;
}

int PKCS7_is_detached(PKCS7 *p7) {
  GUARD_PTR(p7);
  if (PKCS7_type_is_signed(p7)) {
    return (p7->d.sign == NULL || p7->d.sign->contents->d.ptr == NULL);
  }
  return 0;
}

int PKCS7_set_detached(PKCS7 *p7, int detach) {
  GUARD_PTR(p7);
  if (detach != 0 && detach != 1) {
    // |detach| is meant to be used as a boolean int.
    return 0;
  }

  if (PKCS7_type_is_signed(p7)) {
    if (p7->d.sign == NULL) {
      OPENSSL_PUT_ERROR(PKCS7, PKCS7_R_NO_CONTENT);
      return 0;
    }
    if (detach && PKCS7_type_is_data(p7->d.sign->contents)) {
      ASN1_OCTET_STRING_free(p7->d.sign->contents->d.data);
      p7->d.sign->contents->d.data = NULL;
    }
    return detach;
  } else {
    OPENSSL_PUT_ERROR(PKCS7, PKCS7_R_OPERATION_NOT_SUPPORTED_ON_THIS_TYPE);
    return 0;
  }
}

int PKCS7_get_detached(PKCS7 *p7) {
  return PKCS7_is_detached(p7);
}


static BIO *pkcs7_find_digest(EVP_MD_CTX **pmd, BIO *bio, int nid) {
  GUARD_PTR(pmd);
  while (bio != NULL) {
    bio = BIO_find_type(bio, BIO_TYPE_MD);
    if (bio == NULL) {
      return NULL;
    }
    if (!BIO_get_md_ctx(bio, pmd) || *pmd == NULL) {
      OPENSSL_PUT_ERROR(PKCS7, ERR_R_INTERNAL_ERROR);
      return NULL;
    }
    if (EVP_MD_CTX_type(*pmd) == nid) {
      return bio;
    }
    bio = BIO_next(bio);
  }
  OPENSSL_PUT_ERROR(PKCS7, PKCS7_R_UNABLE_TO_FIND_MESSAGE_DIGEST);
  return NULL;
}

int PKCS7_set_digest(PKCS7 *p7, const EVP_MD *md) {
  GUARD_PTR(p7);
  GUARD_PTR(md);
  switch (OBJ_obj2nid(p7->type)) {
    case NID_pkcs7_digest:
      if (EVP_MD_nid(md) == NID_undef) {
        OPENSSL_PUT_ERROR(PKCS7, PKCS7_R_UNKNOWN_DIGEST_TYPE);
        return 0;
      }
      if (p7->d.digest->digest_alg) {
        OPENSSL_free(p7->d.digest->digest_alg->parameter);
      }
      if ((p7->d.digest->digest_alg->parameter = ASN1_TYPE_new()) == NULL) {
        OPENSSL_PUT_ERROR(PKCS7, ERR_R_ASN1_LIB);
        return 0;
      }
      p7->d.digest->md = md;
      p7->d.digest->digest_alg->parameter->type = V_ASN1_NULL;
      p7->d.digest->digest_alg->algorithm = OBJ_nid2obj(EVP_MD_nid(md));
      return 1;
    default:
      OPENSSL_PUT_ERROR(PKCS7, PKCS7_R_WRONG_CONTENT_TYPE);
      return 0;
  }
}


STACK_OF(PKCS7_RECIP_INFO) *PKCS7_get_recipient_info(PKCS7 *p7) {
  GUARD_PTR(p7);
  GUARD_PTR(p7->d.ptr);
  switch (OBJ_obj2nid(p7->type)) {
    case NID_pkcs7_enveloped:
      return p7->d.enveloped->recipientinfo;
    default:
      return NULL;
  }
}

int PKCS7_dataFinal(PKCS7 *p7, BIO *bio) {
  GUARD_PTR(p7);
  GUARD_PTR(bio);
  int ret = 0;
  BIO *bio_tmp = NULL;
  PKCS7_SIGNER_INFO *si;
  EVP_MD_CTX *md_ctx = NULL, *md_ctx_tmp;
  STACK_OF(PKCS7_SIGNER_INFO) *si_sk = NULL;
  ASN1_OCTET_STRING *content = NULL;

  if (p7->d.ptr == NULL) {
    OPENSSL_PUT_ERROR(PKCS7, PKCS7_R_NO_CONTENT);
    return 0;
  }

  md_ctx_tmp = EVP_MD_CTX_new();
  if (md_ctx_tmp == NULL) {
    OPENSSL_PUT_ERROR(PKCS7, ERR_R_EVP_LIB);
    return 0;
  }

  switch (OBJ_obj2nid(p7->type)) {
    case NID_pkcs7_data:
      content = p7->d.data;
      break;
    case NID_pkcs7_signedAndEnveloped:
      si_sk = p7->d.signed_and_enveloped->signer_info;
      content = p7->d.signed_and_enveloped->enc_data->enc_data;
      if (content == NULL) {
        content = ASN1_OCTET_STRING_new();
        if (content == NULL) {
          OPENSSL_PUT_ERROR(PKCS7, ERR_R_ASN1_LIB);
          goto err;
        }
        p7->d.signed_and_enveloped->enc_data->enc_data = content;
      }
      break;
    case NID_pkcs7_enveloped:
      content = p7->d.enveloped->enc_data->enc_data;
      if (content == NULL) {
        content = ASN1_OCTET_STRING_new();
        if (content == NULL) {
          OPENSSL_PUT_ERROR(PKCS7, ERR_R_ASN1_LIB);
          goto err;
        }
        p7->d.enveloped->enc_data->enc_data = content;
      }
      break;
    case NID_pkcs7_signed:
      si_sk = p7->d.sign->signer_info;
      // clang-format off
      content = PKCS7_get_octet_string(p7->d.sign->contents);
      // If detached data then the content is excluded
      if (PKCS7_type_is_data(p7->d.sign->contents) && PKCS7_is_detached(p7)) {
        // clang-format on
        ASN1_OCTET_STRING_free(content);
        content = NULL;
        p7->d.sign->contents->d.data = NULL;
      }
      break;

    case NID_pkcs7_digest:
      content = PKCS7_get_octet_string(p7->d.digest->contents);
      // If detached data, then the content is excluded
      if (PKCS7_type_is_data(p7->d.digest->contents) && PKCS7_is_detached(p7)) {
        ASN1_OCTET_STRING_free(content);
        content = NULL;
        p7->d.digest->contents->d.data = NULL;
      }
      break;

    default:
      OPENSSL_PUT_ERROR(PKCS7, PKCS7_R_UNSUPPORTED_CONTENT_TYPE);
      goto err;
  }

  if (si_sk != NULL) {
    for (size_t ii = 0; ii < sk_PKCS7_SIGNER_INFO_num(si_sk); ii++) {
      si = sk_PKCS7_SIGNER_INFO_value(si_sk, ii);
      if (si == NULL || si->pkey == NULL) {
        continue;
      }
      int sign_nid = OBJ_obj2nid(si->digest_alg->algorithm);
      bio_tmp = pkcs7_find_digest(&md_ctx, bio, sign_nid);
      if (bio_tmp == NULL) {
        goto err;
      }
      // We now have the EVP_MD_CTX, lets do the signing.
      if (!EVP_MD_CTX_copy_ex(md_ctx_tmp, md_ctx)) {
        goto err;
      }
      // We don't currently support signed attributes
      if (sk_X509_ATTRIBUTE_num(si->auth_attr) > 0) {
        OPENSSL_PUT_ERROR(PKCS7, PKCS7_R_PKCS7_DATASIGN);
        goto err;
      }
      unsigned char *abuf = NULL;
      unsigned int abuflen = EVP_PKEY_size(si->pkey);
      if (abuflen == 0 || (abuf = OPENSSL_malloc(abuflen)) == NULL) {
        goto err;
      }
      // |md_ctx_tmp| was initialized by |BIO_set_md| called on |bio|. Do not
      // modify that context, as it contains the content digest, and we need
      // to calculate the signature over it. Proceed to finalization.
      if (!EVP_SignFinal(md_ctx_tmp, abuf, &abuflen, si->pkey)) {
        OPENSSL_free(abuf);
        OPENSSL_PUT_ERROR(PKCS7, ERR_R_EVP_LIB);
        goto err;
      }
      ASN1_STRING_set0(si->enc_digest, abuf, abuflen);
    }
  } else if (OBJ_obj2nid(p7->type) == NID_pkcs7_digest) {
    unsigned char md_data[EVP_MAX_MD_SIZE];
    unsigned int md_len;
    if (!pkcs7_find_digest(&md_ctx, bio, EVP_MD_nid(p7->d.digest->md)) ||
        !EVP_DigestFinal_ex(md_ctx, md_data, &md_len) ||
        !ASN1_OCTET_STRING_set(p7->d.digest->digest, md_data, md_len)) {
      goto err;
    }
  }

  if (!PKCS7_is_detached(p7)) {
    if (content == NULL) {
      goto err;
    }
    const uint8_t *cont;
    size_t contlen;
    bio_tmp = BIO_find_type(bio, BIO_TYPE_MEM);
    if (bio_tmp == NULL) {
      OPENSSL_PUT_ERROR(PKCS7, PKCS7_R_UNABLE_TO_FIND_MEM_BIO);
      goto err;
    }
    if (!BIO_mem_contents(bio_tmp, &cont, &contlen)) {
      goto err;
    }
    // Mark the BIO read only then we can use its copy of the data instead of
    // making an extra copy.
    BIO_set_flags(bio_tmp, BIO_FLAGS_MEM_RDONLY);
    BIO_set_mem_eof_return(bio_tmp, /*eof_value*/ 0);
    ASN1_STRING_set0(content, (unsigned char *)cont, contlen);
  }

  ret = 1;
err:
  EVP_MD_CTX_free(md_ctx_tmp);
  return ret;
}

// pkcs7_bio_copy_content copies the contents of |src| into |dst|. |src| must be
// non-null. If |dst| is null, |src| is read from until empty and its contents
// are discarded. If |dst| is present, only full copies are considered
// successful. It returns 1 on success and 0 on failure.
static int pkcs7_bio_copy_content(BIO *src, BIO *dst) {
  uint8_t buf[1024];
  int bytes_processed = 0, ret = 0;
  while ((bytes_processed = BIO_read(src, buf, sizeof(buf))) > 0) {
    if (dst && !BIO_write_all(dst, buf, bytes_processed)) {
      goto err;
    }
  }
  if (bytes_processed < 0 || (dst && !BIO_flush(dst))) {
    goto err;
  }
  ret = 1;
err:
  OPENSSL_cleanse(buf, sizeof(buf));
  return ret;
}

// PKCS7_final copies the contents of |data| into |p7| before finalizing |p7|.
int pkcs7_final(PKCS7 *p7, BIO *data) {
  BIO *p7bio;
  int ret = 0;

  if ((p7bio = PKCS7_dataInit(p7, NULL)) == NULL) {
    OPENSSL_PUT_ERROR(PKCS7, ERR_R_PKCS7_LIB);
    goto err;
  }

  if (!pkcs7_bio_copy_content(data, p7bio)) {
    goto err;
  }

  if (!PKCS7_dataFinal(p7, p7bio)) {
    OPENSSL_PUT_ERROR(PKCS7, ERR_R_PKCS7_LIB);
    goto err;
  }
  ret = 1;
err:
  BIO_free_all(p7bio);

  return ret;
}

PKCS7 *PKCS7_encrypt(STACK_OF(X509) *certs, BIO *in, const EVP_CIPHER *cipher,
                     int flags) {
  GUARD_PTR(certs);
  GUARD_PTR(in);
  GUARD_PTR(cipher);
  PKCS7 *p7;
  X509 *x509;

  if ((p7 = PKCS7_new()) == NULL) {
    OPENSSL_PUT_ERROR(PKCS7, ERR_R_PKCS7_LIB);
    return NULL;
  }
  if (!PKCS7_set_type(p7, NID_pkcs7_enveloped)) {
    OPENSSL_PUT_ERROR(PKCS7, PKCS7_R_WRONG_CONTENT_TYPE);
    goto err;
  }
  if (!PKCS7_set_cipher(p7, cipher)) {
    OPENSSL_PUT_ERROR(PKCS7, PKCS7_R_ERROR_SETTING_CIPHER);
    goto err;
  }

  for (size_t i = 0; i < sk_X509_num(certs); i++) {
    x509 = sk_X509_value(certs, i);
    if (!PKCS7_add_recipient(p7, x509)) {
      OPENSSL_PUT_ERROR(PKCS7, PKCS7_R_ERROR_ADDING_RECIPIENT);
      goto err;
    }
  }

  if (pkcs7_final(p7, in)) {
    return p7;
  }

err:
  PKCS7_free(p7);
  return NULL;
}

static int pkcs7_decrypt_rinfo(unsigned char **ek_out, PKCS7_RECIP_INFO *ri,
                               EVP_PKEY *pkey) {
  GUARD_PTR(ri);
  GUARD_PTR(ek_out);
  unsigned char *ek = NULL;
  int ret = 0;

  EVP_PKEY_CTX *ctx = EVP_PKEY_CTX_new(pkey, /*engine*/ NULL);
  if (ctx == NULL || !EVP_PKEY_decrypt_init(ctx)) {
    goto err;
  }
  size_t len;
  if (!EVP_PKEY_decrypt(ctx, NULL, &len, ri->enc_key->data,
                        ri->enc_key->length) ||
      (ek = OPENSSL_malloc(len)) == NULL) {
    OPENSSL_PUT_ERROR(EVP, ERR_R_EVP_LIB);
    goto err;
  }

  int ok =
      EVP_PKEY_decrypt(ctx, ek, &len, ri->enc_key->data, ri->enc_key->length);
  // We return 0 any failure except for decryption failure. On decrypt failure,
  // we still need to set |ek| to NULL to signal decryption failure to callers
  // so they can use random bytes as content encryption key for MMA defense.
  if (!ok) {
    OPENSSL_free(ek);
    ek = NULL;
  }

  ret = 1;
  *ek_out = ek;

err:
  EVP_PKEY_CTX_free(ctx);
  return ret;
}

// pkcs7_cmp_ri is a comparison function, so it returns 0 if |ri| and |pcert|
// match and 1 if they do not.
static int pkcs7_cmp_ri(PKCS7_RECIP_INFO *ri, X509 *pcert) {
  if (ri == NULL || ri->issuer_and_serial == NULL || pcert == NULL) {
    return 1;
  }
  int ret =
      X509_NAME_cmp(ri->issuer_and_serial->issuer, X509_get_issuer_name(pcert));
  if (ret) {
    return ret;
  }
  return ASN1_INTEGER_cmp(X509_get0_serialNumber(pcert),
                          ri->issuer_and_serial->serial);
}

static BIO *pkcs7_data_decode(PKCS7 *p7, EVP_PKEY *pkey, X509 *pcert) {
  GUARD_PTR(p7);
  GUARD_PTR(pkey);
  BIO *out = NULL, *cipher_bio = NULL, *data_bio = NULL;
  ASN1_OCTET_STRING *data_body = NULL;
  const EVP_CIPHER *cipher = NULL;
  X509_ALGOR *enc_alg = NULL;
  STACK_OF(PKCS7_RECIP_INFO) *rsk = NULL;
  PKCS7_RECIP_INFO *ri = NULL;
  uint8_t *cek = NULL, *dummy_key = NULL;  // cek means "content encryption key"

  if (p7->d.ptr == NULL) {
    OPENSSL_PUT_ERROR(PKCS7, PKCS7_R_NO_CONTENT);
    return NULL;
  }

  switch (OBJ_obj2nid(p7->type)) {
    case NID_pkcs7_enveloped:
      rsk = p7->d.enveloped->recipientinfo;
      enc_alg = p7->d.enveloped->enc_data->algorithm;
      if (enc_alg == NULL || enc_alg->parameter == NULL ||
          enc_alg->parameter->value.octet_string == NULL ||
          enc_alg->algorithm == NULL) {
        OPENSSL_PUT_ERROR(PKCS7, ERR_R_PKCS7_LIB);
        goto err;
      }
      // |data_body| is NULL if the optional EncryptedContent is missing.
      data_body = p7->d.enveloped->enc_data->enc_data;
      cipher = EVP_get_cipherbynid(OBJ_obj2nid(enc_alg->algorithm));
      if (cipher == NULL) {
        OPENSSL_PUT_ERROR(PKCS7, PKCS7_R_UNSUPPORTED_CIPHER_TYPE);
        goto err;
      }
      break;
    default:
      OPENSSL_PUT_ERROR(PKCS7, PKCS7_R_UNSUPPORTED_CONTENT_TYPE);
      goto err;
  }

  // envelopedData must have data content to decrypt
  if (data_body == NULL) {
    OPENSSL_PUT_ERROR(PKCS7, PKCS7_R_NO_CONTENT);
    goto err;
  }

  if ((cipher_bio = BIO_new(BIO_f_cipher())) == NULL) {
    OPENSSL_PUT_ERROR(PKCS7, ERR_R_BIO_LIB);
    goto err;
  }

  // RFC 3218 provides an overview of, and mitigations for, the "Million Message
  // Attack" (MMA) on RSA encryption with PKCS-1 padding. Section 2.3 describes
  // implementor countermeasures. We implement the following countermeasures, as
  // does OpenSSL.
  //
  // 1. Do not branch on |cek| decryption failure when checking recip infos
  // 2. Clear error state after |cek| decrypt is attempted
  // 3. If no cek was decrypted, use same-size random bytes
  //    to output gibberish "plaintext"
  // 4. Always pay same allocation costs, regardless of |cek| decrypt result

  // If |pcert| was specified, find the matching recipient info
  if (pcert) {
    for (size_t ii = 0; ii < sk_PKCS7_RECIP_INFO_num(rsk); ii++) {
      ri = sk_PKCS7_RECIP_INFO_value(rsk, ii);
      // No decryption operation here, so we can return early without divulging
      // information that could be used in MMA.
      if (!pkcs7_cmp_ri(ri, pcert)) {
        break;
      }
#if !defined(BORINGSSL_UNSAFE_FUZZER_MODE)
      // For fuzz testing, we do not want to bail out early.
      ri = NULL;
#endif
    }
    if (ri == NULL) {
      OPENSSL_PUT_ERROR(PKCS7, PKCS7_R_NO_RECIPIENT_MATCHES_CERTIFICATE);
      goto err;
    }
    // |pkcs7_decrypt_rinfo| will only return false on critical failure, not
    // on decryption failure. Decryption check happens below, after we populate
    // |dummy_key| with random bytes.
    if (!pkcs7_decrypt_rinfo(&cek, ri, pkey)) {
      goto err;
    }
  } else {
    // Attempt to decrypt every recipient info. Don't exit early as
    // countermeasure for MMA.
    for (size_t ii = 0; ii < sk_PKCS7_RECIP_INFO_num(rsk); ii++) {
      ri = sk_PKCS7_RECIP_INFO_value(rsk, ii);
      uint8_t *tmp_cek;
      // |pkcs7_decrypt_rinfo| will only return false on critical failure, not
      // on decryption failure. Check whether |tmp_cek| is present after the
      // call to determine if decryption succeeded.
      if (!pkcs7_decrypt_rinfo(&tmp_cek, ri, pkey)) {
        goto err;
      }
      // OpenSSL sets encryption key to last successfully decrypted key. Copy
      // that behavior, but free previously allocated key memory.
      if (tmp_cek) {
        OPENSSL_free(cek);
        cek = tmp_cek;
      }
    }
  }
  // Clear any decryption errors to minimize behavioral difference under MMA
  ERR_clear_error();

  EVP_CIPHER_CTX *evp_ctx = NULL;
  if (!BIO_get_cipher_ctx(cipher_bio, &evp_ctx) ||
      !EVP_CipherInit_ex(evp_ctx, cipher, NULL, NULL, NULL, 0)) {
    goto err;
  }
  const int expected_iv_len = EVP_CIPHER_CTX_iv_length(evp_ctx);
  if (enc_alg->parameter->value.octet_string->length != expected_iv_len) {
    OPENSSL_PUT_ERROR(PKCS7, ERR_R_PKCS7_LIB);
    goto err;
  }
  uint8_t iv[EVP_MAX_IV_LENGTH];
  OPENSSL_memcpy(iv, enc_alg->parameter->value.octet_string->data,
                 expected_iv_len);
  if (!EVP_CipherInit_ex(evp_ctx, NULL, NULL, NULL, iv, 0)) {
    goto err;
  }
  // Get the key length from cipher context so we don't condition on |cek_len|
  int len = EVP_CIPHER_CTX_key_length(evp_ctx);
  if (!len) {
    goto err;
  }
  // Always generate random bytes for the dummy key, regardless of |cek| decrypt
  dummy_key = OPENSSL_malloc(len);
  RAND_bytes(dummy_key, len);
  // At this point, null |cek| indicates that no content encryption key was
  // successfully decrypted. We don't want to return early due to MMA. So, swap
  // in the dummy key and proceed. Content decryption result will be gibberish.
  if (cek == NULL) {
    cek = dummy_key;
    dummy_key = NULL;
  }

  if (!EVP_CipherInit_ex(evp_ctx, NULL, NULL, cek, NULL, 0)) {
    goto err;
  }

  OPENSSL_free(cek);
  OPENSSL_free(dummy_key);
  cek = NULL;
  dummy_key = NULL;
  out = cipher_bio;

  // We verify data_body != NULL above
  if (data_body->length > 0) {
    data_bio = BIO_new_mem_buf(data_body->data, data_body->length);
  } else {
    data_bio = BIO_new(BIO_s_mem());
    if (data_bio == NULL || !BIO_set_mem_eof_return(data_bio, 0)) {
      goto err;
    }
  }
  if (data_bio == NULL) {
    goto err;
  }
  BIO_push(out, data_bio);
  return out;

err:
  OPENSSL_free(cek);
  OPENSSL_free(dummy_key);
  BIO_free_all(out);
  BIO_free_all(cipher_bio);
  BIO_free_all(data_bio);
  return NULL;
}

PKCS7_RECIP_INFO *PKCS7_add_recipient(PKCS7 *p7, X509 *x509) {
  GUARD_PTR(p7);
  GUARD_PTR(x509);
  PKCS7_RECIP_INFO *ri;
  if ((ri = PKCS7_RECIP_INFO_new()) == NULL ||
      !PKCS7_RECIP_INFO_set(ri, x509) || !PKCS7_add_recipient_info(p7, ri)) {
    PKCS7_RECIP_INFO_free(ri);
    return NULL;
  }
  return ri;
}

int PKCS7_decrypt(PKCS7 *p7, EVP_PKEY *pkey, X509 *cert, BIO *data, int _flags) {
  GUARD_PTR(p7);
  GUARD_PTR(pkey);
  GUARD_PTR(data);
  BIO *bio = NULL;
  int ret = 0;

  switch (OBJ_obj2nid(p7->type)) {
    case NID_pkcs7_enveloped:
      break;
    default:
      OPENSSL_PUT_ERROR(PKCS7, PKCS7_R_WRONG_CONTENT_TYPE);
      goto err;
  }

  if (cert && !X509_check_private_key(cert, pkey)) {
    OPENSSL_PUT_ERROR(PKCS7, PKCS7_R_PRIVATE_KEY_DOES_NOT_MATCH_CERTIFICATE);
    goto err;
  }

  if ((bio = pkcs7_data_decode(p7, pkey, cert)) == NULL ||
      !pkcs7_bio_copy_content(bio, data)) {
    OPENSSL_PUT_ERROR(PKCS7, PKCS7_R_DECRYPT_ERROR);
    goto err;
  }

  // Check whether content decryption was successful
  if (1 != BIO_get_cipher_status(bio)) {
    OPENSSL_PUT_ERROR(PKCS7, PKCS7_R_DECRYPT_ERROR);
    goto err;
  }

  ret = 1;

err:
  BIO_free_all(bio);
  return ret;
}

static STACK_OF(X509) *pkcs7_get0_certificates(const PKCS7 *p7) {
  GUARD_PTR(p7);
  GUARD_PTR(p7->d.ptr);
  switch (OBJ_obj2nid(p7->type)) {
    case NID_pkcs7_signed:
      return p7->d.sign->cert;
    default:
      return NULL;
  }
}

static STACK_OF(X509) *pkcs7_get0_signers(PKCS7 *p7, STACK_OF(X509) *certs,
                                          int flags) {
  GUARD_PTR(p7);
  STACK_OF(X509) *signers = NULL;
  X509 *signer = NULL;

  STACK_OF(X509) *included_certs = pkcs7_get0_certificates(p7);
  STACK_OF(PKCS7_SIGNER_INFO) *sinfos = PKCS7_get_signer_info(p7);

  if (sk_PKCS7_SIGNER_INFO_num(sinfos) <= 0) {
    OPENSSL_PUT_ERROR(PKCS7, PKCS7_R_NO_SIGNERS);
    return NULL;
  }

  if ((signers = sk_X509_new_null()) == NULL) {
    OPENSSL_PUT_ERROR(PKCS7, ERR_R_CRYPTO_LIB);
    return NULL;
  }

  for (size_t i = 0; i < sk_PKCS7_SIGNER_INFO_num(sinfos); i++) {
    PKCS7_SIGNER_INFO *si = sk_PKCS7_SIGNER_INFO_value(sinfos, i);
    PKCS7_ISSUER_AND_SERIAL *ias = si->issuer_and_serial;
    // Prioritize |certs| passed by caller
    signer = X509_find_by_issuer_and_serial(certs, ias->issuer, ias->serial);
    if (!(flags & PKCS7_NOINTERN) && !signer) {
      signer = X509_find_by_issuer_and_serial(included_certs, ias->issuer,
                                              ias->serial);
    }
    if (!signer) {  // Signer cert not found in bundled/caller-specified certs
      OPENSSL_PUT_ERROR(PKCS7, PKCS7_R_SIGNER_CERTIFICATE_NOT_FOUND);
      sk_X509_free(signers);
      return NULL;
    }
    if (!sk_X509_push(signers, signer)) {
      OPENSSL_PUT_ERROR(PKCS7, ERR_R_PKCS7_LIB);
      sk_X509_free(signers);
      return NULL;
    }
  }

  return signers;
}

static int pkcs7_x509_add_cert_new(STACK_OF(X509) **p_sk, X509 *cert) {
  GUARD_PTR(p_sk);
  if (*p_sk == NULL && (*p_sk = sk_X509_new_null()) == NULL) {
    goto err;
  }
  if (!sk_X509_push(*p_sk, cert)) {
    goto err;
  }
  return 1;
err:
  OPENSSL_PUT_ERROR(X509, ERR_R_CRYPTO_LIB);
  return 0;
}

static int pkcs7_x509_add_certs_new(STACK_OF(X509) **p_sk,
                                    STACK_OF(X509) *certs) {
  GUARD_PTR(p_sk);
  if (!certs) {  // |certs| can be null in the caller
    return 1;
  }
  for (size_t i = 0; i < sk_X509_num(certs); i++) {
    if (!pkcs7_x509_add_cert_new(p_sk, sk_X509_value(certs, i)))
      return 0;
  }
  return 1;
}

static int pkcs7_signature_verify(BIO *in_bio, PKCS7 *p7, PKCS7_SIGNER_INFO *si,
                                  X509 *signer) {
  GUARD_PTR(in_bio);
  GUARD_PTR(p7);
  GUARD_PTR(si);
  GUARD_PTR(si->digest_alg);
  GUARD_PTR(signer);
  int ret = 0;

  const int md_type = OBJ_obj2nid(si->digest_alg->algorithm);
  EVP_MD_CTX *mdc = NULL;
  BIO *bio = in_bio;
  // There may be multiple MD-type BIOs in the chain, so iterate until we find
  // the BIO with MD type we're looking for.
  while (bio) {
    if ((bio = BIO_find_type(bio, BIO_TYPE_MD)) == NULL) {
      OPENSSL_PUT_ERROR(PKCS7, PKCS7_R_UNABLE_TO_FIND_MESSAGE_DIGEST);
      goto out;
    }
    if (!BIO_get_md_ctx(bio, &mdc) || !mdc) {
      OPENSSL_PUT_ERROR(PKCS7, ERR_R_PKCS7_LIB);
      goto out;
    }
    if (EVP_MD_CTX_type(mdc) == md_type) {  // found it!
      break;
    }
    bio = BIO_next(bio);
  }

  // We don't currently support signed attributes. See |PKCS7_NOATTR|.
  if (si->auth_attr && sk_X509_ATTRIBUTE_num(si->auth_attr) != 0) {
    OPENSSL_PUT_ERROR(PKCS7, PKCS7_R_INVALID_SIGNED_DATA_TYPE);
    goto out;
  }

  EVP_PKEY *pkey;
  if ((pkey = X509_get0_pubkey(signer)) == NULL) {
    goto out;
  }

  ASN1_OCTET_STRING *data_body = si->enc_digest;
  if (!EVP_VerifyFinal(mdc, data_body->data, data_body->length, pkey)) {
    OPENSSL_PUT_ERROR(PKCS7, PKCS7_R_SIGNATURE_FAILURE);
    goto out;
  }

  ret = 1;

out:
  return ret;
}

int PKCS7_verify(PKCS7 *p7, STACK_OF(X509) *certs, X509_STORE *store,
                 BIO *indata, BIO *outdata, int flags) {
  GUARD_PTR(p7);
  GUARD_PTR(store);
  STACK_OF(X509) *signers = NULL, *untrusted = NULL;
  X509_STORE_CTX *cert_ctx = NULL;
  BIO *p7bio = NULL;
  int ret = 0;

  if (!PKCS7_type_is_signed(p7)) {
    OPENSSL_PUT_ERROR(PKCS7, PKCS7_R_WRONG_CONTENT_TYPE);
    goto out;
  }

  // If |p7| is detached, caller must supply data via |indata|
  if (PKCS7_is_detached(p7) && indata == NULL) {
    OPENSSL_PUT_ERROR(PKCS7, PKCS7_R_NO_CONTENT);
    goto out;
  }

  // We enforce OpenSSL's PKCS7_NO_DUAL_CONTENT flag in all cases for signed
  if (!PKCS7_is_detached(p7) && indata) {
    OPENSSL_PUT_ERROR(PKCS7, PKCS7_R_CONTENT_AND_DATA_PRESENT);
    goto out;
  }

  STACK_OF(PKCS7_SIGNER_INFO) *sinfos = PKCS7_get_signer_info(p7);
  if (sinfos == NULL || sk_PKCS7_SIGNER_INFO_num(sinfos) == 0UL) {
    OPENSSL_PUT_ERROR(PKCS7, PKCS7_R_NO_SIGNATURES_ON_DATA);
    goto out;
  }

  if ((signers = pkcs7_get0_signers(p7, certs, flags)) == NULL) {
    goto out;
  }

  if (!(flags & PKCS7_NOVERIFY)) {
    STACK_OF(X509) *included_certs = pkcs7_get0_certificates(p7);
    if ((cert_ctx = X509_STORE_CTX_new()) == NULL ||
        !pkcs7_x509_add_certs_new(&untrusted, certs) ||
        !pkcs7_x509_add_certs_new(&untrusted, included_certs)) {
      OPENSSL_PUT_ERROR(PKCS7, ERR_R_PKCS7_LIB);
      goto out;
    }

    for (size_t k = 0; k < sk_X509_num(signers); k++) {
      X509 *signer = sk_X509_value(signers, k);
      if (!X509_STORE_CTX_init(cert_ctx, store, signer, untrusted)) {
        OPENSSL_PUT_ERROR(PKCS7, ERR_R_X509_LIB);
        goto out;
      }
      if (!X509_STORE_CTX_set_default(cert_ctx, "smime_sign")) {
        goto out;
      }
      X509_STORE_CTX_set0_crls(cert_ctx, p7->d.sign->crl);
    }
    // NOTE: unlike most of our functions, |X509_verify_cert| can return <= 0
    if (X509_verify_cert(cert_ctx) <= 0) {
#if !defined(BORINGSSL_UNSAFE_FUZZER_MODE)
      // For fuzz testing, we do not want to bail out early.
      OPENSSL_PUT_ERROR(PKCS7, PKCS7_R_CERTIFICATE_VERIFY_ERROR);
      goto out;
#endif
    }
  }

  // In copying data into out, we also read it through digest filters on |p7| to
  // calculate digest for verification.
  if ((p7bio = PKCS7_dataInit(p7, indata)) == NULL ||
      !pkcs7_bio_copy_content(p7bio, outdata)) {
    goto out;
  }

  // Verify signatures against signers
  for (size_t ii = 0; ii < sk_PKCS7_SIGNER_INFO_num(sinfos); ii++) {
    PKCS7_SIGNER_INFO *si = sk_PKCS7_SIGNER_INFO_value(sinfos, ii);
    X509 *signer = sk_X509_value(signers, ii);
    if (!pkcs7_signature_verify(p7bio, p7, si, signer)) {
#if !defined(BORINGSSL_UNSAFE_FUZZER_MODE)
      // For fuzz testing, we do not want to bail out early.
      OPENSSL_PUT_ERROR(PKCS7, PKCS7_R_SIGNATURE_FAILURE);
      goto out;
#endif
    }
  }

  ret = 1;

out:
  X509_STORE_CTX_free(cert_ctx);
  // If |indata| was passed for detached signature, |PKCS7_dataInit| has pushed
  // it onto |p7bio|. Pop the reference so caller retains ownership of |indata|.
  if (indata) {
    BIO_pop(p7bio);
  }
  BIO_free_all(p7bio);
  sk_X509_free(signers);
  sk_X509_free(untrusted);
  return ret;
}

PKCS7 *SMIME_read_PKCS7(BIO *in, BIO **bcont) { return NULL; }

int SMIME_write_PKCS7(BIO *out, PKCS7 *p7, BIO *data, int flags) { return 0; }

OPENSSL_END_ALLOW_DEPRECATED
>>>>>>> 28f56fd9
<|MERGE_RESOLUTION|>--- conflicted
+++ resolved
@@ -25,10 +25,7 @@
 #include <openssl/x509.h>
 
 #include "../bytestring/internal.h"
-<<<<<<< HEAD
-=======
 #include "../fipsmodule/digest/internal.h"
->>>>>>> 28f56fd9
 #include "../internal.h"
 #include "internal.h"
 
@@ -390,24 +387,13 @@
 }
 
 int PKCS7_add_signer(PKCS7 *p7, PKCS7_SIGNER_INFO *p7i) {
-<<<<<<< HEAD
-=======
   GUARD_PTR(p7);
   GUARD_PTR(p7i);
->>>>>>> 28f56fd9
   ASN1_OBJECT *obj;
   X509_ALGOR *alg;
   STACK_OF(PKCS7_SIGNER_INFO) *signer_sk;
   STACK_OF(X509_ALGOR) *md_sk;
 
-<<<<<<< HEAD
-  if (p7 == NULL || p7i == NULL) {
-    OPENSSL_PUT_ERROR(PKCS7, ERR_R_PASSED_NULL_PARAMETER);
-    return 0;
-  }
-
-=======
->>>>>>> 28f56fd9
   switch (OBJ_obj2nid(p7->type)) {
     case NID_pkcs7_signed:
       signer_sk = p7->d.sign->signer_info;
@@ -422,10 +408,6 @@
       return 0;
   }
 
-<<<<<<< HEAD
-
-=======
->>>>>>> 28f56fd9
   obj = p7i->digest_alg->algorithm;
   // If the digest is not currently listed, add it
   int alg_found = 0;
@@ -625,9 +607,6 @@
   if (penc) {
     *penc = ri->key_enc_algor;
   }
-<<<<<<< HEAD
-}
-=======
 }
 
 static ASN1_OCTET_STRING *PKCS7_get_octet_string(PKCS7 *p7) {
@@ -1697,5 +1676,4 @@
 
 int SMIME_write_PKCS7(BIO *out, PKCS7 *p7, BIO *data, int flags) { return 0; }
 
-OPENSSL_END_ALLOW_DEPRECATED
->>>>>>> 28f56fd9
+OPENSSL_END_ALLOW_DEPRECATED