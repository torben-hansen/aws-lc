--- conflicted
+++ resolved
@@ -1467,11 +1467,7 @@
   }
 }
 
-<<<<<<< HEAD
-static STACK_OF(X509) *pkcs7_get0_signers(PKCS7 *p7, STACK_OF(X509) *certs,
-=======
 STACK_OF(X509) *PKCS7_get0_signers(PKCS7 *p7, STACK_OF(X509) *certs,
->>>>>>> 7b9a58e0
                                           int flags) {
   GUARD_PTR(p7);
   STACK_OF(X509) *signers = NULL;
@@ -1675,11 +1671,7 @@
     goto out;
   }
 
-<<<<<<< HEAD
-  if ((signers = pkcs7_get0_signers(p7, certs, flags)) == NULL) {
-=======
   if ((signers = PKCS7_get0_signers(p7, certs, flags)) == NULL) {
->>>>>>> 7b9a58e0
     goto out;
   }
 
