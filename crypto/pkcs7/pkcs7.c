--- conflicted
+++ resolved
@@ -446,19 +446,9 @@
   return 1;
 }
 
-<<<<<<< HEAD
-ASN1_TYPE *PKCS7_get_signed_attribute(const PKCS7_SIGNER_INFO *si, int nid) {
-  if (si == NULL) {
-    OPENSSL_PUT_ERROR(PKCS7, ERR_R_PASSED_NULL_PARAMETER);
-    return NULL;
-  }
-  for (size_t i = 0; i < sk_X509_ATTRIBUTE_num(si->auth_attr); i++) {
-    X509_ATTRIBUTE *attr = sk_X509_ATTRIBUTE_value(si->auth_attr, i);
-=======
 static ASN1_TYPE *get_attribute(STACK_OF(X509_ATTRIBUTE) *sk, int nid) {
   for (size_t i = 0; i < sk_X509_ATTRIBUTE_num(sk); i++) {
     X509_ATTRIBUTE *attr = sk_X509_ATTRIBUTE_value(sk, i);
->>>>>>> d1c1d72f
     ASN1_OBJECT *obj = X509_ATTRIBUTE_get0_object(attr);
     if (OBJ_obj2nid(obj) == nid) {
       return X509_ATTRIBUTE_get0_type(attr, 0);
@@ -467,8 +457,6 @@
   return NULL;
 }
 
-<<<<<<< HEAD
-=======
 ASN1_TYPE *PKCS7_get_signed_attribute(const PKCS7_SIGNER_INFO *si, int nid) {
   if (si == NULL) {
     OPENSSL_PUT_ERROR(PKCS7, ERR_R_PASSED_NULL_PARAMETER);
@@ -490,7 +478,6 @@
   return astype->value.octet_string;
 }
 
->>>>>>> d1c1d72f
 STACK_OF(PKCS7_SIGNER_INFO) *PKCS7_get_signer_info(PKCS7 *p7) {
   if (p7 == NULL || p7->d.ptr == NULL) {
     OPENSSL_PUT_ERROR(PKCS7, ERR_R_PASSED_NULL_PARAMETER);
@@ -896,13 +883,7 @@
   }
 }
 
-<<<<<<< HEAD
-int PKCS7_get_detached(PKCS7 *p7) {
-  return PKCS7_is_detached(p7);
-}
-=======
 int PKCS7_get_detached(PKCS7 *p7) { return PKCS7_is_detached(p7); }
->>>>>>> d1c1d72f
 
 
 static BIO *pkcs7_find_digest(EVP_MD_CTX **pmd, BIO *bio, int nid) {
@@ -934,17 +915,11 @@
         OPENSSL_PUT_ERROR(PKCS7, PKCS7_R_UNKNOWN_DIGEST_TYPE);
         return 0;
       }
-<<<<<<< HEAD
-      if (p7->d.digest->digest_alg) {
-        OPENSSL_free(p7->d.digest->digest_alg->parameter);
-      }
-=======
       if (p7->d.digest->digest_alg == NULL) {
         OPENSSL_PUT_ERROR(PKCS7, ERR_R_ASN1_LIB);
         return 0;
       }
       OPENSSL_free(p7->d.digest->digest_alg->parameter);
->>>>>>> d1c1d72f
       if ((p7->d.digest->digest_alg->parameter = ASN1_TYPE_new()) == NULL) {
         OPENSSL_PUT_ERROR(PKCS7, ERR_R_ASN1_LIB);
         return 0;
@@ -1441,12 +1416,8 @@
   return ri;
 }
 
-<<<<<<< HEAD
-int PKCS7_decrypt(PKCS7 *p7, EVP_PKEY *pkey, X509 *cert, BIO *data, int _flags) {
-=======
 int PKCS7_decrypt(PKCS7 *p7, EVP_PKEY *pkey, X509 *cert, BIO *data,
                   int _flags) {
->>>>>>> d1c1d72f
   GUARD_PTR(p7);
   GUARD_PTR(pkey);
   GUARD_PTR(data);
@@ -1575,9 +1546,6 @@
   GUARD_PTR(signer);
   int ret = 0;
 
-<<<<<<< HEAD
-  const int md_type = OBJ_obj2nid(si->digest_alg->algorithm);
-=======
   // Create a new |EVP_MD_CTX| to be consumed, so that the original |EVP_MD_CTX|
   // is still in a usable state.
   EVP_MD_CTX *mdc_tmp = EVP_MD_CTX_new();
@@ -1590,7 +1558,6 @@
   if (md_type == NID_undef) {
     goto out;
   }
->>>>>>> d1c1d72f
   EVP_MD_CTX *mdc = NULL;
   BIO *bio = in_bio;
   // There may be multiple MD-type BIOs in the chain, so iterate until we find
@@ -1610,16 +1577,6 @@
     bio = BIO_next(bio);
   }
 
-<<<<<<< HEAD
-  // We don't currently support signed attributes. See |PKCS7_NOATTR|.
-  if (si->auth_attr && sk_X509_ATTRIBUTE_num(si->auth_attr) != 0) {
-    OPENSSL_PUT_ERROR(PKCS7, PKCS7_R_INVALID_SIGNED_DATA_TYPE);
-    goto out;
-  }
-
-  EVP_PKEY *pkey;
-  if ((pkey = X509_get0_pubkey(signer)) == NULL) {
-=======
   // mdc is the digest ctx that we want, unless there are attributes, in
   // which case the digest is the signed attributes.
   if (!EVP_MD_CTX_copy_ex(mdc_tmp, mdc)) {
@@ -1666,16 +1623,11 @@
 
   EVP_PKEY *pkey = X509_get0_pubkey(signer);
   if (pkey == NULL) {
->>>>>>> d1c1d72f
     goto out;
   }
 
   ASN1_OCTET_STRING *data_body = si->enc_digest;
-<<<<<<< HEAD
-  if (!EVP_VerifyFinal(mdc, data_body->data, data_body->length, pkey)) {
-=======
   if (!EVP_VerifyFinal(mdc_tmp, data_body->data, data_body->length, pkey)) {
->>>>>>> d1c1d72f
     OPENSSL_PUT_ERROR(PKCS7, PKCS7_R_SIGNATURE_FAILURE);
     goto out;
   }
@@ -1683,10 +1635,7 @@
   ret = 1;
 
 out:
-<<<<<<< HEAD
-=======
   EVP_MD_CTX_free(mdc_tmp);
->>>>>>> d1c1d72f
   return ret;
 }
 
