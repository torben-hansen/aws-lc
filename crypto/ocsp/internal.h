/*
 * Copyright 2015-2021 The OpenSSL Project Authors. All Rights Reserved.
 *
 * Licensed under the Apache License 2.0 (the "License").  You may not use
 * this file except in compliance with the License.  You can obtain a copy
 * in the file LICENSE in the source distribution or at
 * https://www.openssl.org/source/license.html
 */

#include "openssl/ocsp.h"
#include "openssl/x509.h"

#if defined(__cplusplus)
extern "C" {
#endif

// CRLReason does not have a status assigned to the value 7.
//
// See Reason Code RFC: https://www.rfc-editor.org/rfc/rfc5280#section-5.3.1.
#define OCSP_UNASSIGNED_REVOKED_STATUS 7

// OCSPResponseStatus does not have a status assigned to the value 4.
//
<<<<<<< HEAD
// See Reason Code RFC: https://datatracker.ietf.org/doc/html/rfc6960#section-4.2.1
=======
// See Reason Code RFC:
// https://datatracker.ietf.org/doc/html/rfc6960#section-4.2.1
>>>>>>> 28f56fd9
#define OCSP_UNASSIGNED_RESPONSE_STATUS 4

// OCSP Request ASN.1 specification:
// https://datatracker.ietf.org/doc/html/rfc6960#section-4.1.1
//
// OCSP Response ASN.1 specification:
// https://datatracker.ietf.org/doc/html/rfc6960#section-4.2.1

//   CertID ::= SEQUENCE {
//       hashAlgorithm    AlgorithmIdentifier,
//       issuerNameHash   OCTET STRING,  --Hash of Issuer's DN
//       issuerKeyHash    OCTET STRING,  --Hash of Issuers public key (excluding
//                                         the tag & length fields)
//       serialNumber     CertificateSerialNumber }
//
struct ocsp_cert_id_st {
  X509_ALGOR *hashAlgorithm;
  ASN1_OCTET_STRING *issuerNameHash;
  ASN1_OCTET_STRING *issuerKeyHash;
  ASN1_INTEGER *serialNumber;
};

//   Request ::=     SEQUENCE {
//       reqCert                    CertID,
//       singleRequestExtensions    [0] EXPLICIT Extensions OPTIONAL }
//
struct ocsp_one_request_st {
  OCSP_CERTID *reqCert;
  STACK_OF(X509_EXTENSION) *singleRequestExtensions;
};

//   TBSRequest      ::=     SEQUENCE {
//       version             [0] EXPLICIT Version DEFAULT v1,
//       requestorName       [1] EXPLICIT GeneralName OPTIONAL,
//       requestList             SEQUENCE OF Request,
//       requestExtensions   [2] EXPLICIT Extensions OPTIONAL }
//
struct ocsp_req_info_st {
  ASN1_INTEGER *version;
  GENERAL_NAME *requestorName;
  STACK_OF(OCSP_ONEREQ) *requestList;
  STACK_OF(X509_EXTENSION) *requestExtensions;
};

//   Signature ::= SEQUENCE {
//       signatureAlgorithm   AlgorithmIdentifier,
//       signature            BIT STRING,
//       certs                [0] EXPLICIT SEQUENCE OF Certificate OPTIONAL }
//
struct ocsp_signature_st {
  X509_ALGOR *signatureAlgorithm;
  ASN1_BIT_STRING *signature;
  STACK_OF(X509) *certs;
};

//   OCSPRequest     ::=     SEQUENCE {
//       tbsRequest                  TBSRequest,
//       optionalSignature   [0]     EXPLICIT Signature OPTIONAL }
//
struct ocsp_request_st {
  OCSP_REQINFO *tbsRequest;
  OCSP_SIGNATURE *optionalSignature;
};

// Opaque OCSP request status structure
struct ocsp_req_ctx_st {
  int state;                   // Current I/O state
  unsigned char *iobuf;        // Line buffer. Should only be modified during
                               // http exchange in OCSP_REQ_CTX_nbio.
  int iobuflen;                // Line buffer length
  BIO *io;                     // BIO to perform I/O with
  BIO *mem;                    // Memory BIO response is built into
  unsigned long asn1_len;      // ASN1 length of response
  unsigned long max_resp_len;  // Maximum length of response
};

//   OCSPResponseStatus ::= ENUMERATED {
//       successful         (0),  --Response has valid confirmations
//       malformedRequest   (1),  --Illegal confirmation request
//       internalError      (2),  --Internal error in issuer
//       tryLater           (3),  --Try again later
//                                --(4) is not used
//       sigRequired        (5),  --Must sign the request
//       unauthorized       (6)   --Request unauthorized
//   }
//

//   ResponseBytes ::= SEQUENCE {
//       responseType   OBJECT IDENTIFIER,
//       response       OCTET STRING }
//
struct ocsp_resp_bytes_st {
  ASN1_OBJECT *responseType;
  ASN1_OCTET_STRING *response;
};

//   OCSPResponse ::= SEQUENCE {
//      responseStatus   OCSPResponseStatus,
//      responseBytes    [0] EXPLICIT ResponseBytes OPTIONAL }
//
struct ocsp_response_st {
  ASN1_ENUMERATED *responseStatus;
  OCSP_RESPBYTES *responseBytes;
};

//  ResponderID ::= CHOICE {
//      byName   [1]   Name,
//      byKey    [2]   KeyHash }
//
//   KeyHash ::= OCTET STRING --SHA-1 hash of responder's public key
//                            --(excluding the tag and length fields)
//
// The RFC requires that the KeyHash value be of a SHA-1 hash. Even though this
// is not being used cryptographically, there is the possibility of a response
// being returned with a forced Responder KeyHash when using SHA-1 (assuming a
// preimage attack, which is beyond the scope of how SHA-1 is currently
// vulnerable). However, our hand are tied with what the RFC mandates.
//
// RFC 6960: https://datatracker.ietf.org/doc/html/rfc6960#appendix-B.2
struct ocsp_responder_id_st {
  int type;
  union {
    X509_NAME *byName;
    ASN1_OCTET_STRING *byKey;
  } value;
};

//   RevokedInfo ::= SEQUENCE {
//     revocationTime     GeneralizedTime,
//     revocationReason   [0] EXPLICIT CRLReason OPTIONAL }
//
struct ocsp_revoked_info_st {
  ASN1_GENERALIZEDTIME *revocationTime;
  ASN1_ENUMERATED *revocationReason;
};

//   CertStatus ::= CHOICE {
//       good      [0] IMPLICIT NULL,
//       revoked   [1] IMPLICIT RevokedInfo,
//       unknown   [2] IMPLICIT UnknownInfo }
//
struct ocsp_cert_status_st {
  int type;
  union {
    ASN1_NULL *good;
    OCSP_REVOKEDINFO *revoked;
    ASN1_NULL *unknown;
  } value;
};

//   SingleResponse ::= SEQUENCE {
//      certID             CertID,
//      certStatus         CertStatus,
//      thisUpdate         GeneralizedTime,
//      nextUpdate         [0] EXPLICIT GeneralizedTime OPTIONAL,
//      singleExtensions   [1] EXPLICIT Extensions OPTIONAL }
//
struct ocsp_single_response_st {
  OCSP_CERTID *certId;
  OCSP_CERTSTATUS *certStatus;
  ASN1_GENERALIZEDTIME *thisUpdate;
  ASN1_GENERALIZEDTIME *nextUpdate;
  STACK_OF(X509_EXTENSION) *singleExtensions;
};

//   ResponseData ::= SEQUENCE {
//      version              [0] EXPLICIT Version DEFAULT v1,
//      responderID          ResponderID,
//      producedAt           GeneralizedTime,
//      responses            SEQUENCE OF SingleResponse,
//      responseExtensions   [1] EXPLICIT Extensions OPTIONAL }
//
struct ocsp_response_data_st {
  ASN1_INTEGER *version;
  OCSP_RESPID *responderId;
  ASN1_GENERALIZEDTIME *producedAt;
  STACK_OF(OCSP_SINGLERESP) *responses;
  STACK_OF(X509_EXTENSION) *responseExtensions;
};

//   BasicOCSPResponse ::= SEQUENCE {
//      tbsResponseData      ResponseData,
//      signatureAlgorithm   AlgorithmIdentifier,
//      signature            BIT STRING,
//      certs                [0] EXPLICIT SEQUENCE OF Certificate OPTIONAL }
//
//
// Note 1: The value for "signature" is specified in the OCSP rfc2560 as
// follows: "The value for the signature SHALL be computed on the hash of
// the DER encoding ResponseData." This means that you must hash the
// DER-encoded tbsResponseData, and then run it through a crypto-signing
// function, which will (at least w/RSA) do a hash-'n'-private-encrypt
// operation.  This seems a bit odd, but that's the spec.  Also note that
// the data structures do not leave anywhere to independently specify the
// algorithm used for the initial hash. So, we look at the
// signature-specification algorithm, and try to do something intelligent.
// -- Kathy Weinhold, CertCo
//
// Note 2: It seems that the mentioned passage from RFC 2560 (section
// 4.2.1) is open for interpretation.  I've done tests against another
// responder, and found that it doesn't do the double hashing that the RFC
// seems to say one should.  Therefore, all relevant functions take a flag
// saying which variant should be used.  -- Richard Levitte, OpenSSL team
// and CeloCom
struct ocsp_basic_response_st {
  OCSP_RESPDATA *tbsResponseData;
  X509_ALGOR *signatureAlgorithm;
  ASN1_BIT_STRING *signature;
  STACK_OF(X509) *certs;
};

DECLARE_ASN1_FUNCTIONS(OCSP_ONEREQ)
DECLARE_ASN1_FUNCTIONS(OCSP_RESPDATA)
DECLARE_ASN1_FUNCTIONS(OCSP_REQINFO)
DECLARE_ASN1_FUNCTIONS(OCSP_SIGNATURE)
DECLARE_ASN1_FUNCTIONS(OCSP_RESPBYTES)
DECLARE_ASN1_FUNCTIONS(OCSP_REVOKEDINFO)
<<<<<<< HEAD
=======

// OCSP_get_default_digest sets the default digest according to |signer|.
// This exists because OpenSSL sets the default to |EVP_sha256| when passing
// NULL for |type| in |EVP_DigestSignInit| when using certain key types. We wish
// to avoid this general behavior for all |EVP_DigestSign*| operations, so we
// only set the default digest from the OCSP layer. |dgst| represents the user's
// self-defined digest type, if it's non-NULL, |dgst| is directly returned.
const EVP_MD *OCSP_get_default_digest(const EVP_MD *dgst, EVP_PKEY *signer);
>>>>>>> 28f56fd9

// Try exchanging request and response via HTTP on (non-)blocking BIO in rctx.
OPENSSL_EXPORT int OCSP_REQ_CTX_nbio(OCSP_REQ_CTX *rctx);

// Tries to exchange the request and response with |OCSP_REQ_CTX_nbio|, but on
// success, it additionally parses the response, which must be a
// DER-encoded ASN.1 structure.
int OCSP_REQ_CTX_nbio_d2i(OCSP_REQ_CTX *rctx, ASN1_VALUE **pval,
                          const ASN1_ITEM *it);

// Returns the internal memory BIO of the |OCSP_REQ_CTX|. For AWS-LC, this is
// only used for testing if contents of |OCSP_REQ_CTX| have been written
// correctly.
OPENSSL_EXPORT BIO *OCSP_REQ_CTX_get0_mem_bio(OCSP_REQ_CTX *rctx);


// OCSP extension functions

// OCSP_REQUEST_get_ext_by_NID returns the index of an extension from an
// |OCSP_REQUEST| by its NID. Returns -1 if not found.
OPENSSL_EXPORT int OCSP_REQUEST_get_ext_by_NID(OCSP_REQUEST *req, int nid,
                                               int lastpos);

// OCSP_REQUEST_get_ext retrieves an |X509_EXTENSION| from an |OCSP_REQUEST|
// by its position in the extension list.
OPENSSL_EXPORT X509_EXTENSION *OCSP_REQUEST_get_ext(OCSP_REQUEST *req, int loc);

// OCSP_BASICRESP_add_ext adds a copy of |ex| to the extension list in
// |*bs|. It returns 1 on success and 0 on error. The new extension is
// inserted at index |loc|, shifting extensions to the right. If |loc| is -1 or
// out of bounds, the new extension is appended to the list.
int OCSP_BASICRESP_add_ext(OCSP_BASICRESP *bs, X509_EXTENSION *ex, int loc);


#define IS_OCSP_FLAG_SET(flags, query) (flags & query)
#define OCSP_MAX_RESP_LENGTH (100 * 1024)

#if defined(__cplusplus)
}  // extern C
#endif<|MERGE_RESOLUTION|>--- conflicted
+++ resolved
@@ -21,12 +21,8 @@
 
 // OCSPResponseStatus does not have a status assigned to the value 4.
 //
-<<<<<<< HEAD
-// See Reason Code RFC: https://datatracker.ietf.org/doc/html/rfc6960#section-4.2.1
-=======
 // See Reason Code RFC:
 // https://datatracker.ietf.org/doc/html/rfc6960#section-4.2.1
->>>>>>> 28f56fd9
 #define OCSP_UNASSIGNED_RESPONSE_STATUS 4
 
 // OCSP Request ASN.1 specification:
@@ -244,8 +240,6 @@
 DECLARE_ASN1_FUNCTIONS(OCSP_SIGNATURE)
 DECLARE_ASN1_FUNCTIONS(OCSP_RESPBYTES)
 DECLARE_ASN1_FUNCTIONS(OCSP_REVOKEDINFO)
-<<<<<<< HEAD
-=======
 
 // OCSP_get_default_digest sets the default digest according to |signer|.
 // This exists because OpenSSL sets the default to |EVP_sha256| when passing
@@ -254,7 +248,6 @@
 // only set the default digest from the OCSP layer. |dgst| represents the user's
 // self-defined digest type, if it's non-NULL, |dgst| is directly returned.
 const EVP_MD *OCSP_get_default_digest(const EVP_MD *dgst, EVP_PKEY *signer);
->>>>>>> 28f56fd9
 
 // Try exchanging request and response via HTTP on (non-)blocking BIO in rctx.
 OPENSSL_EXPORT int OCSP_REQ_CTX_nbio(OCSP_REQ_CTX *rctx);
