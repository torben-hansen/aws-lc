--- conflicted
+++ resolved
@@ -172,8 +172,6 @@
   return 1;
 }
 
-<<<<<<< HEAD
-=======
 const EVP_MD *OCSP_get_default_digest(const EVP_MD *dgst, EVP_PKEY *signer) {
   if (dgst != NULL) {
     return dgst;
@@ -186,34 +184,25 @@
   return NULL;
 }
 
->>>>>>> 28f56fd9
 int OCSP_basic_sign(OCSP_BASICRESP *resp, X509 *signer, EVP_PKEY *key,
                     const EVP_MD *dgst, STACK_OF(X509) *certs,
                     unsigned long flags) {
   GUARD_PTR(resp);
   GUARD_PTR(signer);
   GUARD_PTR(key);
-<<<<<<< HEAD
-  GUARD_PTR(dgst);
-=======
 
   const EVP_MD *init_dgst = OCSP_get_default_digest(dgst, key);
   if (init_dgst == NULL) {
     OPENSSL_PUT_ERROR(OCSP, EVP_R_NO_DEFAULT_DIGEST);
     return 0;
   }
->>>>>>> 28f56fd9
 
   EVP_MD_CTX *ctx = EVP_MD_CTX_new();
   if (ctx == NULL) {
     return 0;
   }
 
-<<<<<<< HEAD
-  if (!EVP_DigestSignInit(ctx, NULL, dgst, NULL, key)) {
-=======
   if (!EVP_DigestSignInit(ctx, NULL, init_dgst, NULL, key)) {
->>>>>>> 28f56fd9
     EVP_MD_CTX_free(ctx);
     return 0;
   }
