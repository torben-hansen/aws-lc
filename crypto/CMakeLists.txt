--- conflicted
+++ resolved
@@ -471,15 +471,9 @@
   pool/pool.c
   rand_extra/ccrandomgeneratebytes.c
   rand_extra/deterministic.c
-<<<<<<< HEAD
   rand_extra/getentropy.c
   rand_extra/rand_extra.c
   rand_extra/urandom.c
-=======
-  rand_extra/entropy_passive.c
-  rand_extra/forkunsafe.c
-  rand_extra/rand_extra.c
->>>>>>> 7b9a58e0
   rand_extra/windows.c
   rc4/rc4.c
   refcount_c11.c
@@ -854,10 +848,7 @@
   add_dependencies(${CRYPTO_TEST_EXEC} boringssl_prefix_symbols)
   target_link_libraries(${CRYPTO_TEST_EXEC} boringssl_gtest_main)
   target_include_directories(${CRYPTO_TEST_EXEC} BEFORE PRIVATE ${AWSLC_BINARY_DIR}/symbol_prefix_include)
-<<<<<<< HEAD
-=======
   target_compile_definitions(${CRYPTO_TEST_EXEC} PRIVATE AWS_LC_TEST_ENV)
->>>>>>> 7b9a58e0
   if(MSVC)
     target_link_libraries(${CRYPTO_TEST_EXEC} ws2_32)
   else()
