--- conflicted
+++ resolved
@@ -75,19 +75,19 @@
     endif()
 
     add_custom_command(
-      OUTPUT ${dest}
-      COMMAND ${CMAKE_COMMAND} -E make_directory ${dir}
-      COMMAND ${PERL_EXECUTABLE} ${CMAKE_CURRENT_SOURCE_DIR}/${src} ${PERLASM_STYLE} ${PERLASM_FLAGS} ${ARGN} ${dest}
-      DEPENDS
-      ${src}
-      ${PROJECT_SOURCE_DIR}/crypto/perlasm/arm-xlate.pl
-      ${PROJECT_SOURCE_DIR}/crypto/perlasm/ppc-xlate.pl
-      ${PROJECT_SOURCE_DIR}/crypto/perlasm/x86_64-xlate.pl
-      ${PROJECT_SOURCE_DIR}/crypto/perlasm/x86asm.pl
-      ${PROJECT_SOURCE_DIR}/crypto/perlasm/x86gas.pl
-      ${PROJECT_SOURCE_DIR}/crypto/perlasm/x86masm.pl
-      ${PROJECT_SOURCE_DIR}/crypto/perlasm/x86nasm.pl
-      WORKING_DIRECTORY .
+            OUTPUT ${dest}
+            COMMAND ${CMAKE_COMMAND} -E make_directory ${dir}
+            COMMAND ${PERL_EXECUTABLE} ${CMAKE_CURRENT_SOURCE_DIR}/${src} ${PERLASM_STYLE} ${PERLASM_FLAGS} ${ARGN} ${dest}
+            DEPENDS
+            ${src}
+            ${PROJECT_SOURCE_DIR}/crypto/perlasm/arm-xlate.pl
+            ${PROJECT_SOURCE_DIR}/crypto/perlasm/ppc-xlate.pl
+            ${PROJECT_SOURCE_DIR}/crypto/perlasm/x86_64-xlate.pl
+            ${PROJECT_SOURCE_DIR}/crypto/perlasm/x86asm.pl
+            ${PROJECT_SOURCE_DIR}/crypto/perlasm/x86gas.pl
+            ${PROJECT_SOURCE_DIR}/crypto/perlasm/x86masm.pl
+            ${PROJECT_SOURCE_DIR}/crypto/perlasm/x86nasm.pl
+            WORKING_DIRECTORY .
     )
   endfunction()
   perlasm(chacha/chacha-armv4.${ASM_EXT} chacha/asm/chacha-armv4.pl)
@@ -125,333 +125,333 @@
   SET_SOURCE_FILES_PROPERTIES(fipsmodule/bcm.o PROPERTIES GENERATED true)
 
   set(
-    CRYPTO_FIPS_OBJECTS
-
-    fipsmodule/bcm.o
+          CRYPTO_FIPS_OBJECTS
+
+          fipsmodule/bcm.o
   )
 endif()
 
 if(${ARCH} STREQUAL "arm")
   set(
-    CRYPTO_ARCH_SOURCES
-
-    chacha/chacha-armv4.${ASM_EXT}
-    curve25519/asm/x25519-asm-arm.S
-    poly1305/poly1305_arm_asm.S
-    test/trampoline-armv4.${ASM_EXT}
+          CRYPTO_ARCH_SOURCES
+
+          chacha/chacha-armv4.${ASM_EXT}
+          curve25519/asm/x25519-asm-arm.S
+          poly1305/poly1305_arm_asm.S
+          test/trampoline-armv4.${ASM_EXT}
   )
 endif()
 
 if(${ARCH} STREQUAL "aarch64")
   set(
-    CRYPTO_ARCH_SOURCES
-
-    chacha/chacha-armv8.${ASM_EXT}
-    test/trampoline-armv8.${ASM_EXT}
+          CRYPTO_ARCH_SOURCES
+
+          chacha/chacha-armv8.${ASM_EXT}
+          test/trampoline-armv8.${ASM_EXT}
   )
 endif()
 
 if(${ARCH} STREQUAL "ppc64le")
   set(
-    CRYPTO_ARCH_SOURCES
-
-    test/trampoline-ppc.${ASM_EXT}
+          CRYPTO_ARCH_SOURCES
+
+          test/trampoline-ppc.${ASM_EXT}
   )
 endif()
 
 if(${ARCH} STREQUAL "x86")
   set(
-    CRYPTO_ARCH_SOURCES
-
-    chacha/chacha-x86.${ASM_EXT}
-    test/trampoline-x86.${ASM_EXT}
+          CRYPTO_ARCH_SOURCES
+
+          chacha/chacha-x86.${ASM_EXT}
+          test/trampoline-x86.${ASM_EXT}
   )
 endif()
 
 if(${ARCH} STREQUAL "x86_64")
   set(
-    CRYPTO_ARCH_SOURCES
-
-    chacha/chacha-x86_64.${ASM_EXT}
-    cipher_extra/aes128gcmsiv-x86_64.${ASM_EXT}
-    cipher_extra/chacha20_poly1305_x86_64.${ASM_EXT}
-    hrss/asm/poly_rq_mul.S
-    test/trampoline-x86_64.${ASM_EXT}
+          CRYPTO_ARCH_SOURCES
+
+          chacha/chacha-x86_64.${ASM_EXT}
+          cipher_extra/aes128gcmsiv-x86_64.${ASM_EXT}
+          cipher_extra/chacha20_poly1305_x86_64.${ASM_EXT}
+          hrss/asm/poly_rq_mul.S
+          test/trampoline-x86_64.${ASM_EXT}
   )
 endif()
 
 if(GO_EXECUTABLE)
   add_custom_command(
-    OUTPUT err_data.c
-    COMMAND ${GO_EXECUTABLE} run err_data_generate.go > ${CMAKE_CURRENT_BINARY_DIR}/err_data.c
-    DEPENDS
-    err/err_data_generate.go
-    err/asn1.errordata
-    err/bio.errordata
-    err/bn.errordata
-    err/cipher.errordata
-    err/conf.errordata
-    err/dh.errordata
-    err/digest.errordata
-    err/dsa.errordata
-    err/ecdh.errordata
-    err/ecdsa.errordata
-    err/ec.errordata
-    err/engine.errordata
-    err/evp.errordata
-    err/hkdf.errordata
-    err/obj.errordata
-    err/pem.errordata
-    err/pkcs7.errordata
-    err/pkcs8.errordata
-    err/rsa.errordata
-    err/ssl.errordata
-    err/trust_token.errordata
-    err/x509.errordata
-    err/x509v3.errordata
-    WORKING_DIRECTORY ${CMAKE_CURRENT_SOURCE_DIR}/err
+          OUTPUT err_data.c
+          COMMAND ${GO_EXECUTABLE} run err_data_generate.go > ${CMAKE_CURRENT_BINARY_DIR}/err_data.c
+          DEPENDS
+          err/err_data_generate.go
+          err/asn1.errordata
+          err/bio.errordata
+          err/bn.errordata
+          err/cipher.errordata
+          err/conf.errordata
+          err/dh.errordata
+          err/digest.errordata
+          err/dsa.errordata
+          err/ecdh.errordata
+          err/ecdsa.errordata
+          err/ec.errordata
+          err/engine.errordata
+          err/evp.errordata
+          err/hkdf.errordata
+          err/obj.errordata
+          err/pem.errordata
+          err/pkcs7.errordata
+          err/pkcs8.errordata
+          err/rsa.errordata
+          err/ssl.errordata
+          err/trust_token.errordata
+          err/x509.errordata
+          err/x509v3.errordata
+          WORKING_DIRECTORY ${CMAKE_CURRENT_SOURCE_DIR}/err
   )
 else()
   file(COPY ${GENERATE_CODE_ROOT}/err_data.c DESTINATION ${CMAKE_CURRENT_BINARY_DIR}/)
 endif()
 
 add_library(
-  crypto
-
-  asn1/a_bitstr.c
-  asn1/a_bool.c
-  asn1/a_d2i_fp.c
-  asn1/a_dup.c
-  asn1/a_enum.c
-  asn1/a_gentm.c
-  asn1/a_i2d_fp.c
-  asn1/a_int.c
-  asn1/a_mbstr.c
-  asn1/a_object.c
-  asn1/a_octet.c
-  asn1/a_print.c
-  asn1/a_strnid.c
-  asn1/a_time.c
-  asn1/a_type.c
-  asn1/a_utctm.c
-  asn1/a_utf8.c
-  asn1/asn1_lib.c
-  asn1/asn1_par.c
-  asn1/asn_pack.c
-  asn1/f_enum.c
-  asn1/f_int.c
-  asn1/f_string.c
-  asn1/tasn_dec.c
-  asn1/tasn_enc.c
-  asn1/tasn_fre.c
-  asn1/tasn_new.c
-  asn1/tasn_typ.c
-  asn1/tasn_utl.c
-  asn1/time_support.c
-  base64/base64.c
-  bio/bio.c
-  bio/bio_mem.c
-  bio/connect.c
-  bio/fd.c
-  bio/file.c
-  bio/hexdump.c
-  bio/pair.c
-  bio/printf.c
-  bio/socket.c
-  bio/socket_helper.c
-  blake2/blake2.c
-  bn_extra/bn_asn1.c
-  bn_extra/convert.c
-  buf/buf.c
-  bytestring/asn1_compat.c
-  bytestring/ber.c
-  bytestring/cbb.c
-  bytestring/cbs.c
-  bytestring/unicode.c
-  chacha/chacha.c
-  cipher_extra/cipher_extra.c
-  cipher_extra/derive_key.c
-  cipher_extra/e_aesccm.c
-  cipher_extra/e_aesctrhmac.c
-  cipher_extra/e_aesgcmsiv.c
-  cipher_extra/e_chacha20poly1305.c
-  cipher_extra/e_null.c
-  cipher_extra/e_rc2.c
-  cipher_extra/e_rc4.c
-  cipher_extra/e_tls.c
-  cipher_extra/tls_cbc.c
-  cmac/cmac.c
-  conf/conf.c
-  cpu-aarch64-fuchsia.c
-  cpu-aarch64-linux.c
-  cpu-aarch64-win.c
-  cpu-arm-linux.c
-  cpu-arm.c
-  cpu-intel.c
-  cpu-ppc64le.c
-  crypto.c
-  curve25519/curve25519.c
-  curve25519/spake25519.c
-  dh_extra/params.c
-  dh_extra/dh_asn1.c
-  digest_extra/digest_extra.c
-  dsa/dsa.c
-  dsa/dsa_asn1.c
-  ecdh_extra/ecdh_extra.c
-  ecdsa_extra/ecdsa_asn1.c
-  ec_extra/ec_asn1.c
-  ec_extra/ec_derive.c
-  ec_extra/hash_to_curve.c
-  err/err.c
-  err_data.c
-  engine/engine.c
-  evp/digestsign.c
-  evp/evp.c
-  evp/evp_asn1.c
-  evp/evp_ctx.c
-  evp/p_dsa_asn1.c
-  evp/p_ec.c
-  evp/p_ec_asn1.c
-  evp/p_ed25519.c
-  evp/p_ed25519_asn1.c
-  evp/p_rsa.c
-  evp/p_rsa_asn1.c
-  evp/p_x25519.c
-  evp/p_x25519_asn1.c
-  evp/pbkdf.c
-  evp/print.c
-  evp/scrypt.c
-  evp/sign.c
-  ex_data.c
-  hkdf/hkdf.c
-  hpke/hpke.c
-  hrss/hrss.c
-  lhash/lhash.c
-  mem.c
-  obj/obj.c
-  obj/obj_xref.c
-  pem/pem_all.c
-  pem/pem_info.c
-  pem/pem_lib.c
-  pem/pem_oth.c
-  pem/pem_pk8.c
-  pem/pem_pkey.c
-  pem/pem_x509.c
-  pem/pem_xaux.c
-  pkcs7/pkcs7.c
-  pkcs7/pkcs7_x509.c
-  pkcs8/pkcs8.c
-  pkcs8/pkcs8_x509.c
-  pkcs8/p5_pbev2.c
-  poly1305/poly1305.c
-  poly1305/poly1305_arm.c
-  poly1305/poly1305_vec.c
-  pool/pool.c
-  rand_extra/deterministic.c
-  rand_extra/forkunsafe.c
-  rand_extra/fuchsia.c
-  rand_extra/passive.c
-  rand_extra/rand_extra.c
-  rand_extra/windows.c
-  rc4/rc4.c
-  refcount_c11.c
-  refcount_lock.c
-  rsa_extra/rsa_asn1.c
-  rsa_extra/rsassa_pss_asn1.c
-  rsa_extra/rsa_print.c
-  stack/stack.c
-  siphash/siphash.c
-  thread.c
-  thread_none.c
-  thread_pthread.c
-  thread_win.c
-  trust_token/pmbtoken.c
-  trust_token/trust_token.c
-  trust_token/voprf.c
-  x509/a_digest.c
-  x509/a_sign.c
-  x509/a_strex.c
-  x509/a_verify.c
-  x509/algorithm.c
-  x509/asn1_gen.c
-  x509/by_dir.c
-  x509/by_file.c
-  x509/i2d_pr.c
-  x509/rsa_pss.c
-  x509/t_crl.c
-  x509/t_req.c
-  x509/t_x509.c
-  x509/t_x509a.c
-  x509/x509.c
-  x509/x509_att.c
-  x509/x509_cmp.c
-  x509/x509_d2.c
-  x509/x509_def.c
-  x509/x509_ext.c
-  x509/x509_lu.c
-  x509/x509_obj.c
-  x509/x509_req.c
-  x509/x509_set.c
-  x509/x509_trs.c
-  x509/x509_txt.c
-  x509/x509_v3.c
-  x509/x509_vfy.c
-  x509/x509_vpm.c
-  x509/x509cset.c
-  x509/x509name.c
-  x509/x509rset.c
-  x509/x509spki.c
-  x509/x_algor.c
-  x509/x_all.c
-  x509/x_attrib.c
-  x509/x_crl.c
-  x509/x_exten.c
-  x509/x_info.c
-  x509/x_name.c
-  x509/x_pkey.c
-  x509/x_pubkey.c
-  x509/x_req.c
-  x509/x_sig.c
-  x509/x_spki.c
-  x509/x_val.c
-  x509/x_x509.c
-  x509/x_x509a.c
-  x509v3/pcy_cache.c
-  x509v3/pcy_data.c
-  x509v3/pcy_lib.c
-  x509v3/pcy_map.c
-  x509v3/pcy_node.c
-  x509v3/pcy_tree.c
-  x509v3/v3_akey.c
-  x509v3/v3_akeya.c
-  x509v3/v3_alt.c
-  x509v3/v3_bcons.c
-  x509v3/v3_bitst.c
-  x509v3/v3_conf.c
-  x509v3/v3_cpols.c
-  x509v3/v3_crld.c
-  x509v3/v3_enum.c
-  x509v3/v3_extku.c
-  x509v3/v3_genn.c
-  x509v3/v3_ia5.c
-  x509v3/v3_info.c
-  x509v3/v3_int.c
-  x509v3/v3_lib.c
-  x509v3/v3_ncons.c
-  x509v3/v3_ocsp.c
-  x509v3/v3_pci.c
-  x509v3/v3_pcia.c
-  x509v3/v3_pcons.c
-  x509v3/v3_pmaps.c
-  x509v3/v3_prn.c
-  x509v3/v3_purp.c
-  x509v3/v3_skey.c
-  x509v3/v3_utl.c
-
-  $<TARGET_OBJECTS:fipsmodule>
-
-  ${CRYPTO_ARCH_SOURCES}
-  ${CRYPTO_FIPS_OBJECTS}
+        crypto
+
+        asn1/a_bitstr.c
+        asn1/a_bool.c
+        asn1/a_d2i_fp.c
+        asn1/a_dup.c
+        asn1/a_enum.c
+        asn1/a_gentm.c
+        asn1/a_i2d_fp.c
+        asn1/a_int.c
+        asn1/a_mbstr.c
+        asn1/a_object.c
+        asn1/a_octet.c
+        asn1/a_print.c
+        asn1/a_strnid.c
+        asn1/a_time.c
+        asn1/a_type.c
+        asn1/a_utctm.c
+        asn1/a_utf8.c
+        asn1/asn1_lib.c
+        asn1/asn1_par.c
+        asn1/asn_pack.c
+        asn1/f_enum.c
+        asn1/f_int.c
+        asn1/f_string.c
+        asn1/tasn_dec.c
+        asn1/tasn_enc.c
+        asn1/tasn_fre.c
+        asn1/tasn_new.c
+        asn1/tasn_typ.c
+        asn1/tasn_utl.c
+        asn1/time_support.c
+        base64/base64.c
+        bio/bio.c
+        bio/bio_mem.c
+        bio/connect.c
+        bio/fd.c
+        bio/file.c
+        bio/hexdump.c
+        bio/pair.c
+        bio/printf.c
+        bio/socket.c
+        bio/socket_helper.c
+        blake2/blake2.c
+        bn_extra/bn_asn1.c
+        bn_extra/convert.c
+        buf/buf.c
+        bytestring/asn1_compat.c
+        bytestring/ber.c
+        bytestring/cbb.c
+        bytestring/cbs.c
+        bytestring/unicode.c
+        chacha/chacha.c
+        cipher_extra/cipher_extra.c
+        cipher_extra/derive_key.c
+        cipher_extra/e_aesccm.c
+        cipher_extra/e_aesctrhmac.c
+        cipher_extra/e_aesgcmsiv.c
+        cipher_extra/e_chacha20poly1305.c
+        cipher_extra/e_null.c
+        cipher_extra/e_rc2.c
+        cipher_extra/e_rc4.c
+        cipher_extra/e_tls.c
+        cipher_extra/tls_cbc.c
+        cmac/cmac.c
+        conf/conf.c
+        cpu-aarch64-fuchsia.c
+        cpu-aarch64-linux.c
+        cpu-aarch64-win.c
+        cpu-arm-linux.c
+        cpu-arm.c
+        cpu-intel.c
+        cpu-ppc64le.c
+        crypto.c
+        curve25519/curve25519.c
+        curve25519/spake25519.c
+        dh_extra/params.c
+        dh_extra/dh_asn1.c
+        digest_extra/digest_extra.c
+        dsa/dsa.c
+        dsa/dsa_asn1.c
+        ecdh_extra/ecdh_extra.c
+        ecdsa_extra/ecdsa_asn1.c
+        ec_extra/ec_asn1.c
+        ec_extra/ec_derive.c
+        ec_extra/hash_to_curve.c
+        err/err.c
+        err_data.c
+        engine/engine.c
+        evp/digestsign.c
+        evp/evp.c
+        evp/evp_asn1.c
+        evp/evp_ctx.c
+        evp/p_dsa_asn1.c
+        evp/p_ec.c
+        evp/p_ec_asn1.c
+        evp/p_ed25519.c
+        evp/p_ed25519_asn1.c
+        evp/p_rsa.c
+        evp/p_rsa_asn1.c
+        evp/p_x25519.c
+        evp/p_x25519_asn1.c
+        evp/pbkdf.c
+        evp/print.c
+        evp/scrypt.c
+        evp/sign.c
+        ex_data.c
+        hkdf/hkdf.c
+        hpke/hpke.c
+        hrss/hrss.c
+        lhash/lhash.c
+        mem.c
+        obj/obj.c
+        obj/obj_xref.c
+        pem/pem_all.c
+        pem/pem_info.c
+        pem/pem_lib.c
+        pem/pem_oth.c
+        pem/pem_pk8.c
+        pem/pem_pkey.c
+        pem/pem_x509.c
+        pem/pem_xaux.c
+        pkcs7/pkcs7.c
+        pkcs7/pkcs7_x509.c
+        pkcs8/pkcs8.c
+        pkcs8/pkcs8_x509.c
+        pkcs8/p5_pbev2.c
+        poly1305/poly1305.c
+        poly1305/poly1305_arm.c
+        poly1305/poly1305_vec.c
+        pool/pool.c
+        rand_extra/deterministic.c
+        rand_extra/forkunsafe.c
+        rand_extra/fuchsia.c
+        rand_extra/passive.c
+        rand_extra/rand_extra.c
+        rand_extra/windows.c
+        rc4/rc4.c
+        refcount_c11.c
+        refcount_lock.c
+        rsa_extra/rsa_asn1.c
+        rsa_extra/rsassa_pss_asn1.c
+        rsa_extra/rsa_print.c
+        stack/stack.c
+        siphash/siphash.c
+        thread.c
+        thread_none.c
+        thread_pthread.c
+        thread_win.c
+        trust_token/pmbtoken.c
+        trust_token/trust_token.c
+        trust_token/voprf.c
+        x509/a_digest.c
+        x509/a_sign.c
+        x509/a_strex.c
+        x509/a_verify.c
+        x509/algorithm.c
+        x509/asn1_gen.c
+        x509/by_dir.c
+        x509/by_file.c
+        x509/i2d_pr.c
+        x509/rsa_pss.c
+        x509/t_crl.c
+        x509/t_req.c
+        x509/t_x509.c
+        x509/t_x509a.c
+        x509/x509.c
+        x509/x509_att.c
+        x509/x509_cmp.c
+        x509/x509_d2.c
+        x509/x509_def.c
+        x509/x509_ext.c
+        x509/x509_lu.c
+        x509/x509_obj.c
+        x509/x509_req.c
+        x509/x509_set.c
+        x509/x509_trs.c
+        x509/x509_txt.c
+        x509/x509_v3.c
+        x509/x509_vfy.c
+        x509/x509_vpm.c
+        x509/x509cset.c
+        x509/x509name.c
+        x509/x509rset.c
+        x509/x509spki.c
+        x509/x_algor.c
+        x509/x_all.c
+        x509/x_attrib.c
+        x509/x_crl.c
+        x509/x_exten.c
+        x509/x_info.c
+        x509/x_name.c
+        x509/x_pkey.c
+        x509/x_pubkey.c
+        x509/x_req.c
+        x509/x_sig.c
+        x509/x_spki.c
+        x509/x_val.c
+        x509/x_x509.c
+        x509/x_x509a.c
+        x509v3/pcy_cache.c
+        x509v3/pcy_data.c
+        x509v3/pcy_lib.c
+        x509v3/pcy_map.c
+        x509v3/pcy_node.c
+        x509v3/pcy_tree.c
+        x509v3/v3_akey.c
+        x509v3/v3_akeya.c
+        x509v3/v3_alt.c
+        x509v3/v3_bcons.c
+        x509v3/v3_bitst.c
+        x509v3/v3_conf.c
+        x509v3/v3_cpols.c
+        x509v3/v3_crld.c
+        x509v3/v3_enum.c
+        x509v3/v3_extku.c
+        x509v3/v3_genn.c
+        x509v3/v3_ia5.c
+        x509v3/v3_info.c
+        x509v3/v3_int.c
+        x509v3/v3_lib.c
+        x509v3/v3_ncons.c
+        x509v3/v3_ocsp.c
+        x509v3/v3_pci.c
+        x509v3/v3_pcia.c
+        x509v3/v3_pcons.c
+        x509v3/v3_pmaps.c
+        x509v3/v3_prn.c
+        x509v3/v3_purp.c
+        x509v3/v3_skey.c
+        x509v3/v3_utl.c
+
+        $<TARGET_OBJECTS:fipsmodule>
+
+        ${CRYPTO_ARCH_SOURCES}
+        ${CRYPTO_FIPS_OBJECTS}
 )
 
 if(FIPS_SHARED)
@@ -462,15 +462,15 @@
   # Rewrite libcrypto.so to inject the correct module hash value. This assumes
   # UNIX-style library naming, but we only support FIPS mode on Linux anyway.
   add_custom_command(
-    TARGET crypto POST_BUILD
-    COMMAND ${GO_EXECUTABLE} run
-    ${CMAKE_CURRENT_SOURCE_DIR}/../util/fipstools/inject_hash/inject_hash.go
-    -o libcrypto.so -in-object libcrypto.so ${EXTRA_INJECT_HASH_ARGS}
-    # The DEPENDS argument to a POST_BUILD rule appears to be ignored. Thus
-    # go_executable isn't used (as it doesn't get built), but we list this
-    # dependency anyway in case it starts working in some CMake version.
-    DEPENDS ../util/fipstools/inject_hash/inject_hash.go
-    WORKING_DIRECTORY ${CMAKE_CURRENT_BINARY_DIR}
+          TARGET crypto POST_BUILD
+          COMMAND ${GO_EXECUTABLE} run
+          ${CMAKE_CURRENT_SOURCE_DIR}/../util/fipstools/inject_hash/inject_hash.go
+          -o libcrypto.so -in-object libcrypto.so ${EXTRA_INJECT_HASH_ARGS}
+          # The DEPENDS argument to a POST_BUILD rule appears to be ignored. Thus
+          # go_executable isn't used (as it doesn't get built), but we list this
+          # dependency anyway in case it starts working in some CMake version.
+          DEPENDS ../util/fipstools/inject_hash/inject_hash.go
+          WORKING_DIRECTORY ${CMAKE_CURRENT_BINARY_DIR}
   )
 endif()
 
@@ -496,13 +496,13 @@
           EXPORT crypto-targets
           ARCHIVE DESTINATION ${CMAKE_INSTALL_LIBDIR}
           LIBRARY DESTINATION ${CMAKE_INSTALL_LIBDIR}
-  )
+          )
   target_link_libraries(crypto libcxx)
 endif()
 
 target_include_directories(crypto SYSTEM PUBLIC
-  $<BUILD_INTERFACE:${CMAKE_CURRENT_SOURCE_DIR}/../include>
-  $<INSTALL_INTERFACE:include>)
+        $<BUILD_INTERFACE:${CMAKE_CURRENT_SOURCE_DIR}/../include>
+        $<INSTALL_INTERFACE:include>)
 
 if(BUILD_TESTING)
   add_subdirectory(test)
@@ -511,9 +511,9 @@
   # PRNG initialisation, which means that it can't have other tests running before
   # it does.
   add_executable(
-    urandom_test
-
-    fipsmodule/rand/urandom_test.cc
+          urandom_test
+
+          fipsmodule/rand/urandom_test.cc
   )
 
   target_link_libraries(urandom_test test_support_lib boringssl_gtest crypto)
@@ -522,78 +522,78 @@
   add_dependencies(all_tests urandom_test)
 
   add_executable(
-    crypto_test
-
-    abi_self_test.cc
-    asn1/asn1_test.cc
-    base64/base64_test.cc
-    bio/bio_test.cc
-    blake2/blake2_test.cc
-    buf/buf_test.cc
-    bytestring/bytestring_test.cc
-    chacha/chacha_test.cc
-    cipher_extra/aead_test.cc
-    cipher_extra/cipher_test.cc
-    cmac/cmac_test.cc
-    compiler_test.cc
-    constant_time_test.cc
-    cpu-arm-linux_test.cc
-    crypto_test.cc
-    curve25519/ed25519_test.cc
-    curve25519/spake25519_test.cc
-    curve25519/x25519_test.cc
-    ecdh_extra/ecdh_test.cc
-    dh_extra/dh_test.cc
-    digest_extra/digest_test.cc
-    dsa/dsa_test.cc
-    err/err_test.cc
-    evp/evp_extra_test.cc
-    evp/evp_test.cc
-    evp/pbkdf_test.cc
-    evp/scrypt_test.cc
-    fipsmodule/aes/aes_test.cc
-    fipsmodule/bn/bn_test.cc
-    fipsmodule/ec/ec_test.cc
-    fipsmodule/ec/p256-nistz_test.cc
-    fipsmodule/ecdsa/ecdsa_test.cc
-    fipsmodule/md5/md5_test.cc
-    fipsmodule/modes/gcm_test.cc
-    fipsmodule/rand/ctrdrbg_test.cc
-    fipsmodule/rand/fork_detect_test.cc
-    fipsmodule/sha/sha_test.cc
-    hkdf/hkdf_test.cc
-    hpke/hpke_test.cc
-    hmac_extra/hmac_test.cc
-    hrss/hrss_test.cc
-    impl_dispatch_test.cc
-    lhash/lhash_test.cc
-    obj/obj_test.cc
-    pem/pem_test.cc
-    pkcs7/pkcs7_test.cc
-    pkcs8/pkcs8_test.cc
-    pkcs8/pkcs12_test.cc
-    poly1305/poly1305_test.cc
-    pool/pool_test.cc
-    rand_extra/rand_test.cc
-    refcount_test.cc
-    rsa_extra/rsa_test.cc
-    rsa_extra/rsassa_pss_asn1_test.cc
-    self_test.cc
-    stack/stack_test.cc
-    siphash/siphash_test.cc
-    test/file_test_gtest.cc
-    thread_test.cc
-    trust_token/trust_token_test.cc
-    x509/x509_test.cc
-    x509/x509_time_test.cc
-    x509v3/tab_test.cc
-    x509v3/v3name_test.cc
-
-    $<TARGET_OBJECTS:crypto_test_data>
-    $<TARGET_OBJECTS:boringssl_gtest_main>
-  )
-
-<<<<<<< HEAD
+          crypto_test
+
+          abi_self_test.cc
+          asn1/asn1_test.cc
+          base64/base64_test.cc
+          bio/bio_test.cc
+          blake2/blake2_test.cc
+          buf/buf_test.cc
+          bytestring/bytestring_test.cc
+          chacha/chacha_test.cc
+          cipher_extra/aead_test.cc
+          cipher_extra/cipher_test.cc
+          cmac/cmac_test.cc
+          compiler_test.cc
+          conf/conf_test.cc
+          constant_time_test.cc
+          cpu-arm-linux_test.cc
+          crypto_test.cc
+          curve25519/ed25519_test.cc
+          curve25519/spake25519_test.cc
+          curve25519/x25519_test.cc
+          ecdh_extra/ecdh_test.cc
+          dh_extra/dh_test.cc
+          digest_extra/digest_test.cc
+          dsa/dsa_test.cc
+          err/err_test.cc
+          evp/evp_extra_test.cc
+          evp/evp_test.cc
+          evp/pbkdf_test.cc
+          evp/scrypt_test.cc
+          fipsmodule/aes/aes_test.cc
+          fipsmodule/bn/bn_test.cc
+          fipsmodule/ec/ec_test.cc
+          fipsmodule/ec/p256-nistz_test.cc
+          fipsmodule/ecdsa/ecdsa_test.cc
+          fipsmodule/md5/md5_test.cc
+          fipsmodule/modes/gcm_test.cc
+          fipsmodule/rand/ctrdrbg_test.cc
+          fipsmodule/rand/fork_detect_test.cc
+          fipsmodule/sha/sha_test.cc
+          hkdf/hkdf_test.cc
+          hpke/hpke_test.cc
+          hmac_extra/hmac_test.cc
+          hrss/hrss_test.cc
+          impl_dispatch_test.cc
+          lhash/lhash_test.cc
+          obj/obj_test.cc
+          pem/pem_test.cc
+          pkcs7/pkcs7_test.cc
+          pkcs8/pkcs8_test.cc
+          pkcs8/pkcs12_test.cc
+          poly1305/poly1305_test.cc
+          pool/pool_test.cc
+          rand_extra/rand_test.cc
+          refcount_test.cc
+          rsa_extra/rsa_test.cc
+          rsa_extra/rsassa_pss_asn1_test.cc
+          self_test.cc
+          stack/stack_test.cc
+          siphash/siphash_test.cc
+          test/file_test_gtest.cc
+          thread_test.cc
+          trust_token/trust_token_test.cc
+          x509/x509_test.cc
+          x509/x509_time_test.cc
+          x509v3/tab_test.cc
+          x509v3/v3name_test.cc
+
+          $<TARGET_OBJECTS:crypto_test_data>
+          $<TARGET_OBJECTS:boringssl_gtest_main>
+  )
+
   add_dependencies(crypto_test global_target)
 
   target_link_libraries(crypto_test test_support_lib boringssl_gtest crypto)
@@ -607,99 +607,22 @@
         EXPORT crypto-targets
         ARCHIVE DESTINATION ${CMAKE_INSTALL_LIBDIR}
         LIBRARY DESTINATION ${CMAKE_INSTALL_LIBDIR}
-=======
-target_link_libraries(urandom_test test_support_lib boringssl_gtest crypto)
-
-add_dependencies(urandom_test global_target)
-add_dependencies(all_tests urandom_test)
-
-add_executable(
-  crypto_test
-
-  abi_self_test.cc
-  asn1/asn1_test.cc
-  base64/base64_test.cc
-  bio/bio_test.cc
-  blake2/blake2_test.cc
-  buf/buf_test.cc
-  bytestring/bytestring_test.cc
-  chacha/chacha_test.cc
-  cipher_extra/aead_test.cc
-  cipher_extra/cipher_test.cc
-  cmac/cmac_test.cc
-  compiler_test.cc
-  conf/conf_test.cc
-  constant_time_test.cc
-  cpu-arm-linux_test.cc
-  crypto_test.cc
-  curve25519/ed25519_test.cc
-  curve25519/spake25519_test.cc
-  curve25519/x25519_test.cc
-  ecdh_extra/ecdh_test.cc
-  dh_extra/dh_test.cc
-  digest_extra/digest_test.cc
-  dsa/dsa_test.cc
-  err/err_test.cc
-  evp/evp_extra_test.cc
-  evp/evp_test.cc
-  evp/pbkdf_test.cc
-  evp/scrypt_test.cc
-  fipsmodule/aes/aes_test.cc
-  fipsmodule/bn/bn_test.cc
-  fipsmodule/ec/ec_test.cc
-  fipsmodule/ec/p256-x86_64_test.cc
-  fipsmodule/ecdsa/ecdsa_test.cc
-  fipsmodule/md5/md5_test.cc
-  fipsmodule/modes/gcm_test.cc
-  fipsmodule/rand/ctrdrbg_test.cc
-  fipsmodule/rand/fork_detect_test.cc
-  fipsmodule/sha/sha_test.cc
-  hkdf/hkdf_test.cc
-  hpke/hpke_test.cc
-  hmac_extra/hmac_test.cc
-  hrss/hrss_test.cc
-  impl_dispatch_test.cc
-  lhash/lhash_test.cc
-  obj/obj_test.cc
-  pem/pem_test.cc
-  pkcs7/pkcs7_test.cc
-  pkcs8/pkcs8_test.cc
-  pkcs8/pkcs12_test.cc
-  poly1305/poly1305_test.cc
-  pool/pool_test.cc
-  rand_extra/rand_test.cc
-  refcount_test.cc
-  rsa_extra/rsa_test.cc
-  self_test.cc
-  stack/stack_test.cc
-  siphash/siphash_test.cc
-  test/file_test_gtest.cc
-  thread_test.cc
-  trust_token/trust_token_test.cc
-  x509/x509_test.cc
-  x509/x509_time_test.cc
-  x509v3/tab_test.cc
-  x509v3/v3name_test.cc
-
-  $<TARGET_OBJECTS:crypto_test_data>
-  $<TARGET_OBJECTS:boringssl_gtest_main>
->>>>>>> 7ada8466
-)
+        )
 
 configure_file("cmake/crypto-config.cmake"
-    "${CMAKE_CURRENT_BINARY_DIR}/crypto-config.cmake"
-    @ONLY)
+        "${CMAKE_CURRENT_BINARY_DIR}/crypto-config.cmake"
+        @ONLY)
 
 install(FILES "${CMAKE_CURRENT_BINARY_DIR}/crypto-config.cmake"
-    DESTINATION "${CMAKE_INSTALL_LIBDIR}/crypto/cmake"
-    COMPONENT Development)
+        DESTINATION "${CMAKE_INSTALL_LIBDIR}/crypto/cmake"
+        COMPONENT Development)
 
 if (BUILD_SHARED_LIBS)
-   set (TARGET_DIR "shared")
+  set (TARGET_DIR "shared")
 else()
-   set (TARGET_DIR "static")
+  set (TARGET_DIR "static")
 endif()
 
 install(EXPORT crypto-targets
-    DESTINATION "${CMAKE_INSTALL_LIBDIR}/crypto/cmake/${TARGET_DIR}"
-    COMPONENT Development)+        DESTINATION "${CMAKE_INSTALL_LIBDIR}/crypto/cmake/${TARGET_DIR}"
+        COMPONENT Development)