# AWS libcrypto (AWS-LC)

AWS-LC is a general-purpose cryptographic library maintained by the AWS Cryptography
team for AWS and their customers. It іs based on code from the Google BoringSSL project
and the OpenSSL project.

AWS-LC contains portable C implementations of algorithms needed for TLS and common
applications. For performance critical algorithms, optimized assembly versions are
included for x86 and ARM.

## Quickstart for Amazon Linux 2

AWS-LC’s libcrypto is a C library and needs a C compiler. AWS-LC's libssl is a
C++ library and needs a C++ compiler.

Fork AWS-LC on GitHub and run the following commands to build AWS-LC with optimizations
and debug info, run all tests, and install it:
```bash
sudo yum install cmake3 ninja-build clang perl golang
git clone https://github.com/${YOUR_GITHUB_ACCOUNT_NAME}/aws-lc.git
mkdir aws-lc-build && cd aws-lc-build
cmake3 -GNinja \
    -DCMAKE_BUILD_TYPE=RelWithDebInfo \
    -DCMAKE_INSTALL_PREFIX=../aws-lc-install \
    ../aws-lc
ninja-build run_tests && ninja-build install
cd ../aws-lc-install/
ls *
```
See [Building.md](https://github.com/aws/aws-lc/blob/main/BUILDING.md) for more
information about required dependencies and build options. If you’re interested in
getting involved [open an issue](https://github.com/aws/aws-lc/issues/new/choose) to discuss your plan.
[Contributing.md](https://github.com/aws/aws-lc/blob/main/CONTRIBUTING.md) has
info for how to specifically make the change and get it reviewed by AWS-LC maintainers.
If you just want to use AWS-LC see our existing documentation in the public header
files, if you’re moving your application from OpenSSL see
[Porting_to_AWS-LC.md](https://github.com/aws/aws-lc/blob/main/PORTING_TO_AWSLC.md)
for more information.

## Why AWS-LC?

AWS-LC's goal is to maintain a secure libcrypto that is compatible with software and
applications used at AWS. AWS-LC also serves as the new home for the AWS Cryptography
team to publish open source contributions and enhancements that are submitted to
other libcrypto projects.

## AWS-LC features

### API Compatibility

AWS-LC is compatible with the majority of OpenSSL’s APIs to make it easy to use with
existing applications. We’re open to discussing adding missing functionality and
understanding your use case in an [issue](https://github.com/aws/aws-lc/issues/new/choose).

### Algorithm optimization support

A portable C implementation of all algorithms is included and optimized assembly
implementations of select algorithms is included for some x86 and Arm CPUs. We
use [AWS Graviton processors](https://aws.amazon.com/ec2/graviton/) to test
ARMv8 optimizations and Intel CPUs to test x86 and x86-64 optimizations.

The [Intel Software Development Emulator](https://software.intel.com/content/www/us/en/develop/articles/intel-software-development-emulator.html)
is used to run tests on many different x86 processors.

If you use another CPU and would like to make sure we test it or discuss adding
an assembly optimized algorithm implementation, please open an issue to discuss
adding it to our CI.

## Platform Support

AWS-LC correctness is tested on a variety of *platforms* (i.e., OS/CPU combinations).  
The following is an overview of the platforms we actively support or are 
known to be of interest to our community. 

If you use a platform not listed below and would like to request it be added to our CI,
please open an [issue](https://github.com/aws/aws-lc/issues/new/choose) for discussion.
Regardless of our support level for a particular platform, we will gladly consider contributions that 
improve or extend our support.

### Supported Platforms

The following platforms are actively tested in our CI pipeline. A few of these platforms are tested across 
multiple compilers or compiler versions. For each pull request, the proposed change is validated to confirm that it 
successfully builds and tests pass for these platform. 
A more complete description of our test setup can be found in the 
[CI README](https://github.com/aws/aws-lc/blob/main/tests/ci/README.md).

| OS      | CPU     | 
|---------|---------|
| Linux   | x86     |
| Linux   | x86-64  |
| Linux   | aarch64 |
| Windows | x86-64  |
| macOS   | x86-64  |
| macOS   | aarch64 |
| Android | aarch64 |
| Linux   | ppc     |
| Linux   | ppc64   |
| Linux   | ppc64le |

### Other platforms

The platforms listed below are of interest to us or to our community. However, problems reported 
against them might not be prioritized for immediate action by our team. We welcome contributions 
that improve the experience for consumers on these platforms.

| OS        | CPU         |
|-----------|-------------|
| Android   | arm32       |
| iOS       | aarch64     |
| Linux     | arm32       |
| Linux     | loongarch64 |
| Linux     | risc-v64    |
| Linux     | s390x       |
| Windows   | aarch64     |
| OpenBSD   | x86-64      |
| FreeBSD   | x86-64      |

<<<<<<< HEAD
=======
### FIPS Compliance

For information about FIPS compliance, building AWS-LC in FIPS mode, and platform limitations, see [crypto/fipsmodule/FIPS.md](crypto/fipsmodule/FIPS.md).

>>>>>>> 53226d06
### Post-Quantum Cryptography

Details on the post-quantum algorithms supported by AWS-LC can be found at [PQREADME](https://github.com/aws/aws-lc/tree/main/crypto/fipsmodule/PQREADME.md).

## AWS-LC safety mechanisms

### Automated testing

Every change is tested with our
[CI](https://github.com/aws/aws-lc/blob/main/tests/ci/README.md) that includes
positive and negative unit tests, fuzz tests, Sanitizers
([Address](https://clang.llvm.org/docs/AddressSanitizer.html),
[Memory](https://clang.llvm.org/docs/MemorySanitizer.html),
[Control flow integrity](https://clang.llvm.org/docs/ControlFlowIntegrity.html),
[Thread](https://clang.llvm.org/docs/ThreadSanitizer.html), and
[Undefined behavior](https://clang.llvm.org/docs/UndefinedBehaviorSanitizer.html)),
[Valgrind](https://valgrind.org/), and Formal Verification.

### Formal Verification

Portions of AWS-LC have been formally verified in
[AWS-LC Formal Verification](https://github.com/awslabs/aws-lc-verification),
the checks are run in AWS-LC’s CI on every change. The algorithms that have been
verified on certain CPUs with caveats include:
| Algorithm | Parameters | CPUs |
| ----------| ------------| -----------
| SHA-2 | 384, 512 | SandyBridge+ |
| SHA-2 | 384 | neoverse-n1, neoverse-v1 |
| HMAC | with <nobr>SHA-384</nobr> | SandyBridge+ |
| <nobr>AES-KW(P)</nobr> | 256 | SandyBridge+ |
| <nobr>AES-GCM</nobr> | 256 | SandyBridge+ |
<!--- | Elliptic Curve Keys and Parameters | with <nobr>P-384</nobr> | SandyBridge+ | --->
<!--- | ECDSA | with <nobr>P-384</nobr>, <nobr>SHA-384</nobr> | SandyBridge+ | --->
<!--- | ECDH | with <nobr>P-384</nobr> | SandyBridge+ | --->
<!--- | HKDF | with <nobr>HMAC-SHA384</nobr> | SandyBridge+ | --->

The CPUs for which code is verified are defined in the following table.

| CPUs        | Description |
| --------------- | ------------|
| SandyBridge+ | x86-64 with AES-NI, CLMUL, and AVX.
| neoverse-n1 | aarch64 without SHA512.
| neoverse-v1 | aarch64 with SHA512.

For more details on verified API functions, caveats and technology used, check the [AWS-LC Formal Verification](https://github.com/awslabs/aws-lc-verification) repository.

In addition, we use assembly from [s2n-bignum](https://github.com/awslabs/s2n-bignum) to implement algorithms or sub-routines for x86_64 and aarch64. These functions are formally verified in HOL Light. See the following table for detail.

| Algorithms | Functions | CPUs |
| ----------| ------------| ------------|
| RSA | `montgomery_s2n_bignum_mul_mont` | aarch64 |
| P-256 | `bignum_montinv_p256`, `p256_montjscalarmul_selector` | aarch64, x86_64 |
| P-384 | `bignum_add_p384`, `bignum_sub_p384`, `bignum_neg_p384`, `bignum_tolebytes_6`, `bignum_fromlebytes_6`, `bignum_to_mont_p384_selector`, `bignum_deamont_p384_selector`, `bignum_montmul_p384_selector`, `bignum_montsqr_p384_selector`, `bignum_nonzero_6`, `bignum_montinv_p384`, `p384_montjdouble_selector`, `p384_montjscalarmul_selector` | aarch64, x86_64 |
| P-521 | `bignum_add_p521`, `bignum_sub_p521`, `bignum_neg_p521`, `bignum_tolebytes_p521`, `bignum_fromlebytes_p521`, `bignum_mul_p521_selector`, `bignum_sqr_p521_selector`, `bignum_inv_p521`, `p521_jdouble_selector`, `p521_jscalarmul_selector` | aarch64, x86_64 |
| X25519 | `curve25519_x25519_byte_selector`, `curve25519_x25519base_byte_selector` | aarch64, x86_64 |
| Ed25519 | `bignum_mod_n25519`, `bignum_neg_p25519`, `bignum_madd_n25519_selector`, `edwards25519_encode`, `edwards25519_decode_selector`, `edwards25519_scalarmulbase_selector`, `edwards25519_scalarmuldouble_selector` | aarch64, x86_64 |

## Have a Question?

We use [GitHub Issues](https://github.com/aws/aws-lc/issues) for managing feature requests,
bug reports, or questions about AWS-LC API usage.

If you think you might have found a security impacting issue, please instead
follow our [Security Notification Process](#security-issue-notifications).

## Security issue notifications

If you discover a potential security issue in AWS-LC, we ask that you notify AWS
Security via our
[vulnerability reporting page](https://aws.amazon.com/security/vulnerability-reporting/).
Please do **not** create a public GitHub issue.

If you package or distribute AWS-LC, or use AWS-LC as part of a large multi-user service, you may be eligible for pre-notification of future AWS-LC releases. Please contact aws-lc-pre-notifications@amazon.com.

<|MERGE_RESOLUTION|>--- conflicted
+++ resolved
@@ -116,13 +116,10 @@
 | OpenBSD   | x86-64      |
 | FreeBSD   | x86-64      |
 
-<<<<<<< HEAD
-=======
 ### FIPS Compliance
 
 For information about FIPS compliance, building AWS-LC in FIPS mode, and platform limitations, see [crypto/fipsmodule/FIPS.md](crypto/fipsmodule/FIPS.md).
 
->>>>>>> 53226d06
 ### Post-Quantum Cryptography
 
 Details on the post-quantum algorithms supported by AWS-LC can be found at [PQREADME](https://github.com/aws/aws-lc/tree/main/crypto/fipsmodule/PQREADME.md).
