/* Copyright (c) 2014, Google Inc.
 *
 * Permission to use, copy, modify, and/or distribute this software for any
 * purpose with or without fee is hereby granted, provided that the above
 * copyright notice and this permission notice appear in all copies.
 *
 * THE SOFTWARE IS PROVIDED "AS IS" AND THE AUTHOR DISCLAIMS ALL WARRANTIES
 * WITH REGARD TO THIS SOFTWARE INCLUDING ALL IMPLIED WARRANTIES OF
 * MERCHANTABILITY AND FITNESS. IN NO EVENT SHALL THE AUTHOR BE LIABLE FOR ANY
 * SPECIAL, DIRECT, INDIRECT, OR CONSEQUENTIAL DAMAGES OR ANY DAMAGES
 * WHATSOEVER RESULTING FROM LOSS OF USE, DATA OR PROFITS, WHETHER IN AN ACTION
 * OF CONTRACT, NEGLIGENCE OR OTHER TORTIOUS ACTION, ARISING OUT OF OR IN
 * CONNECTION WITH THE USE OR PERFORMANCE OF THIS SOFTWARE. */

#include <algorithm>
#include <functional>
#include <iostream>
#include <memory>
#include <string>
#include <vector>

#include <assert.h>
#include <errno.h>

#ifndef __STDC_FORMAT_MACROS
#define __STDC_FORMAT_MACROS
#endif
#include <inttypes.h>

#include <stdint.h>
#include <stdlib.h>
#include <string.h>

#include "internal.h"

#include <openssl/crypto.h>
#if defined(OPENSSL_IS_AWSLC)
#include "bssl_bm.h"
#include "../crypto/internal.h"
#include <thread>
#include <sstream>
#elif defined(OPENSSL_IS_BORINGSSL)
#define BORINGSSL_BENCHMARK
#include "bssl_bm.h"
#else
#define OPENSSL_BENCHMARK
#if OPENSSL_VERSION_NUMBER >= 0x30000000L
#define OPENSSL_3_0_BENCHMARK
#elif OPENSSL_VERSION_NUMBER >= 0x10100000L
#define OPENSSL_1_1_BENCHMARK
#elif OPENSSL_VERSION_NUMBER >= 0x10000000L
#define OPENSSL_1_0_BENCHMARK
#else
#error unknown OpenSSL version
#endif
#include "ossl_bm.h"
#endif

#if defined(OPENSSL_WINDOWS)
OPENSSL_MSVC_PRAGMA(warning(push, 3))
#include <windows.h>
OPENSSL_MSVC_PRAGMA(warning(pop))
#elif defined(OPENSSL_APPLE)
#include <sys/time.h>
#else
#include <time.h>
#endif

#if !defined(OPENSSL_IS_AWSLC)
// align_pointer returns |ptr|, advanced to |alignment|. |alignment| must be a
// power of two, and |ptr| must have at least |alignment - 1| bytes of scratch
// space.
static inline void *align_pointer(void *ptr, size_t alignment) {
  // |alignment| must be a power of two.
  assert(alignment != 0 && (alignment & (alignment - 1)) == 0);
  // Instead of aligning |ptr| as a |uintptr_t| and casting back, compute the
  // offset and advance in pointer space. C guarantees that casting from pointer
  // to |uintptr_t| and back gives the same pointer, but general
  // integer-to-pointer conversions are implementation-defined. GCC does define
  // it in the useful way, but this makes fewer assumptions.
  uintptr_t offset = (0u - (uintptr_t)ptr) & (alignment - 1);
  ptr = (char *)ptr + offset;
  assert(((uintptr_t)ptr & (alignment - 1)) == 0);
  return ptr;
}
#endif

<<<<<<< HEAD
=======
#if defined(INTERNAL_TOOL)
#include "../crypto/fipsmodule/rand/internal.h"
#endif
>>>>>>> 28f56fd9


#if defined(OPENSSL_IS_AWSLC) && defined(AARCH64_DIT_SUPPORTED) && (AWSLC_API_VERSION > 30)
#include "../crypto/fipsmodule/cpucap/internal.h"
#define DIT_OPTION
#endif

static inline void *BM_memset(void *dst, int c, size_t n) {
  if (n == 0) {
    return dst;
  }

  return memset(dst, c, n);
}

// g_print_json is true if printed output is JSON formatted.
static bool g_print_json = false;

#if defined(DIT_OPTION)
// g_dit is true if the DIT macro is to be enabled before benchmarking
static bool g_dit = false;
#endif

static std::string ChunkLenSuffix(size_t chunk_len) {
  char buf[32];
  snprintf(buf, sizeof(buf), " (%zu byte%s)", chunk_len,
           chunk_len != 1 ? "s" : "");
  return buf;
}

static std::string PrimeLenSuffix(size_t prime_length) {
  char buf[32];
  snprintf(buf, sizeof(buf), " (%zu bit%s)", prime_length,
           prime_length != 1 ? "s" : "");
  return buf;
}

// TimeResults represents the results of benchmarking a function.
struct TimeResults {
  // num_calls is the number of function calls done in the time period.
  uint64_t num_calls;
  // us is the number of microseconds that elapsed in the time period.
  uint64_t us;

  void Print(const std::string &description) const {
    if (g_print_json) {
      PrintJSON(description);
    } else {
      printf(
          "Did %" PRIu64 " %s operations in %" PRIu64 "us (%.1f ops/sec)\n",
          num_calls, description.c_str(), us,
          (static_cast<double>(num_calls) / static_cast<double>(us)) * 1000000);
    }
  }

  void PrintWithBytes(const std::string &description,
                      size_t bytes_per_call) const {
    if (g_print_json) {
      PrintJSON(description, bytes_per_call);
    } else {
      printf(
          "Did %" PRIu64 " %s operations in %" PRIu64
          "us (%.1f ops/sec): %.1f MB/s\n",
          num_calls, (description + ChunkLenSuffix(bytes_per_call)).c_str(), us,
          (static_cast<double>(num_calls) / static_cast<double>(us)) * 1000000,
          static_cast<double>(bytes_per_call * num_calls) /
              static_cast<double>(us));
    }
  }

  void PrintWithPrimes(const std::string &description,
                      size_t prime_size) const {
    if (g_print_json) {
      PrintJSON(description, "primeSizePerCall", prime_size);
    } else {
      printf(
          "Did %" PRIu64 " %s operations in %" PRIu64
          "us (%.3f ops/sec)\n",
          num_calls, (description + PrimeLenSuffix(prime_size)).c_str(), us,
          (static_cast<double>(num_calls) / static_cast<double>(us)) * 1000000);
    }
  }

 private:
  void PrintJSON(const std::string &description,
                 size_t bytes_per_call = 0) const {
    if (first_json_printed) {
      puts(",");
    }

    printf("{\"description\": \"%s\", \"numCalls\": %" PRIu64
           ", \"microseconds\": %" PRIu64,
           description.c_str(), num_calls, us);

    if (bytes_per_call > 0) {
      printf(", \"bytesPerCall\": %zu", bytes_per_call);
    }

    printf("}");
    first_json_printed = true;
  }

  void PrintJSON(const std::string &description,
                 const std::string &size_label,
                 size_t size = 0) const {
    if (first_json_printed) {
      puts(",");
    }

    printf("{\"description\": \"%s\", \"numCalls\": %" PRIu64
           ", \"microseconds\": %" PRIu64,
           description.c_str(), num_calls, us);

    if (size > 0) {
      printf(", \"%s\": %zu", size_label.c_str(), size);
    }

    printf("}");
    first_json_printed = true;
  }

  // first_json_printed is true if |g_print_json| is true and the first item in
  // the JSON results has been printed already. This is used to handle the
  // commas between each item in the result list.
  static bool first_json_printed;
};

bool TimeResults::first_json_printed = false;

#if defined(OPENSSL_WINDOWS)
static uint64_t time_now() { return GetTickCount64() * 1000; }
#elif defined(OPENSSL_APPLE)
static uint64_t time_now() {
  struct timeval tv;
  uint64_t ret;

  gettimeofday(&tv, NULL);
  ret = tv.tv_sec;
  ret *= 1000000;
  ret += tv.tv_usec;
  return ret;
}
#else
static uint64_t time_now() {
  struct timespec ts;
  clock_gettime(CLOCK_MONOTONIC, &ts);

  uint64_t ret = ts.tv_sec;
  ret *= 1000000;
  ret += ts.tv_nsec / 1000;
  return ret;
}
#endif

#define TIMEOUT_MS_DEFAULT 1000
static uint64_t g_timeout_ms = TIMEOUT_MS_DEFAULT;
static std::vector<size_t> g_chunk_lengths = {16, 256, 1350, 8192, 16384};
static std::vector<size_t> g_threads = {1, 2, 4, 8, 16, 32, 64};
static std::vector<size_t> g_prime_bit_lengths = {2048, 3072};
static std::vector<std::string> g_filters = {""};

static bool TimeFunction(TimeResults *results, std::function<bool()> func) {
  // The first time |func| is called an expensive self check might run that
  // will skew the iterations between checks calculation
  if (!func()) {
    return false;
  }
  // total_us is the total amount of time that we'll aim to measure a function
  // for.
  const uint64_t total_us = g_timeout_ms * 1000;
  uint64_t start = time_now(), now, delta;

  if (!func()) {
    return false;
  }
  now = time_now();
  delta = now - start;
  unsigned iterations_between_time_checks;
  if (delta == 0) {
    iterations_between_time_checks = 250;
  } else {
    // Aim for about 100ms between time checks.
    iterations_between_time_checks =
        static_cast<double>(100000) / static_cast<double>(delta);
    if (iterations_between_time_checks > 1000) {
      iterations_between_time_checks = 1000;
    } else if (iterations_between_time_checks < 1) {
      iterations_between_time_checks = 1;
    }
  }

  // Don't include the time taken to run |func| to calculate
  // |iterations_between_time_checks|
  start = time_now();
  uint64_t done = 0;
  for (;;) {
    for (unsigned i = 0; i < iterations_between_time_checks; i++) {
      if (!func()) {
        return false;
      }
      done++;
    }

    now = time_now();
    if (now - start > total_us) {
      break;
    }
  }

  results->us = now - start;
  results->num_calls = done;
  return true;
}

static bool SpeedRSA(const std::string &selected) {
  if (!selected.empty() && selected.find("RSA") == std::string::npos) {
    return true;
  }

  static const struct {
    const char *name;
    const uint8_t *key;
    const size_t key_len;
  } kRSAKeys[] = {
    {"RSA 2048", kDERRSAPrivate2048, kDERRSAPrivate2048Len},
    {"RSA 3072", kDERRSAPrivate3072, kDERRSAPrivate3072Len},
    {"RSA 4096", kDERRSAPrivate4096, kDERRSAPrivate4096Len},
    {"RSA 8192", kDERRSAPrivate8192, kDERRSAPrivate8192Len},
  };

  for (size_t i = 0; i < BM_ARRAY_SIZE(kRSAKeys); i++) {
    const std::string name = kRSAKeys[i].name;

    // d2i_RSAPrivateKey expects to be able to modify the input pointer as it parses the input data and we don't want it
    // to modify the original |*key| data. Therefore create a new temp variable that points to the same data and pass
    // in the reference to it. As a sanity check make sure |input_key| points to the end of the |*key|.
    const uint8_t *input_key = kRSAKeys[i].key;
    BM_NAMESPACE::UniquePtr<RSA> key(d2i_RSAPrivateKey(NULL, &input_key, (long) kRSAKeys[i].key_len));
    if (key == nullptr) {
      fprintf(stderr, "Failed to parse %s key.\n", name.c_str());
      ERR_print_errors_fp(stderr);
      return false;
    }

    std::unique_ptr<uint8_t[]> sig(new uint8_t[RSA_size(key.get())]);
    const uint8_t fake_sha256_hash[32] = {0};
    unsigned sig_len;

    TimeResults results;
    if (!TimeFunction(&results,
                      [&key, &sig, &fake_sha256_hash, &sig_len]() -> bool {
          // Usually during RSA signing we're using a long-lived |RSA| that has
          // already had all of its |BN_MONT_CTX|s constructed, so it makes
          // sense to use |key| directly here.
          return RSA_sign(NID_sha256, fake_sha256_hash, sizeof(fake_sha256_hash),
                          sig.get(), &sig_len, key.get());
        })) {
      fprintf(stderr, "RSA_sign failed.\n");
      ERR_print_errors_fp(stderr);
      return false;
    }
    results.Print(name + " signing");

    if (!TimeFunction(&results,
                      [&key, &fake_sha256_hash, &sig, sig_len]() -> bool {
          return RSA_verify(
              NID_sha256, fake_sha256_hash, sizeof(fake_sha256_hash),
              sig.get(), sig_len, key.get());
        })) {
      fprintf(stderr, "RSA_verify failed.\n");
      ERR_print_errors_fp(stderr);
      return false;
    }
    results.Print(name + " verify (same key)");

    if (!TimeFunction(&results,
                      [&key, &fake_sha256_hash, &sig, sig_len]() -> bool {
          // Usually during RSA verification we have to parse an RSA key from a
          // certificate or similar, in which case we'd need to construct a new
          // RSA key, with a new |BN_MONT_CTX| for the public modulus. If we
          // were to use |key| directly instead, then these costs wouldn't be
          // accounted for.
		  BM_NAMESPACE::UniquePtr<RSA> verify_key(RSA_new());
          if (!verify_key) {
            return false;
          }
#if defined(OPENSSL_1_0_BENCHMARK)
          const BIGNUM *temp_n = key.get()->n;
          const BIGNUM *temp_e = key.get()->e;
          verify_key.get()->n = BN_dup(temp_n);
          verify_key.get()->e = BN_dup(temp_e);
#else
          const BIGNUM *temp_n = NULL;
          const BIGNUM *temp_e = NULL;

          RSA_get0_key(key.get(), &temp_n, &temp_e, NULL);
          RSA_set0_key(verify_key.get(), BN_dup(temp_n), BN_dup(temp_e), NULL);
#endif

          return RSA_verify(NID_sha256, fake_sha256_hash,
                            sizeof(fake_sha256_hash), sig.get(), sig_len,
                            verify_key.get());
        })) {
      fprintf(stderr, "RSA_verify failed.\n");
      ERR_print_errors_fp(stderr);
      return false;
    }
    results.Print(name + " verify (fresh key)");

// |RSA_private_key_from_bytes| is not available in OpenSSL.
// TODO: Add support for OpenSSL RSA private key parsing benchmarks. Tracked in
//       CryptoAlg-1092.
#if !defined(OPENSSL_BENCHMARK)
    if (!TimeFunction(&results, [&]() -> bool {
          return BM_NAMESPACE::UniquePtr<RSA>(RSA_private_key_from_bytes(
                     kRSAKeys[i].key, kRSAKeys[i].key_len)) != nullptr;
        })) {
      fprintf(stderr, "Failed to parse %s key.\n", name.c_str());
      ERR_print_errors_fp(stderr);
      return false;
    }
    results.Print(name + " private key parse");
#endif
  }

  return true;
}

static bool SpeedRSAKeyGen(bool is_fips, const std::string &selected) {
  // Don't run this by default because it's so slow.
  if (selected != "RSAKeyGen") {
    return true;
  }

  BM_NAMESPACE::UniquePtr<BIGNUM> e(BN_new());
  if (!BN_set_word(e.get(), 65537)) {
    return false;
  }

  const std::vector<int> kSizes = {2048, 3072, 4096};
  for (int size : kSizes) {
    const uint64_t start = time_now();
    uint64_t num_calls = 0;
    uint64_t us;
    std::vector<uint64_t> durations;

    for (;;) {
      BM_NAMESPACE::UniquePtr<RSA> rsa(RSA_new());

      const uint64_t iteration_start = time_now();
      if(is_fips){
#if !defined(OPENSSL_BENCHMARK)
        // RSA_generate_key_fips is AWS-LC specific.
        if (!RSA_generate_key_fips(rsa.get(), size, nullptr)) {
          fprintf(stderr, "RSA_generate_key_fips failed.\n");
          ERR_print_errors_fp(stderr);
          return false;
        }
#else
        return true;
#endif
      }
      else {
        if (!RSA_generate_key_ex(rsa.get(), size, e.get(), nullptr)) {
          fprintf(stderr, "RSA_generate_key_ex failed.\n");
          ERR_print_errors_fp(stderr);
          return false;
        }
      }
      const uint64_t iteration_end = time_now();

      num_calls++;
      durations.push_back(iteration_end - iteration_start);

      us = iteration_end - start;
      if (us > 30 * 1000000 /* 30 secs */) {
        break;
      }
    }

    std::sort(durations.begin(), durations.end());
    std::string rsa_type = std::string("RSA ");
    if (is_fips) {
      rsa_type += "FIPS ";
    }
    const std::string description =
        rsa_type + std::to_string(size) + std::string(" key-gen");
    const TimeResults results = {num_calls, us};
    results.Print(description);
    const size_t n = durations.size();
    assert(n > 0);

    // Distribution information is useful, but doesn't fit into the standard
    // format used by |g_print_json|.
    if (!g_print_json) {
      uint64_t min = durations[0];
      uint64_t median = n & 1 ? durations[n / 2]
                              : (durations[n / 2 - 1] + durations[n / 2]) / 2;
      uint64_t max = durations[n - 1];
      printf("  min: %" PRIu64 "us, median: %" PRIu64 "us, max: %" PRIu64
             "us\n",
             min, median, max);
    }
  }

  return true;
}

static bool SpeedEvpGenericChunk(const EVP_CIPHER *cipher, std::string name,
                             size_t chunk_byte_len, size_t ad_len, bool encrypt) {
  int len, result;
  int* len_ptr = &len;
  const size_t key_len = EVP_CIPHER_key_length(cipher);
  static const unsigned kAlignment = 16;
  const size_t iv_len = EVP_CIPHER_iv_length(cipher);
  // GCM uses 16 byte tags
  const size_t overhead_len = 16;
  std::unique_ptr<uint8_t[]> key(new uint8_t[key_len]);
  BM_memset(key.get(), 0, key_len);
  std::unique_ptr<uint8_t[]> nonce(new uint8_t[iv_len]);
  BM_memset(nonce.get(), 0, iv_len);
  std::unique_ptr<uint8_t[]> plaintext_storage(new uint8_t[chunk_byte_len + kAlignment]);
  std::unique_ptr<uint8_t[]> ciphertext_storage(new uint8_t[chunk_byte_len + overhead_len + kAlignment]);
  std::unique_ptr<uint8_t[]> in2_storage(new uint8_t[chunk_byte_len + overhead_len + kAlignment]);
  std::unique_ptr<uint8_t[]> ad(new uint8_t[ad_len]);
  BM_memset(ad.get(), 0, ad_len);
  std::unique_ptr<uint8_t[]> tag_storage(new uint8_t[overhead_len + kAlignment]);

  uint8_t *const plaintext = static_cast<uint8_t *>(align_pointer(plaintext_storage.get(), kAlignment));
  BM_memset(plaintext, 0, chunk_byte_len);
  uint8_t *const ciphertext = static_cast<uint8_t *>(align_pointer(ciphertext_storage.get(), kAlignment));
  BM_memset(ciphertext, 0, chunk_byte_len + overhead_len);
  uint8_t *const tag = static_cast<uint8_t *>(align_pointer(tag_storage.get(), kAlignment));
  BM_memset(tag, 0, overhead_len);

  BM_NAMESPACE::UniquePtr<EVP_CIPHER_CTX> ctx(EVP_CIPHER_CTX_new());

  bool isAead = EVP_CIPHER_flags(cipher) & EVP_CIPH_FLAG_AEAD_CIPHER;
  if (encrypt) {
    std::string encryptName = name + " encrypt";
    TimeResults encryptResults;

    // Call EVP_EncryptInit_ex once with the cipher and key, the benchmark loop will reuse both
    if (!EVP_EncryptInit_ex(ctx.get(), cipher, NULL, key.get(), nonce.get())){
      fprintf(stderr, "Failed to configure encryption context.\n");
      ERR_print_errors_fp(stderr);
      return false;
    }
    if (!TimeFunction(&encryptResults, [&ctx, chunk_byte_len, plaintext, ciphertext, len_ptr, tag, &nonce, &ad, ad_len, &isAead, &result]() -> bool {
      result = EVP_EncryptInit_ex(ctx.get(), NULL, NULL, NULL, nonce.get());
      if (isAead) {
        result &= EVP_EncryptUpdate(ctx.get(), NULL, len_ptr, ad.get(), ad_len);
      }
      result &= EVP_EncryptUpdate(ctx.get(), ciphertext, len_ptr, plaintext, chunk_byte_len);
      result &= EVP_EncryptFinal_ex(ctx.get(), ciphertext + *len_ptr, len_ptr);
      if (isAead) {
        result &= EVP_CIPHER_CTX_ctrl(ctx.get(), EVP_CTRL_GCM_GET_TAG, 16, tag);
      }
      return result;
    })) {
      fprintf(stderr, "%s failed.\n", encryptName.c_str());
      ERR_print_errors_fp(stderr);
      return false;
    }

    encryptResults.PrintWithBytes(encryptName, chunk_byte_len);
  }
  else {
    result =  EVP_EncryptInit_ex(ctx.get(), cipher, NULL, key.get(), nonce.get());
    if (isAead) {
      result &= EVP_EncryptUpdate(ctx.get(), NULL, len_ptr, ad.get(), ad_len);
    }
    result &= EVP_EncryptUpdate(ctx.get(), ciphertext, len_ptr, plaintext, chunk_byte_len);
    result &= EVP_EncryptFinal_ex(ctx.get(), ciphertext + *len_ptr, len_ptr);
    if(isAead) {
      result &= EVP_CIPHER_CTX_ctrl(ctx.get(), EVP_CTRL_GCM_GET_TAG, 16, tag);
    }

    if (!result) {
      fprintf(stderr, "Failed to perform one encryption.\n");
      ERR_print_errors_fp(stderr);
      return false;
    }
    std::string decryptName = name + " decrypt";
    TimeResults decryptResults;
    // Call EVP_DecryptInit_ex once with the cipher and key, the benchmark loop will reuse both
    if (!EVP_DecryptInit_ex(ctx.get(), cipher, NULL, key.get(), nonce.get())){
      fprintf(stderr, "Failed to configure decryption context.\n");
      ERR_print_errors_fp(stderr);
      return false;
    }
    if (!TimeFunction(&decryptResults, [&ctx, chunk_byte_len, plaintext, ciphertext, len_ptr, tag, &nonce, &ad, ad_len, &isAead, &result]() -> bool {
      result = EVP_DecryptInit_ex(ctx.get(), NULL, NULL, NULL, nonce.get());
      if(isAead) {
        result &= EVP_DecryptUpdate(ctx.get(), NULL, len_ptr, ad.get(), ad_len);
      }
      result &= EVP_DecryptUpdate(ctx.get(), plaintext, len_ptr, ciphertext, chunk_byte_len);
      if (isAead) {
        result &= EVP_CIPHER_CTX_ctrl(ctx.get(), EVP_CTRL_GCM_SET_TAG, 16, tag);
      }
      result &= EVP_DecryptFinal_ex(ctx.get(), ciphertext + *len_ptr, len_ptr);
      return result;
    })) {
      fprintf(stderr, "%s failed.\n", decryptName.c_str());
      ERR_print_errors_fp(stderr);
      return false;
    }
    decryptResults.PrintWithBytes(decryptName, chunk_byte_len);
  }

  return true;
}
static bool SpeedEvpCipherGeneric(const EVP_CIPHER *cipher,
                                  const std::string &name, size_t ad_len,
                                  const std::string &selected) {
  if (!selected.empty() && name.find(selected) == std::string::npos) {
    return true;
  }

  TimeResults results;
  BM_NAMESPACE::UniquePtr<EVP_CIPHER_CTX> ctx(EVP_CIPHER_CTX_new());
  const size_t key_len = EVP_CIPHER_key_length(cipher);
  std::unique_ptr<uint8_t[]> key(new uint8_t[key_len]);
  const size_t iv_len = EVP_CIPHER_iv_length(cipher);
  std::unique_ptr<uint8_t[]> nonce(new uint8_t[iv_len]);
  if (!TimeFunction(&results, [&]() -> bool {
        return EVP_EncryptInit_ex(ctx.get(), cipher, NULL, key.get(), nonce.get());})) {
    fprintf(stderr, "EVP_EncryptInit_ex failed.\n");
    ERR_print_errors_fp(stderr);
    return false;
  }
  results.Print(name +  " encrypt init");

  for (size_t chunk_byte_len : g_chunk_lengths) {
    if (!SpeedEvpGenericChunk(cipher, name, chunk_byte_len, ad_len,
                              /*encrypt*/ true)) {
      return false;
    }
  }

  if (!TimeFunction(&results, [&]() -> bool {
        return EVP_DecryptInit_ex(ctx.get(), cipher, NULL, key.get(), nonce.get());})) {
    fprintf(stderr, "EVP_DecryptInit_ex failed.\n");
    ERR_print_errors_fp(stderr);
    return false;
  }
  results.Print(name +  " decrypt init");
  for (size_t chunk_byte_len : g_chunk_lengths) {
    if (!SpeedEvpGenericChunk(cipher, name, chunk_byte_len, ad_len, false)) {
      return false;
    }
  }

  return true;
}

#if !defined(OPENSSL_BENCHMARK)
static bool SpeedAEADChunk(const EVP_AEAD *aead, std::string name,
                           size_t chunk_len, size_t ad_len,
                           evp_aead_direction_t direction) {
  static const unsigned kAlignment = 16;

  BM_NAMESPACE::ScopedEVP_AEAD_CTX ctx;
  const size_t key_len = EVP_AEAD_key_length(aead);
  const size_t nonce_len = EVP_AEAD_nonce_length(aead);
  const size_t overhead_len = EVP_AEAD_max_overhead(aead);

  std::unique_ptr<uint8_t[]> key(new uint8_t[key_len]);
  BM_memset(key.get(), 0, key_len);
  std::unique_ptr<uint8_t[]> nonce(new uint8_t[nonce_len]);
  BM_memset(nonce.get(), 0, nonce_len);
  std::unique_ptr<uint8_t[]> in_storage(new uint8_t[chunk_len + kAlignment]);
  // N.B. for EVP_AEAD_CTX_seal_scatter the input and output buffers may be the
  // same size. However, in the direction == evp_aead_open case we still use
  // non-scattering seal, hence we add overhead_len to the size of this buffer.
  std::unique_ptr<uint8_t[]> out_storage(
      new uint8_t[chunk_len + overhead_len + kAlignment]);
  std::unique_ptr<uint8_t[]> in2_storage(
      new uint8_t[chunk_len + overhead_len + kAlignment]);
  std::unique_ptr<uint8_t[]> ad(new uint8_t[ad_len]);
  BM_memset(ad.get(), 0, ad_len);
  std::unique_ptr<uint8_t[]> tag_storage(
      new uint8_t[overhead_len + kAlignment]);

  uint8_t *const in =
      static_cast<uint8_t *>(align_pointer(in_storage.get(), kAlignment));
  BM_memset(in, 0, chunk_len);
  uint8_t *const out =
      static_cast<uint8_t *>(align_pointer(out_storage.get(), kAlignment));
  BM_memset(out, 0, chunk_len + overhead_len);
  uint8_t *const tag =
      static_cast<uint8_t *>(align_pointer(tag_storage.get(), kAlignment));
  BM_memset(tag, 0, overhead_len);
  uint8_t *const in2 =
      static_cast<uint8_t *>(align_pointer(in2_storage.get(), kAlignment));

  if (!EVP_AEAD_CTX_init_with_direction(ctx.get(), aead, key.get(), key_len,
                                        EVP_AEAD_DEFAULT_TAG_LENGTH,
                                        evp_aead_seal)) {
    fprintf(stderr, "Failed to create EVP_AEAD_CTX.\n");
    ERR_print_errors_fp(stderr);
    return false;
  }

  TimeResults results;
  if (direction == evp_aead_seal) {
    if (!TimeFunction(&results,
                      [chunk_len, nonce_len, ad_len, overhead_len, in, out, tag,
                       &ctx, &nonce, &ad]() -> bool {
                        size_t tag_len;
                        return EVP_AEAD_CTX_seal_scatter(
                            ctx.get(), out, tag, &tag_len, overhead_len,
                            nonce.get(), nonce_len, in, chunk_len, nullptr, 0,
                            ad.get(), ad_len);
                      })) {
      fprintf(stderr, "EVP_AEAD_CTX_seal failed.\n");
      ERR_print_errors_fp(stderr);
      return false;
    }
  } else {
    size_t out_len;
    EVP_AEAD_CTX_seal(ctx.get(), out, &out_len, chunk_len + overhead_len,
                      nonce.get(), nonce_len, in, chunk_len, ad.get(), ad_len);

    ctx.Reset();
    if (!EVP_AEAD_CTX_init_with_direction(ctx.get(), aead, key.get(), key_len,
                                          EVP_AEAD_DEFAULT_TAG_LENGTH,
                                          evp_aead_open)) {
      fprintf(stderr, "Failed to create EVP_AEAD_CTX.\n");
      ERR_print_errors_fp(stderr);
      return false;
    }

    if (!TimeFunction(&results,
                      [chunk_len, overhead_len, nonce_len, ad_len, in2, out,
                       out_len, &ctx, &nonce, &ad]() -> bool {
                        size_t in2_len;
                        // N.B. EVP_AEAD_CTX_open_gather is not implemented for
                        // all AEADs.
                        return EVP_AEAD_CTX_open(ctx.get(), in2, &in2_len,
                                                 chunk_len + overhead_len,
                                                 nonce.get(), nonce_len, out,
                                                 out_len, ad.get(), ad_len);
                      })) {
      fprintf(stderr, "EVP_AEAD_CTX_open failed.\n");
      ERR_print_errors_fp(stderr);
      return false;
    }
  }

  results.PrintWithBytes(
      name + (direction == evp_aead_seal ? " seal" : " open"), chunk_len);
  return true;
}

static bool SpeedAEAD(const EVP_AEAD *aead, const std::string &name,
                      size_t ad_len, const std::string &selected, enum evp_aead_direction_t dir) {
  if (!selected.empty() && name.find(selected) == std::string::npos) {
    return true;
  }

  TimeResults results;
  const size_t key_len = EVP_AEAD_key_length(aead);
  std::unique_ptr<uint8_t[]> key(new uint8_t[key_len]);

  if (!TimeFunction(&results, [&]() -> bool {
        BM_NAMESPACE::ScopedEVP_AEAD_CTX ctx;
        return EVP_AEAD_CTX_init_with_direction(
            ctx.get(), aead, key.get(), key_len, EVP_AEAD_DEFAULT_TAG_LENGTH,
            evp_aead_seal);
  })) {
    fprintf(stderr, "EVP_AEAD_CTX_init_with_direction failed.\n");
    ERR_print_errors_fp(stderr);
    return false;
  }
  results.Print(name + (dir == evp_aead_seal ? " seal " : " open ") + "init");

  for (size_t chunk_len : g_chunk_lengths) {
    if (!SpeedAEADChunk(aead, name, chunk_len, ad_len, dir)) {
      return false;
    }
  }
  return true;
}

static bool SpeedAEADOpen(const EVP_AEAD *aead, const std::string &name,
                          size_t ad_len, const std::string &selected) {
  return SpeedAEAD(aead, name, ad_len, selected, evp_aead_open);
}

static bool SpeedAEADSeal(const EVP_AEAD *aead, const std::string &name,
                          size_t ad_len, const std::string &selected) {
  return SpeedAEAD(aead, name, ad_len, selected, evp_aead_seal);
}
#if AWSLC_API_VERSION > 16
static bool SpeedSingleKEM(const std::string &name, int nid, const std::string &selected) {
  if (!selected.empty() && name.find(selected) == std::string::npos) {
    return true;
  }
  // Key generation (Alice).
  BM_NAMESPACE::UniquePtr<EVP_PKEY_CTX> a_ctx(EVP_PKEY_CTX_new_id(EVP_PKEY_KEM, nullptr));
  if (!a_ctx ||
      !EVP_PKEY_CTX_kem_set_params(a_ctx.get(), nid) ||
      !EVP_PKEY_keygen_init(a_ctx.get())) {
    return false;
  }

  EVP_PKEY *key = EVP_PKEY_new();
  TimeResults results;
  if (!TimeFunction(&results, [&a_ctx, &key]() -> bool {
        return EVP_PKEY_keygen(a_ctx.get(), &key);
      })) {
    return false;
  }
  results.Print(name + " keygen");

  // Encapsulation setup (Bob).
  BM_NAMESPACE::UniquePtr<EVP_PKEY_CTX> b_ctx(EVP_PKEY_CTX_new(key, nullptr));

  size_t b_ss_len, b_ct_len;
  if (!EVP_PKEY_encapsulate(b_ctx.get(), NULL, &b_ct_len, NULL, &b_ss_len)) {
    return false;
  }
  std::unique_ptr<uint8_t[]> b_ct(new uint8_t[b_ct_len]);
  std::unique_ptr<uint8_t[]> b_ss(new uint8_t[b_ss_len]);

  // Decapsulation setup (Alice).
  a_ctx.reset(EVP_PKEY_CTX_new(key, nullptr));

  size_t a_ss_len;
  if (!EVP_PKEY_decapsulate(a_ctx.get(), NULL, &a_ss_len, NULL, 0)) {
    return false;
  }
  std::unique_ptr<uint8_t[]> a_ss(new uint8_t[a_ss_len]);

  // Sanity check (encaps/decaps gives the same shared secret).
  if (!EVP_PKEY_encapsulate(b_ctx.get(), b_ct.get(), &b_ct_len, b_ss.get(), &b_ss_len) ||
      !EVP_PKEY_decapsulate(a_ctx.get(), a_ss.get(), &a_ss_len, b_ct.get(), b_ct_len) ||
      (a_ss_len != b_ss_len)) {
    return false;
  }
  for (size_t i = 0; i < a_ss_len; i++) {
    if (a_ss.get()[i] != b_ss.get()[i]) {
        return false;
    }
  }

  // Measure encapsulation and decapsulation performance.
  if (!TimeFunction(&results, [&b_ct, &b_ct_len, &b_ss, &b_ss_len, &b_ctx]() -> bool {
        return EVP_PKEY_encapsulate(b_ctx.get(), b_ct.get(), &b_ct_len, b_ss.get(), &b_ss_len);
      })) {
    return false;
  }
  results.Print(name + " encaps");

  if (!TimeFunction(&results, [&b_ct, &b_ct_len, &a_ss, &a_ss_len, &a_ctx]() -> bool {
        return EVP_PKEY_decapsulate(a_ctx.get(), a_ss.get(), &a_ss_len, b_ct.get(), b_ct_len);
      })) {
    return false;
  }
  results.Print(name + " decaps");

  EVP_PKEY_free(key);

  return true;
}

static bool SpeedKEM(std::string selected) {
  return
#if AWSLC_API_VERSION >= 30
         SpeedSingleKEM("ML-KEM-512", NID_MLKEM512, selected) &&
         SpeedSingleKEM("ML-KEM-768", NID_MLKEM768, selected) &&
         SpeedSingleKEM("ML-KEM-1024", NID_MLKEM1024, selected) &&
#endif
         SpeedSingleKEM("Kyber512_R3", NID_KYBER512_R3, selected) &&
         SpeedSingleKEM("Kyber768_R3", NID_KYBER768_R3, selected) &&
         SpeedSingleKEM("Kyber1024_R3", NID_KYBER1024_R3, selected);
}

#if AWSLC_API_VERSION > 31

static bool SpeedDigestSignNID(const std::string &name, int nid,
                            const std::string &selected) {
  if (!selected.empty() && name.find(selected) == std::string::npos) {
    return true;
  }

  // Setup CTX for Sign/Verify Operations of type EVP_PKEY_PQDSA
  BM_NAMESPACE::UniquePtr<EVP_PKEY_CTX> pkey_ctx(EVP_PKEY_CTX_new_id(EVP_PKEY_PQDSA, nullptr));

  // Setup CTX for specific signature alg NID
  EVP_PKEY_CTX_pqdsa_set_params(pkey_ctx.get(), nid);

  // Setup CTX for Keygen Operations
  if (!pkey_ctx || EVP_PKEY_keygen_init(pkey_ctx.get()) != 1) {
    return false;
  }

  EVP_PKEY *key = NULL;

  TimeResults results;
  if (!TimeFunction(&results, [&pkey_ctx, &key]() -> bool {
        return EVP_PKEY_keygen(pkey_ctx.get(), &key);
      })) {
    return false;
  }
  results.Print(name + " keygen");

  // Setup CTX for Sign operations
  bssl::ScopedEVP_MD_CTX md_ctx;

  // message to be signed
  static const uint8_t msg[32] = {0};
  size_t msg_len = 32;

  // to keep this function generic, we obtain the signature size (different for
  // each algorithm) at run time by attempting a sign with a NULL signature.
  // The sign algorithm must support calling NULL to obtain the signature length
  size_t sig_len = 0;
  EVP_DigestSignInit(md_ctx.get(), NULL, NULL, NULL, key);
  EVP_DigestSign(md_ctx.get(), NULL, &sig_len, msg, msg_len);
  std::unique_ptr<uint8_t[]> signature(new uint8_t[sig_len]);


  if (!TimeFunction(&results, [&md_ctx, &signature, &sig_len, msg_len ]() -> bool {
        return EVP_DigestSign(md_ctx.get(), signature.get(), &sig_len, msg, msg_len);
      })) {
    return false;
  }
  results.Print(name + " signing");

  // Verify
  if (!TimeFunction(&results, [&md_ctx, &signature, &sig_len, msg_len ]() -> bool {
        return EVP_DigestVerify(md_ctx.get(), signature.get(), sig_len, msg, msg_len);
      })) {
    return false;
  }
  results.Print(name + " verify");

  EVP_PKEY_free(key);
  md_ctx.Reset();
  return true;
}

static bool SpeedDigestSign(const std::string &selected) {
  return SpeedDigestSignNID("MLDSA44", NID_MLDSA44, selected) &&
         SpeedDigestSignNID("MLDSA65", NID_MLDSA65, selected) &&
         SpeedDigestSignNID("MLDSA87", NID_MLDSA87, selected);
}

#endif

#endif
#endif

static bool SpeedAESBlock(const std::string &name, unsigned bits,
                          const std::string &selected) {
  if (!selected.empty() && name.find(selected) == std::string::npos) {
    return true;
  }

  static const uint8_t kZero[32] = {0};

  {
    TimeResults results;
    if (!TimeFunction(&results, [&]() -> bool {
          AES_KEY key;
          return AES_set_encrypt_key(kZero, bits, &key) == 0;
        })) {
      fprintf(stderr, "AES_set_encrypt_key failed.\n");
      return false;
    }
    results.Print(name + " encrypt setup");
  }

  {
    AES_KEY key;
    if (AES_set_encrypt_key(kZero, bits, &key) != 0) {
      return false;
    }
    uint8_t block[16] = {0};
    TimeResults results;
    if (!TimeFunction(&results, [&]() -> bool {
          AES_encrypt(block, block, &key);
          return true;
        })) {
      fprintf(stderr, "AES_encrypt failed.\n");
      return false;
    }
    results.Print(name + " encrypt");
  }

  {
    TimeResults results;
    if (!TimeFunction(&results, [&]() -> bool {
          AES_KEY key;
          return AES_set_decrypt_key(kZero, bits, &key) == 0;
        })) {
      fprintf(stderr, "AES_set_decrypt_key failed.\n");
      return false;
    }
    results.Print(name + " decrypt setup");
  }

  {
    AES_KEY key;
    if (AES_set_decrypt_key(kZero, bits, &key) != 0) {
      return false;
    }
    uint8_t block[16] = {0};
    TimeResults results;
    if (!TimeFunction(&results, [&]() -> bool {
          AES_decrypt(block, block, &key);
          return true;
        })) {
      fprintf(stderr, "AES_decrypt failed.\n");
      return false;
    }
    results.Print(name + " decrypt");
  }

  return true;
}

static bool SpeedAES256XTS(const std::string &name, //const size_t in_len,
                           const std::string &selected) {
  if (!selected.empty() && name.find(selected) == std::string::npos) {
    return true;
  }

  const EVP_CIPHER *cipher = EVP_aes_256_xts();
  const size_t key_len = EVP_CIPHER_key_length(cipher);
  const size_t iv_len = EVP_CIPHER_iv_length(cipher);

  std::vector<uint8_t> key(key_len);
  std::vector<uint8_t> iv(iv_len, 9);
  std::vector<uint8_t> in, out;

  // key = key1||key2 and key1 should not equal key2
  std::generate(key.begin(), key.end(), [] {
    static uint8_t i = 0;
    return i++;
  });

  BM_NAMESPACE::UniquePtr<EVP_CIPHER_CTX> ctx(EVP_CIPHER_CTX_new());
  TimeResults results;

  // Benchmark just EVP_EncryptInit_ex with the cipher and key, the encrypt benchmark loop will reuse both
  if (!TimeFunction(&results, [&]() -> bool {
        return EVP_EncryptInit_ex(ctx.get(), cipher, nullptr, key.data(),
                                  iv.data());
      })) {
    fprintf(stderr, "EVP_EncryptInit_ex failed.\n");
    ERR_print_errors_fp(stderr);
    return false;
  }
  results.Print(name + " encrypt init");

  // Benchmark initialisation and encryption
  for (size_t in_len : g_chunk_lengths) {
    if (in_len < AES_BLOCK_SIZE) {
      // AES-XTS requires encrypting at least the block size
      continue;
    }
    in.resize(in_len);
    out.resize(in_len);
    std::fill(in.begin(), in.end(), 0x5a);
    int len;
    if (!TimeFunction(&results, [&]() -> bool {
          if (!EVP_EncryptInit_ex(ctx.get(), nullptr, nullptr, nullptr,
                                  iv.data()) ||
              !EVP_EncryptUpdate(ctx.get(), out.data(), &len, in.data(),
                                 in.size())) {
            return false;
          }
          return true;
        })) {
      fprintf(stderr, "AES-256-XTS initialisation or encryption failed.\n");
      return false;
    }
    results.PrintWithBytes(name + " encrypt", in_len);
  }

  // Benchmark initialisation and decryption
  // Benchmark just EVP_DecryptInit_ex with the cipher and key, the decrypt benchmark loop will reuse both
  if (!TimeFunction(&results, [&]() -> bool {
        return EVP_DecryptInit_ex(ctx.get(), cipher, nullptr, key.data(),
                                  iv.data());
      })) {
    fprintf(stderr, "EVP_DecryptInit_ex failed.\n");
    ERR_print_errors_fp(stderr);
    return false;
  }
  results.Print(name + " decrypt init");

  for (size_t in_len : g_chunk_lengths) {
    if (in_len < AES_BLOCK_SIZE) {
      // AES-XTS requires decrypting at least the block size
      continue;
    }
    in.resize(in_len);
    out.resize(in_len);
    std::fill(in.begin(), in.end(), 0x5a);
    int len;
    if (!TimeFunction(&results, [&]() -> bool {
          if (!EVP_DecryptInit_ex(ctx.get(), nullptr, nullptr, nullptr,
                                  iv.data()) ||
              !EVP_DecryptUpdate(ctx.get(), out.data(), &len, in.data(),
                                 in.size())) {
            return false;
          }
          return true;
        })) {
      fprintf(stderr, "AES-256-XTS initialisation or decryption failed.\n");
      return false;
    }
    results.PrintWithBytes(name + " decrypt", in_len);
  }

  return true;
}

static bool SpeedHashChunk(const EVP_MD *md, std::string name,
                           size_t chunk_len) {
  // OpenSSL 1.0.x has a different API to create an EVP_MD_CTX
#if defined(OPENSSL_1_0_BENCHMARK)
  BM_NAMESPACE::UniquePtr<EVP_MD_CTX> ctx(EVP_MD_CTX_create());
#else
  BM_NAMESPACE::UniquePtr<EVP_MD_CTX> ctx(EVP_MD_CTX_new());
#endif
  std::unique_ptr<uint8_t[]> input(new uint8_t[chunk_len]);

  TimeResults results;
  if (!TimeFunction(&results, [&ctx, md, chunk_len, &input]() -> bool {
        uint8_t digest[EVP_MAX_MD_SIZE];
        unsigned int md_len;

        return EVP_DigestInit_ex(ctx.get(), md, NULL /* ENGINE */) &&
               EVP_DigestUpdate(ctx.get(), input.get(), chunk_len) &&
               EVP_DigestFinal_ex(ctx.get(), digest, &md_len);
      })) {
    fprintf(stderr, "EVP_DigestInit_ex failed.\n");
    ERR_print_errors_fp(stderr);
    return false;
  }

  results.PrintWithBytes(name, chunk_len);
  return true;
}

static bool SpeedHash(const EVP_MD *md, const std::string &name,
                      const std::string &selected) {
  if (!selected.empty() && name.find(selected) == std::string::npos) {
    return true;
  }

  for (size_t chunk_len : g_chunk_lengths) {
    if (!SpeedHashChunk(md, name, chunk_len)) {
      return false;
    }
  }

  return true;
}

static bool SpeedHmacChunk(const EVP_MD *md, std::string name,
                           size_t chunk_len) {
  // OpenSSL 1.0.x doesn't have a function that creates a new,
  // properly initialized HMAC pointer so we need to create
  // the pointer and then do the initialization logic ourselves
#if defined(OPENSSL_1_0_BENCHMARK)
  BM_NAMESPACE::UniquePtr<HMAC_CTX> ctx(new HMAC_CTX);
  HMAC_CTX_init(ctx.get());
#else
  BM_NAMESPACE::UniquePtr<HMAC_CTX> ctx(HMAC_CTX_new());
#endif
  std::unique_ptr<uint8_t[]> input(new uint8_t[chunk_len]);
  const size_t key_len = EVP_MD_size(md);
  std::unique_ptr<uint8_t[]> key(new uint8_t[key_len]);
  BM_memset(key.get(), 0, key_len);

  if (!HMAC_Init_ex(ctx.get(), key.get(), key_len, md, NULL /* ENGINE */)) {
    fprintf(stderr, "Failed to create HMAC_CTX.\n");
  }
  TimeResults results;
  if (!TimeFunction(&results, [&ctx, chunk_len, &input]() -> bool {
        uint8_t digest[EVP_MAX_MD_SIZE];
        unsigned int md_len;

        return HMAC_Init_ex(ctx.get(), NULL, 0, NULL, NULL) &&
               HMAC_Update(ctx.get(), input.get(), chunk_len) &&
               HMAC_Final(ctx.get(), digest, &md_len);
      })) {
    fprintf(stderr, "HMAC_Final failed.\n");
    ERR_print_errors_fp(stderr);
    return false;
  }

  results.PrintWithBytes(name, chunk_len);
  return true;
}

static bool SpeedHmac(const EVP_MD *md, const std::string &name,
                      const std::string &selected) {
  if (!selected.empty() && name.find(selected) == std::string::npos) {
    return true;
  }
  TimeResults results;
  const size_t key_len = EVP_MD_size(md);
  std::unique_ptr<uint8_t[]> key(new uint8_t[key_len]);
  BM_memset(key.get(), 0, key_len);
#if defined(OPENSSL_1_0_BENCHMARK)
  BM_NAMESPACE::UniquePtr<HMAC_CTX> ctx(new HMAC_CTX);
  HMAC_CTX_init(ctx.get());
#else
  BM_NAMESPACE::UniquePtr<HMAC_CTX> ctx(HMAC_CTX_new());
#endif
  if (!TimeFunction(&results, [&]() -> bool {
        return HMAC_Init_ex(ctx.get(), key.get(), key_len, md, NULL /* ENGINE */);
      })) {
    fprintf(stderr, "HMAC_Init_ex failed.\n");
    ERR_print_errors_fp(stderr);
    return false;
  }
  results.Print(name + " init");

  for (size_t chunk_len : g_chunk_lengths) {
    if (!SpeedHmacChunk(md, name, chunk_len)) {
      return false;
    }
  }

  return true;
}

static bool SpeedHmacChunkOneShot(const EVP_MD *md, std::string name,
                           size_t chunk_len) {
  std::unique_ptr<uint8_t[]> input(new uint8_t[chunk_len]);
  const size_t key_len = EVP_MD_size(md);
  std::unique_ptr<uint8_t[]> key(new uint8_t[key_len]);
  BM_memset(key.get(), 0, key_len);


  TimeResults results;
  if (!TimeFunction(&results, [&key, key_len, md, chunk_len, &input]() -> bool {

        uint8_t digest[EVP_MAX_MD_SIZE] = {0};
        unsigned int md_len = EVP_MAX_MD_SIZE;

        return HMAC(md, key.get(), key_len, input.get(), chunk_len, digest, &md_len) != nullptr;
      })) {
    fprintf(stderr, "HMAC_Final failed.\n");
    ERR_print_errors_fp(stderr);
    return false;
  }

  results.PrintWithBytes(name, chunk_len);
  return true;
}

static bool SpeedHmacOneShot(const EVP_MD *md, const std::string &name,
                      const std::string &selected) {
  if (!selected.empty() && name.find(selected) == std::string::npos) {
    return true;
  }

  for (size_t chunk_len : g_chunk_lengths) {
    if (!SpeedHmacChunkOneShot(md, name, chunk_len)) {
      return false;
    }
  }

  return true;
}


using RandomFunction = std::function<void(uint8_t *, size_t)>;
static bool SpeedRandomChunk(RandomFunction function, std::string name, size_t chunk_len) {
  std::unique_ptr<uint8_t[]> output(new uint8_t[chunk_len]);

  TimeResults results;
  if (!TimeFunction(&results, [chunk_len, &output, &function]() -> bool {
        function(output.get(), chunk_len);
        return true;
      })) {
    return false;
  }

  results.PrintWithBytes(name, chunk_len);
  return true;
}

static bool SpeedRandom(RandomFunction function, const std::string &name, const std::string &selected) {
  if (!selected.empty() && name.find(selected) == std::string::npos) {
    return true;
  }

  for (size_t chunk_len : g_chunk_lengths) {
    if (!SpeedRandomChunk(function, name, chunk_len)) {
      return false;
    }
  }

  return true;
}

struct curve_config {
  std::string name;
  int nid;
};

curve_config supported_curves[] = {{"P-224", NID_secp224r1},
                                   {"P-256", NID_X9_62_prime256v1},
                                   {"P-384", NID_secp384r1},
                                   {"P-521", NID_secp521r1},
#if (!defined(OPENSSL_IS_BORINGSSL) && !defined(OPENSSL_IS_AWSLC)) || AWSLC_API_VERSION > 16
                                   {"secp256k1", NID_secp256k1},
#endif
};

static bool SpeedECDHCurve(const std::string &name, int nid,
                           const std::string &selected) {
  if (!selected.empty() && name.find(selected) == std::string::npos) {
    return true;
  }

  BM_NAMESPACE::UniquePtr<EC_KEY> peer_key(EC_KEY_new_by_curve_name(nid));
  if (!peer_key ||
      !EC_KEY_generate_key(peer_key.get())) {
    fprintf(stderr, "NID %d for %s not supported.\n", nid, name.c_str());
    return false;
  }

  size_t peer_value_len = EC_POINT_point2oct(
      EC_KEY_get0_group(peer_key.get()), EC_KEY_get0_public_key(peer_key.get()),
      POINT_CONVERSION_UNCOMPRESSED, nullptr, 0, nullptr);
  if (peer_value_len == 0) {
    return false;
  }
  std::unique_ptr<uint8_t[]> peer_value(new uint8_t[peer_value_len]);
  peer_value_len = EC_POINT_point2oct(
      EC_KEY_get0_group(peer_key.get()), EC_KEY_get0_public_key(peer_key.get()),
      POINT_CONVERSION_UNCOMPRESSED, peer_value.get(), peer_value_len, nullptr);
  if (peer_value_len == 0) {
    return false;
  }

  TimeResults results;
  if (!TimeFunction(&results, [nid, peer_value_len, &peer_value]() -> bool {
        BM_NAMESPACE::UniquePtr<EC_KEY> key(EC_KEY_new_by_curve_name(nid));
        if (!key ||
            !EC_KEY_generate_key(key.get())) {
          return false;
        }
        const EC_GROUP *const group = EC_KEY_get0_group(key.get());
        BM_NAMESPACE::UniquePtr<EC_POINT> point(EC_POINT_new(group));
        BM_NAMESPACE::UniquePtr<EC_POINT> peer_point(EC_POINT_new(group));
        BM_NAMESPACE::UniquePtr<BN_CTX> ctx(BN_CTX_new());
        BM_NAMESPACE::UniquePtr<BIGNUM> x(BN_new());
        if (!point || !peer_point || !ctx || !x ||
            !EC_POINT_oct2point(group, peer_point.get(), peer_value.get(),
                                peer_value_len, ctx.get()) ||
            !EC_POINT_mul(group, point.get(), nullptr, peer_point.get(),
                          EC_KEY_get0_private_key(key.get()), ctx.get()) ||
            !EC_POINT_get_affine_coordinates_GFp(group, point.get(), x.get(),
                                                 nullptr, ctx.get())) {
          return false;
        }

        return true;
      })) {
    return false;
  }

  results.Print(name);
  return true;
}


static bool SpeedECKeyGenerateKey(bool is_fips, const std::string &name,
                                      int nid, const std::string &selected) {
  if (!selected.empty() && name.find(selected) == std::string::npos) {
    return true;
  }
  BM_NAMESPACE::UniquePtr<EC_KEY> key(EC_KEY_new_by_curve_name(nid));

  TimeResults results;
  if (is_fips) {
#if !defined(OPENSSL_BENCHMARK)
    if (!TimeFunction(&results, [&key]() -> bool {
          return EC_KEY_generate_key_fips(key.get()) == 1;
        })) {
      return false;
    }
#else
    return true;
#endif
  } else {
    if (!TimeFunction(&results, [&key]() -> bool {
          return EC_KEY_generate_key(key.get()) == 1;
        })) {
      return false;
    }
  }
  results.Print(is_fips ? name + " with EC_KEY_generate_key_fips"
                        : name + " with EC_KEY_generate_key");
  return true;
}

static bool SpeedECKeyGenCurve(const std::string &name, int nid,
                            const std::string &selected) {
  if (!selected.empty() && name.find(selected) == std::string::npos) {
    return true;
  }

  // Setup CTX for EC Operations
  BM_NAMESPACE::UniquePtr<EVP_PKEY_CTX> pkey_ctx(EVP_PKEY_CTX_new_id(EVP_PKEY_EC, nullptr));

  // Setup CTX for Keygen Operations
  if (!pkey_ctx || EVP_PKEY_keygen_init(pkey_ctx.get()) != 1) {
    return false;
  }

  // Set CTX to use our curve
  if (EVP_PKEY_CTX_set_ec_paramgen_curve_nid(pkey_ctx.get(), nid) != 1) {
    return false;
  }

  EVP_PKEY *key = EVP_PKEY_new();

  TimeResults results;
  if (!TimeFunction(&results, [&pkey_ctx, &key]() -> bool {
        return EVP_PKEY_keygen(pkey_ctx.get(), &key);
      })) {
      return false;
  }
  EVP_PKEY_free(key);
  results.Print(name + " with EVP_PKEY_keygen");
  return true;
}

static bool SpeedECDSACurve(const std::string &name, int nid,
                            const std::string &selected) {
  if (!selected.empty() && name.find(selected) == std::string::npos) {
    return true;
  }

  BM_NAMESPACE::UniquePtr<EC_KEY> key(EC_KEY_new_by_curve_name(nid));
  if (!key ||
      !EC_KEY_generate_key(key.get())) {
    return false;
  }

  uint8_t signature[256];
  if (BM_ECDSA_size(key.get()) > sizeof(signature)) {
    return false;
  }
  uint8_t digest[20];
  BM_memset(digest, 42, sizeof(digest));
  unsigned sig_len;

  TimeResults results;
  if (!TimeFunction(&results, [&key, &signature, &digest, &sig_len]() -> bool {
        return ECDSA_sign(0, digest, sizeof(digest), signature, &sig_len,
                          key.get()) == 1;
      })) {
    return false;
  }

  results.Print(name + " signing");

  if (!TimeFunction(&results, [&key, &signature, &digest, sig_len]() -> bool {
        return ECDSA_verify(0, digest, sizeof(digest), signature, sig_len,
                            key.get()) == 1;
      })) {
    return false;
  }

  results.Print(name + " verify");

  return true;
}

static bool SpeedECKeyGenerateKey(bool is_fips, const std::string &selected) {
  for (const auto& config : supported_curves) {
    std::string message = "Generate " + config.name;
    if(!SpeedECKeyGenerateKey(is_fips, message, config.nid, selected)) {
      return false;
    }
  }
  return true;
}

static bool SpeedECDH(const std::string &selected) {
  for (const auto& config : supported_curves) {
    std::string message = "ECDH " + config.name;
    if(!SpeedECDHCurve(message, config.nid, selected)) {
      return false;
    }
  }
  return true;
}

static bool SpeedECKeyGen(const std::string &selected) {
  for (const auto& config : supported_curves) {
    std::string message = "Generate " + config.name;
    if(!SpeedECKeyGenCurve(message, config.nid, selected)) {
      return false;
    }
  }
  return true;
}

static bool SpeedECDSA(const std::string &selected) {
  for (const auto& config : supported_curves) {
    std::string message = "ECDSA " + config.name;
    if(!SpeedECDSACurve(message, config.nid, selected)) {
      return false;
    }
  }
  return true;
}

#if !defined(OPENSSL_1_0_BENCHMARK)
static EVP_PKEY * evp_generate_key(const int curve_nid) {

  // P NIST curves are abstracted under the same virtual function table which
  // is configured using |EVP_PKEY_EC|.
  int local_nid = curve_nid;
  if (curve_nid != NID_X25519) {
    local_nid = EVP_PKEY_EC;
  }

  BM_NAMESPACE::UniquePtr<EVP_PKEY_CTX> evp_pkey_ctx(EVP_PKEY_CTX_new_id(local_nid, nullptr));

  if (local_nid == EVP_PKEY_EC) {
    // Since P NIST curves are abstracted under the same virtual function table,
    // we haven't actually loaded the group yet. This must be done before we can
    // generate the key.
    EVP_PKEY *curve = nullptr;
    if (!EVP_PKEY_paramgen_init(evp_pkey_ctx.get()) ||
        !EVP_PKEY_CTX_set_ec_paramgen_curve_nid(evp_pkey_ctx.get(), curve_nid) ||
        !EVP_PKEY_paramgen(evp_pkey_ctx.get(), &curve) ||
        curve == nullptr) {
      return nullptr;
    }
    BM_NAMESPACE::UniquePtr<EVP_PKEY> curve_uniqueptr(curve);
    evp_pkey_ctx.reset(EVP_PKEY_CTX_new(curve_uniqueptr.get(), NULL));
    if (evp_pkey_ctx == nullptr) {
      return nullptr;
    }
  }

  EVP_PKEY *key = nullptr;
  if (!EVP_PKEY_keygen_init(evp_pkey_ctx.get()) ||
      !EVP_PKEY_keygen(evp_pkey_ctx.get(), &key)) {
    return nullptr;
  }

  return key;
}

// One could model serialisation as well using
// |EVP_PKEY_{get,set}1_tls_encodedpoint|. But that pair of functions only
// support a subset of curve types. |SpeedECDH| includes deserialisation of the
// peer key. Leaving this out doesn't bias measurements though.
static bool SpeedEvpEcdhCurve(const std::string &name, int nid,
                           const std::string &selected) {

  if (!selected.empty() && name.find(selected) == std::string::npos) {
    return true;
  }

  // First we need a peer key that we are going to re-use for all iterations.
  BM_NAMESPACE::UniquePtr<EVP_PKEY> peer_key(evp_generate_key(nid));
  if (peer_key == nullptr) {
    return false;
  }

  if (nid != NID_X25519) {
    // To model deriving an ECDHE shared secret, we need the peer key. But void
    // the private part, to avoid biasing measurements. For example, when
    // performing key validation. Currently, this is only a problem for the
    // P NIST curve types.
    BM_NAMESPACE::UniquePtr<EVP_PKEY> only_public_key_evp_pkey(EVP_PKEY_new());
    BM_NAMESPACE::UniquePtr<EC_KEY> only_public_key_ec_key(EC_KEY_new_by_curve_name(nid));
    if (only_public_key_ec_key == nullptr ||
        only_public_key_evp_pkey == nullptr) {
      return false;
    }
    // Non-owning reference.
    const EC_KEY *peer_key_ec_key = EVP_PKEY_get0_EC_KEY(peer_key.get());
    if (peer_key_ec_key == nullptr ||
        !EC_KEY_set_public_key(only_public_key_ec_key.get(),
          EC_KEY_get0_public_key(peer_key_ec_key)) ||
        !EVP_PKEY_assign_EC_KEY(only_public_key_evp_pkey.get(), only_public_key_ec_key.release())) {
      return false;
    }
    peer_key.reset(only_public_key_evp_pkey.release());
  }

  TimeResults results;
  if (!TimeFunction(&results, [nid, &peer_key]() -> bool {
    BM_NAMESPACE::UniquePtr<EVP_PKEY> my_key(evp_generate_key(nid));

#if defined(OPENSSL_BENCHMARK)
    // For AWS-LC EVP_PKEY_derive() calls ECDH_compute_shared_secret() that
    // performs the public key check.
    if (nid != NID_X25519) {
      // For the supported P NIST curves, the peer public key must be validated
      // to ensure proper computation.
      if (!EC_KEY_check_key(EVP_PKEY_get0_EC_KEY(peer_key.get()))) {
        return false;
      }
    }
#endif

    BM_NAMESPACE::UniquePtr<EVP_PKEY_CTX> derive_ctx(EVP_PKEY_CTX_new(my_key.get(), NULL));
    if (derive_ctx == nullptr) {
      return false;
    }

    size_t shared_secret_size = 0;
    if (!EVP_PKEY_derive_init(derive_ctx.get()) ||
        !EVP_PKEY_derive_set_peer(derive_ctx.get(), peer_key.get()) ||
        !EVP_PKEY_derive(derive_ctx.get(), NULL, &shared_secret_size) ||
        (shared_secret_size == 0)) {
      return false;
    }

    std::unique_ptr<uint8_t[]> shared_secret(new uint8_t[shared_secret_size]);
    if (!EVP_PKEY_derive(derive_ctx.get(), shared_secret.get(), &shared_secret_size)) {
      return false;
    }

    return true;
    })) {
      return false;
  }

  results.Print(name);
  return true;
}

static bool SpeedEvpEcdh(const std::string &selected) {
  for (const auto& config : supported_curves) {
      std::string message = "EVP ECDH " + config.name;
      if(!SpeedEvpEcdhCurve(message, config.nid, selected)) {
        return false;
      }
  }
  return SpeedEvpEcdhCurve("EVP ECDH X25519", NID_X25519, selected);
}

static bool SpeedECPOINTCurve(const std::string &name, int nid,
                       const std::string &selected) {
  if (!selected.empty() && name.find(selected) == std::string::npos) {
    return true;
  }

  BM_NAMESPACE::UniquePtr<EC_GROUP> group(EC_GROUP_new_by_curve_name(nid));
  BM_NAMESPACE::UniquePtr<BN_CTX> ctx(BN_CTX_new());
  BM_NAMESPACE::UniquePtr<BIGNUM> scalar0(BN_new());
  BM_NAMESPACE::UniquePtr<BIGNUM> scalar1(BN_new());
  BM_NAMESPACE::UniquePtr<EC_POINT> pin0(EC_POINT_new(group.get()));
  BM_NAMESPACE::UniquePtr<EC_POINT> pin1(EC_POINT_new(group.get()));
  BM_NAMESPACE::UniquePtr<EC_POINT> pout(EC_POINT_new(group.get()));


  // Generate two random scalars modulo the EC group order.
  if (!BN_rand_range(scalar0.get(), EC_GROUP_get0_order(group.get())) ||
      !BN_rand_range(scalar1.get(), EC_GROUP_get0_order(group.get()))) {
      return false;
  }

  // Generate two random EC point.
  EC_POINT_mul(group.get(), pin0.get(), scalar0.get(), nullptr, nullptr, ctx.get());
  EC_POINT_mul(group.get(), pin1.get(), scalar1.get(), nullptr, nullptr, ctx.get());

  TimeResults results;

  // Measure point doubling.
  if (!TimeFunction(&results, [&group, &pout, &ctx, &pin0]() -> bool {
        if (!EC_POINT_dbl(group.get(), pout.get(), pin0.get(), ctx.get())) {
          return false;
        }

        return true;
      })) {
    return false;
  }
  results.Print(name + " dbl");

  // Measure point addition.
  if (!TimeFunction(&results, [&group, &pout, &ctx, &pin0, &pin1]() -> bool {
        if (!EC_POINT_add(group.get(), pout.get(), pin0.get(), pin1.get(), ctx.get())) {
          return false;
        }

        return true;
      })) {
    return false;
  }
  results.Print(name + " add");

  // Measure scalar multiplication of an arbitrary curve point.
  if (!TimeFunction(&results, [&group, &pout, &ctx, &pin0, &scalar0]() -> bool {
        if (!EC_POINT_mul(group.get(), pout.get(), nullptr, pin0.get(), scalar0.get(), ctx.get())) {
          return false;
        }

        return true;
      })) {
    return false;
  }
  results.Print(name + " mul");

  // Measure scalar multiplication of the curve based point.
  if (!TimeFunction(&results, [&group, &pout, &ctx, &scalar0]() -> bool {
        if (!EC_POINT_mul(group.get(), pout.get(), scalar0.get(), nullptr, nullptr, ctx.get())) {
          return false;
        }

        return true;
      })) {
    return false;
  }
  results.Print(name + " mul base");

  // Measure scalar multiplication of based point and arbitrary point.
  if (!TimeFunction(&results, [&group, &pout, &pin0, &ctx, &scalar0, &scalar1]() -> bool {
        if (!EC_POINT_mul(group.get(), pout.get(), scalar1.get(), pin0.get(), scalar0.get(), ctx.get())) {
          return false;
        }

        return true;
      })) {
    return false;
  }
  results.Print(name + " mul public");

  return true;
}

static bool SpeedECPOINT(const std::string &selected) {
  for (const auto& config : supported_curves) {
    std::string message = "EC POINT " + config.name;
    if(!SpeedECPOINTCurve(message, config.nid, selected)) {
      return false;
    }
  }
  return true;
}

#endif // !defined(OPENSSL_1_0_BENCHMARK)

// Only new AWS-LC (>= 22) and new OpenSSL (>= 1.1.1) support FFDH
#if (!defined(OPENSSL_1_0_BENCHMARK) && !defined(BORINGSSL_BENCHMARK) && !defined(OPENSSL_IS_AWSLC)) || AWSLC_API_VERSION >= 22
static bool SpeedFFDHGroup(const std::string &name, int nid,
                           const std::string &selected) {
  if (!selected.empty() && name.find(selected) == std::string::npos) {
    return true;
  }

  BM_NAMESPACE::UniquePtr<DH> server_dh(DH_new_by_nid(nid));
  if(!DH_generate_key(server_dh.get())) {
    return false;
  }
  const BIGNUM *server_pub = DH_get0_pub_key(server_dh.get());

  int dh_size = DH_size(server_dh.get());
  std::unique_ptr<uint8_t[]> shared_secret(new uint8_t[dh_size]);

  TimeResults results;
  if (!TimeFunction(&results, [&shared_secret, &server_pub, &dh_size, &nid]() -> bool {
        BM_NAMESPACE::UniquePtr<DH> client_dh(DH_new_by_nid(nid));
        return DH_generate_key(client_dh.get()) &&
               dh_size == DH_compute_key_padded(shared_secret.get(), server_pub, client_dh.get());
      })) {
    return false;
  }

  results.Print(name);
  return true;
}

static bool SpeedFFDH(const std::string &selected) {
  return SpeedFFDHGroup("FFDH 2048", NID_ffdhe2048, selected) &&
         SpeedFFDHGroup("FFDH 4096", NID_ffdhe4096, selected);
}
#endif //(!defined(OPENSSL_1_0_BENCHMARK) && !defined(BORINGSSL_BENCHMARK) && !defined(OPENSSL_IS_AWSLC)) || AWSLC_API_VERSION >= 22

#if !defined(OPENSSL_BENCHMARK)
static bool Speed25519(const std::string &selected) {
  if (!selected.empty() && selected.find("25519") == std::string::npos) {
    return true;
  }

  TimeResults results;

  uint8_t public_key[32], private_key[64];

  if (!TimeFunction(&results, [&public_key, &private_key]() -> bool {
        ED25519_keypair(public_key, private_key);
        return true;
      })) {
    return false;
  }

  results.Print("Ed25519 key generation");

  static const uint8_t kMessage[] = {0, 1, 2, 3, 4, 5};
  uint8_t signature[64];

  if (!TimeFunction(&results, [&private_key, &signature]() -> bool {
        return ED25519_sign(signature, kMessage, sizeof(kMessage),
                            private_key) == 1;
      })) {
    return false;
  }

  results.Print("Ed25519 signing");

  if (!TimeFunction(&results, [&public_key, &signature]() -> bool {
        return ED25519_verify(kMessage, sizeof(kMessage), signature,
                              public_key) == 1;
      })) {
    fprintf(stderr, "Ed25519 verify failed.\n");
    return false;
  }

  results.Print("Ed25519 verify");

  if (!TimeFunction(&results, []() -> bool {
        uint8_t out[32], in[32];
        BM_memset(in, 0, sizeof(in));
        X25519_public_from_private(out, in);
        return true;
      })) {
    fprintf(stderr, "Curve25519 base-point multiplication failed.\n");
    return false;
  }

  results.Print("Curve25519 base-point multiplication");

  if (!TimeFunction(&results, []() -> bool {
        uint8_t out[32], in1[32], in2[32];
        BM_memset(in1, 0, sizeof(in1));
        BM_memset(in2, 0, sizeof(in2));
        in1[0] = 1;
        in2[0] = 9;
        return X25519(out, in1, in2) == 1;
      })) {
    fprintf(stderr, "Curve25519 arbitrary point multiplication failed.\n");
    return false;
  }

  results.Print("Curve25519 arbitrary point multiplication");

  if (!TimeFunction(&results, []() -> bool {
        uint8_t out_base[32], in_base[32];
        BM_memset(in_base, 0, sizeof(in_base));
        X25519_public_from_private(out_base, in_base);

        uint8_t out[32], in1[32], in2[32];
        BM_memset(in1, 0, sizeof(in1));
        BM_memset(in2, 0, sizeof(in2));
        in1[0] = 1;
        in2[0] = 9;
        return X25519(out, in1, in2) == 1;
      })) {
    fprintf(stderr, "ECDH X25519 failed.\n");
    return false;
  }

  results.Print("ECDH X25519");

  return true;
}

static bool SpeedSPAKE2(const std::string &selected) {
  if (!selected.empty() && selected.find("SPAKE2") == std::string::npos) {
    return true;
  }

  TimeResults results;

  static const uint8_t kAliceName[] = {'A'};
  static const uint8_t kBobName[] = {'B'};
  static const uint8_t kPassword[] = "password";
  BM_NAMESPACE::UniquePtr<SPAKE2_CTX> alice(SPAKE2_CTX_new(spake2_role_alice,
                                    kAliceName, sizeof(kAliceName), kBobName,
                                    sizeof(kBobName)));
  uint8_t alice_msg[SPAKE2_MAX_MSG_SIZE];
  size_t alice_msg_len;

  if (!SPAKE2_generate_msg(alice.get(), alice_msg, &alice_msg_len,
                           sizeof(alice_msg),
                           kPassword, sizeof(kPassword))) {
    fprintf(stderr, "SPAKE2_generate_msg failed.\n");
    return false;
  }

  if (!TimeFunction(&results, [&alice_msg, alice_msg_len]() -> bool {
        BM_NAMESPACE::UniquePtr<SPAKE2_CTX> bob(SPAKE2_CTX_new(spake2_role_bob,
                                        kBobName, sizeof(kBobName), kAliceName,
                                        sizeof(kAliceName)));
        uint8_t bob_msg[SPAKE2_MAX_MSG_SIZE], bob_key[64];
        size_t bob_msg_len, bob_key_len;
        if (!SPAKE2_generate_msg(bob.get(), bob_msg, &bob_msg_len,
                                 sizeof(bob_msg), kPassword,
                                 sizeof(kPassword)) ||
            !SPAKE2_process_msg(bob.get(), bob_key, &bob_key_len,
                                sizeof(bob_key), alice_msg, alice_msg_len)) {
          return false;
        }

        return true;
      })) {
    fprintf(stderr, "SPAKE2 failed.\n");
  }

  results.Print("SPAKE2 over Ed25519");

  return true;
}
#endif

#if !defined(OPENSSL_1_0_BENCHMARK)
static bool SpeedScrypt(const std::string &selected) {
  if (!selected.empty() && selected.find("scrypt") == std::string::npos) {
    return true;
  }

  TimeResults results;

  static const char kPassword[] = "passwordPASSWORD";
  static const uint8_t kSalt[] = "NaClSodiumChloride";

  if (!TimeFunction(&results, [&]() -> bool {
        uint8_t out[64];
        return !!EVP_PBE_scrypt(kPassword, sizeof(kPassword) - 1, kSalt,
                                sizeof(kSalt) - 1, 1024, 8, 16, 0 /* max_mem */,
                                out, sizeof(out));
      })) {
    fprintf(stderr, "scrypt failed.\n");
    return false;
  }
  results.Print("scrypt (N = 1024, r = 8, p = 16)");

  if (!TimeFunction(&results, [&]() -> bool {
        uint8_t out[64];
        return !!EVP_PBE_scrypt(kPassword, sizeof(kPassword) - 1, kSalt,
                                sizeof(kSalt) - 1, 16384, 8, 1, 0 /* max_mem */,
                                out, sizeof(out));
      })) {
    fprintf(stderr, "scrypt failed.\n");
    return false;
  }
  results.Print("scrypt (N = 16384, r = 8, p = 1)");

  return true;
}
#endif

#if !defined(OPENSSL_BENCHMARK)
static bool SpeedHRSS(const std::string &selected) {
  if (!selected.empty() && selected != "HRSS") {
    return true;
  }

  TimeResults results;

  if (!TimeFunction(&results, []() -> bool {
        struct HRSS_public_key pub;
        struct HRSS_private_key priv;
        uint8_t entropy[HRSS_GENERATE_KEY_BYTES];
        RAND_bytes(entropy, sizeof(entropy));
        return HRSS_generate_key(&pub, &priv, entropy);
      })) {
    fprintf(stderr, "Failed to time HRSS_generate_key.\n");
    return false;
  }

  results.Print("HRSS generate");

  struct HRSS_public_key pub;
  struct HRSS_private_key priv;
  uint8_t key_entropy[HRSS_GENERATE_KEY_BYTES];
  RAND_bytes(key_entropy, sizeof(key_entropy));
  if (!HRSS_generate_key(&pub, &priv, key_entropy)) {
    return false;
  }

  uint8_t ciphertext[HRSS_CIPHERTEXT_BYTES];
  if (!TimeFunction(&results, [&pub, &ciphertext]() -> bool {
        uint8_t entropy[HRSS_ENCAP_BYTES];
        uint8_t shared_key[HRSS_KEY_BYTES];
        RAND_bytes(entropy, sizeof(entropy));
        return HRSS_encap(ciphertext, shared_key, &pub, entropy);
      })) {
    fprintf(stderr, "Failed to time HRSS_encap.\n");
    return false;
  }

  results.Print("HRSS encap");

  if (!TimeFunction(&results, [&priv, &ciphertext]() -> bool {
        uint8_t shared_key[HRSS_KEY_BYTES];
        return HRSS_decap(shared_key, &priv, ciphertext, sizeof(ciphertext));
      })) {
    fprintf(stderr, "Failed to time HRSS_encap.\n");
    return false;
  }

  results.Print("HRSS decap");

  return true;
}

#if defined(INTERNAL_TOOL)
static bool SpeedHashToCurve(const std::string &selected) {
  if (!selected.empty() && selected.find("hashtocurve") == std::string::npos) {
    return true;
  }

  uint8_t input[64];
  RAND_bytes(input, sizeof(input));

  static const uint8_t kLabel[] = "label";

  TimeResults results;
  {
    if (!TimeFunction(&results, [&]() -> bool {
          EC_JACOBIAN out;
          return ec_hash_to_curve_p256_xmd_sha256_sswu(EC_group_p256(), &out,
                                                       kLabel, sizeof(kLabel),
                                                       input, sizeof(input));
        })) {
      fprintf(stderr, "hash-to-curve failed.\n");
      return false;
    }
    results.Print("hash-to-curve P256_XMD:SHA-256_SSWU_RO_");

    if (!TimeFunction(&results, [&]() -> bool {
          EC_JACOBIAN out;
          return ec_hash_to_curve_p384_xmd_sha384_sswu(EC_group_p384(), &out,
                                                       kLabel, sizeof(kLabel),
                                                       input, sizeof(input));
        })) {
      fprintf(stderr, "hash-to-curve failed.\n");
      return false;
    }
    results.Print("hash-to-curve P384_XMD:SHA-384_SSWU_RO_");

    if (!TimeFunction(&results, [&]() -> bool {
          EC_SCALAR out;
          return ec_hash_to_scalar_p384_xmd_sha512_draft07(
              EC_group_p384(), &out, kLabel, sizeof(kLabel), input,
              sizeof(input));
        })) {
      fprintf(stderr, "hash-to-scalar failed.\n");
      return false;
    }
    results.Print("hash-to-scalar P384_XMD:SHA-512");
  }

  return true;
}
#endif

static bool SpeedBase64(const std::string &selected) {
  if (!selected.empty() && selected.find("base64") == std::string::npos) {
    return true;
  }

  static const char kInput[] =
    "MIIDtTCCAp2gAwIBAgIJALW2IrlaBKUhMA0GCSqGSIb3DQEBCwUAMEUxCzAJBgNV"
    "BAYTAkFVMRMwEQYDVQQIEwpTb21lLVN0YXRlMSEwHwYDVQQKExhJbnRlcm5ldCBX"
    "aWRnaXRzIFB0eSBMdGQwHhcNMTYwNzA5MDQzODA5WhcNMTYwODA4MDQzODA5WjBF"
    "MQswCQYDVQQGEwJBVTETMBEGA1UECBMKU29tZS1TdGF0ZTEhMB8GA1UEChMYSW50"
    "ZXJuZXQgV2lkZ2l0cyBQdHkgTHRkMIIBIjANBgkqhkiG9w0BAQEFAAOCAQ8AMIIB"
    "CgKCAQEAugvahBkSAUF1fC49vb1bvlPrcl80kop1iLpiuYoz4Qptwy57+EWssZBc"
    "HprZ5BkWf6PeGZ7F5AX1PyJbGHZLqvMCvViP6pd4MFox/igESISEHEixoiXCzepB"
    "rhtp5UQSjHD4D4hKtgdMgVxX+LRtwgW3mnu/vBu7rzpr/DS8io99p3lqZ1Aky+aN"
    "lcMj6MYy8U+YFEevb/V0lRY9oqwmW7BHnXikm/vi6sjIS350U8zb/mRzYeIs2R65"
    "LUduTL50+UMgat9ocewI2dv8aO9Dph+8NdGtg8LFYyTTHcUxJoMr1PTOgnmET19W"
    "JH4PrFwk7ZE1QJQQ1L4iKmPeQistuQIDAQABo4GnMIGkMB0GA1UdDgQWBBT5m6Vv"
    "zYjVYHG30iBE+j2XDhUE8jB1BgNVHSMEbjBsgBT5m6VvzYjVYHG30iBE+j2XDhUE"
    "8qFJpEcwRTELMAkGA1UEBhMCQVUxEzARBgNVBAgTClNvbWUtU3RhdGUxITAfBgNV"
    "BAoTGEludGVybmV0IFdpZGdpdHMgUHR5IEx0ZIIJALW2IrlaBKUhMAwGA1UdEwQF"
    "MAMBAf8wDQYJKoZIhvcNAQELBQADggEBAD7Jg68SArYWlcoHfZAB90Pmyrt5H6D8"
    "LRi+W2Ri1fBNxREELnezWJ2scjl4UMcsKYp4Pi950gVN+62IgrImcCNvtb5I1Cfy"
    "/MNNur9ffas6X334D0hYVIQTePyFk3umI+2mJQrtZZyMPIKSY/sYGQHhGGX6wGK+"
    "GO/og0PQk/Vu6D+GU2XRnDV0YZg1lsAsHd21XryK6fDmNkEMwbIWrts4xc7scRrG"
    "HWy+iMf6/7p/Ak/SIicM4XSwmlQ8pPxAZPr+E2LoVd9pMpWUwpW2UbtO5wsGTrY5"
    "sO45tFNN/y+jtUheB1C2ijObG/tXELaiyCdM+S/waeuv0MXtI4xnn1A=";

  std::vector<uint8_t> out(strlen(kInput));
  size_t len;
  TimeResults results;
  if (!TimeFunction(&results, [&]() -> bool {
        return EVP_DecodeBase64(out.data(), &len, out.size(),
                                reinterpret_cast<const uint8_t *>(kInput),
                                strlen(kInput));
      })) {
    fprintf(stderr, "base64 decode failed.\n");
    return false;
  }
  results.PrintWithBytes("base64 decode", strlen(kInput));
  return true;
}

static bool SpeedSipHash(const std::string &selected) {
  if (!selected.empty() && selected.find("siphash") == std::string::npos) {
    return true;
  }

  uint64_t key[2] = {0};
  for (size_t len : g_chunk_lengths) {
    std::vector<uint8_t> input(len);
    TimeResults results;
    if (!TimeFunction(&results, [&]() -> bool {
          SIPHASH_24(key, input.data(), input.size());
          return true;
        })) {
      fprintf(stderr, "SIPHASH_24 failed.\n");
      ERR_print_errors_fp(stderr);
      return false;
    }
    results.PrintWithBytes("SipHash-2-4", len);
  }

  return true;
}

#if defined(INTERNAL_TOOL)
static TRUST_TOKEN_PRETOKEN *trust_token_pretoken_dup(
    const TRUST_TOKEN_PRETOKEN *in) {
  return static_cast<TRUST_TOKEN_PRETOKEN *>(
      OPENSSL_memdup(in, sizeof(TRUST_TOKEN_PRETOKEN)));
}

static bool SpeedTrustToken(std::string name, const TRUST_TOKEN_METHOD *method,
                            size_t batchsize, const std::string &selected) {
  if (!selected.empty() && selected.find("trusttoken") == std::string::npos) {
    return true;
  }

  TimeResults results;
  if (!TimeFunction(&results, [&]() -> bool {
        uint8_t priv_key[TRUST_TOKEN_MAX_PRIVATE_KEY_SIZE];
        uint8_t pub_key[TRUST_TOKEN_MAX_PUBLIC_KEY_SIZE];
        size_t priv_key_len, pub_key_len;
        return TRUST_TOKEN_generate_key(
            method, priv_key, &priv_key_len, TRUST_TOKEN_MAX_PRIVATE_KEY_SIZE,
            pub_key, &pub_key_len, TRUST_TOKEN_MAX_PUBLIC_KEY_SIZE, 0);
      })) {
    fprintf(stderr, "TRUST_TOKEN_generate_key failed.\n");
    return false;
  }
  results.Print(name + " generate_key");

  BM_NAMESPACE::UniquePtr<TRUST_TOKEN_CLIENT> client(
      TRUST_TOKEN_CLIENT_new(method, batchsize));
  BM_NAMESPACE::UniquePtr<TRUST_TOKEN_ISSUER> issuer(
      TRUST_TOKEN_ISSUER_new(method, batchsize));
  uint8_t priv_key[TRUST_TOKEN_MAX_PRIVATE_KEY_SIZE];
  uint8_t pub_key[TRUST_TOKEN_MAX_PUBLIC_KEY_SIZE];
  size_t priv_key_len, pub_key_len, key_index;
  if (!client || !issuer ||
      !TRUST_TOKEN_generate_key(
          method, priv_key, &priv_key_len, TRUST_TOKEN_MAX_PRIVATE_KEY_SIZE,
          pub_key, &pub_key_len, TRUST_TOKEN_MAX_PUBLIC_KEY_SIZE, 0) ||
      !TRUST_TOKEN_CLIENT_add_key(client.get(), &key_index, pub_key,
                                  pub_key_len) ||
      !TRUST_TOKEN_ISSUER_add_key(issuer.get(), priv_key, priv_key_len)) {
    fprintf(stderr, "failed to generate trust token key.\n");
    return false;
  }

  uint8_t public_key[32], private_key[64];
  ED25519_keypair(public_key, private_key);
  BM_NAMESPACE::UniquePtr<EVP_PKEY> priv(
      EVP_PKEY_new_raw_private_key(EVP_PKEY_ED25519, nullptr, private_key, 32));
  BM_NAMESPACE::UniquePtr<EVP_PKEY> pub(
      EVP_PKEY_new_raw_public_key(EVP_PKEY_ED25519, nullptr, public_key, 32));
  if (!priv || !pub) {
    fprintf(stderr, "failed to generate trust token SRR key.\n");
    return false;
  }

  TRUST_TOKEN_CLIENT_set_srr_key(client.get(), pub.get());
  TRUST_TOKEN_ISSUER_set_srr_key(issuer.get(), priv.get());
  uint8_t metadata_key[32];
  RAND_bytes(metadata_key, sizeof(metadata_key));
  if (!TRUST_TOKEN_ISSUER_set_metadata_key(issuer.get(), metadata_key,
                                           sizeof(metadata_key))) {
    fprintf(stderr, "failed to generate trust token metadata key.\n");
    return false;
  }

  if (!TimeFunction(&results, [&]() -> bool {
        uint8_t *issue_msg = NULL;
        size_t msg_len;
        int ok = TRUST_TOKEN_CLIENT_begin_issuance(client.get(), &issue_msg,
                                                   &msg_len, batchsize);
        OPENSSL_free(issue_msg);
        // Clear pretokens.
        sk_TRUST_TOKEN_PRETOKEN_pop_free(client->pretokens,
                                         TRUST_TOKEN_PRETOKEN_free);
        client->pretokens = sk_TRUST_TOKEN_PRETOKEN_new_null();
        return ok;
      })) {
    fprintf(stderr, "TRUST_TOKEN_CLIENT_begin_issuance failed.\n");
    return false;
  }
  results.Print(name + " begin_issuance");

  uint8_t *issue_msg = NULL;
  size_t msg_len;
  if (!TRUST_TOKEN_CLIENT_begin_issuance(client.get(), &issue_msg, &msg_len,
                                         batchsize)) {
    fprintf(stderr, "TRUST_TOKEN_CLIENT_begin_issuance failed.\n");
    return false;
  }
  BM_NAMESPACE::UniquePtr<uint8_t> free_issue_msg(issue_msg);

  BM_NAMESPACE::UniquePtr<STACK_OF(TRUST_TOKEN_PRETOKEN)> pretokens(
      sk_TRUST_TOKEN_PRETOKEN_deep_copy(client->pretokens,
                                        trust_token_pretoken_dup,
                                        TRUST_TOKEN_PRETOKEN_free));

  if (!TimeFunction(&results, [&]() -> bool {
        uint8_t *issue_resp = NULL;
        size_t resp_len, tokens_issued;
        int ok = TRUST_TOKEN_ISSUER_issue(issuer.get(), &issue_resp, &resp_len,
                                          &tokens_issued, issue_msg, msg_len,
                                          /*public_metadata=*/0,
                                          /*private_metadata=*/0,
                                          /*max_issuance=*/batchsize);
        OPENSSL_free(issue_resp);
        return ok;
      })) {
    fprintf(stderr, "TRUST_TOKEN_ISSUER_issue failed.\n");
    return false;
  }
  results.Print(name + " issue");

  uint8_t *issue_resp = NULL;
  size_t resp_len, tokens_issued;
  if (!TRUST_TOKEN_ISSUER_issue(issuer.get(), &issue_resp, &resp_len,
                                &tokens_issued, issue_msg, msg_len,
                                /*public_metadata=*/0, /*private_metadata=*/0,
                                /*max_issuance=*/batchsize)) {
    fprintf(stderr, "TRUST_TOKEN_ISSUER_issue failed.\n");
    return false;
  }
  BM_NAMESPACE::UniquePtr<uint8_t> free_issue_resp(issue_resp);

  if (!TimeFunction(&results, [&]() -> bool {
        size_t key_index2;
        BM_NAMESPACE::UniquePtr<STACK_OF(TRUST_TOKEN)> tokens(
            TRUST_TOKEN_CLIENT_finish_issuance(client.get(), &key_index2,
                                               issue_resp, resp_len));

        // Reset pretokens.
        client->pretokens = sk_TRUST_TOKEN_PRETOKEN_deep_copy(
            pretokens.get(), trust_token_pretoken_dup,
            TRUST_TOKEN_PRETOKEN_free);
        return !!tokens;
      })) {
    fprintf(stderr, "TRUST_TOKEN_CLIENT_finish_issuance failed.\n");
    return false;
  }
  results.Print(name + " finish_issuance");

  BM_NAMESPACE::UniquePtr<STACK_OF(TRUST_TOKEN)> tokens(
      TRUST_TOKEN_CLIENT_finish_issuance(client.get(), &key_index, issue_resp,
                                         resp_len));
  if (!tokens || sk_TRUST_TOKEN_num(tokens.get()) < 1) {
    fprintf(stderr, "TRUST_TOKEN_CLIENT_finish_issuance failed.\n");
    return false;
  }

  const TRUST_TOKEN *token = sk_TRUST_TOKEN_value(tokens.get(), 0);

  const uint8_t kClientData[] = "\x70TEST CLIENT DATA";
  uint64_t kRedemptionTime = 13374242;

  if (!TimeFunction(&results, [&]() -> bool {
        uint8_t *redeem_msg = NULL;
        size_t redeem_msg_len;
        int ok = TRUST_TOKEN_CLIENT_begin_redemption(
            client.get(), &redeem_msg, &redeem_msg_len, token, kClientData,
            sizeof(kClientData) - 1, kRedemptionTime);
        OPENSSL_free(redeem_msg);
        return ok;
      })) {
    fprintf(stderr, "TRUST_TOKEN_CLIENT_begin_redemption failed.\n");
    return false;
  }
  results.Print(name + " begin_redemption");

  uint8_t *redeem_msg = NULL;
  size_t redeem_msg_len;
  if (!TRUST_TOKEN_CLIENT_begin_redemption(
          client.get(), &redeem_msg, &redeem_msg_len, token, kClientData,
          sizeof(kClientData) - 1, kRedemptionTime)) {
    fprintf(stderr, "TRUST_TOKEN_CLIENT_begin_redemption failed.\n");
    return false;
  }
  BM_NAMESPACE::UniquePtr<uint8_t> free_redeem_msg(redeem_msg);

  if (!TimeFunction(&results, [&]() -> bool {
        uint32_t public_value;
        uint8_t private_value;
        TRUST_TOKEN *rtoken;
        uint8_t *client_data = NULL;
        size_t client_data_len;
        int ok = TRUST_TOKEN_ISSUER_redeem(
            issuer.get(), &public_value, &private_value, &rtoken, &client_data,
            &client_data_len, redeem_msg, redeem_msg_len);
        OPENSSL_free(client_data);
        TRUST_TOKEN_free(rtoken);
        return ok;
      })) {
    fprintf(stderr, "TRUST_TOKEN_ISSUER_redeem failed.\n");
    return false;
  }
  results.Print(name + " redeem");

  uint32_t public_value;
  uint8_t private_value;
  TRUST_TOKEN *rtoken;
  uint8_t *client_data = NULL;
  size_t client_data_len;
  if (!TRUST_TOKEN_ISSUER_redeem(issuer.get(), &public_value, &private_value,
                                 &rtoken, &client_data, &client_data_len,
                                 redeem_msg, redeem_msg_len)) {
    fprintf(stderr, "TRUST_TOKEN_ISSUER_redeem failed.\n");
    return false;
  }
  BM_NAMESPACE::UniquePtr<uint8_t> free_client_data(client_data);
  BM_NAMESPACE::UniquePtr<TRUST_TOKEN> free_rtoken(rtoken);

  return true;
}
#endif
#endif

#if defined(AWSLC_FIPS)
static bool SpeedSelfTest(const std::string &selected) {
  if (!selected.empty() && selected.find("self-test") == std::string::npos) {
    return true;
  }

  TimeResults results;
  if (!TimeFunction(&results, []() -> bool { return BORINGSSL_self_test(); })) {
    fprintf(stderr, "BORINGSSL_self_test faileid.\n");
    ERR_print_errors_fp(stderr);
    return false;
  }

  results.Print("self-test");
  return true;
}
#endif

#if defined(INTERNAL_TOOL)
static bool SpeedJitter(size_t chunk_size) {
  struct rand_data *jitter_ec = jent_entropy_collector_alloc(0, JENT_FORCE_FIPS);

  std::unique_ptr<char[]> input(new char[chunk_size]);
  TimeResults results;

  if (!TimeFunction(&results, [&jitter_ec, &input, chunk_size]() -> bool {
        size_t bytes =
            jent_read_entropy(jitter_ec, input.get(), chunk_size);
        if (bytes != chunk_size) {
          return false;
        }
        return true;
      })){
    jent_entropy_collector_free(jitter_ec);

    return false;
  }
  results.PrintWithBytes("Jitter", chunk_size);

  jent_entropy_collector_free(jitter_ec);
  return true;
}

static bool SpeedJitter(std::string selected) {
  if (!selected.empty() && selected.find("Jitter") == std::string::npos) {
    return true;
  }
  for (size_t chunk_size : g_chunk_lengths) {
    if (!SpeedJitter(chunk_size)) {
      return false;
    }
  }
  return true;
}
#endif

static bool SpeedDHcheck(size_t prime_bit_length) {

  TimeResults results;
  BM_NAMESPACE::UniquePtr<DH> dh_params(DH_new());
  if (dh_params == nullptr) {
    return false;
  }

  // DH_generate_parameters_ex grows exponentially slower as prime length grows.
  if (DH_generate_parameters_ex(dh_params.get(), prime_bit_length,
    DH_GENERATOR_2, nullptr) != 1) {
    return false;
  }

  if (!TimeFunction(&results, [&dh_params]() -> bool {
        int result = 0;
        if (DH_check(dh_params.get(), &result) != 1) {
          return false;
        }
        return true;
      })) {
    return false;
  }

  results.PrintWithPrimes("DH check(s)", prime_bit_length);
  return true;
}

static bool SpeedDHcheck(std::string selected) {
  // Don't run this by default because it's so slow.
  if (selected != "dhcheck") {
    return true;
  }

  uint64_t maybe_reset_timeout = g_timeout_ms;
  if (g_timeout_ms == TIMEOUT_MS_DEFAULT) {
    g_timeout_ms = 10000;
  }

  for (size_t prime_bit_length : g_prime_bit_lengths) {
    if (!SpeedDHcheck(prime_bit_length)) {
      return false;
    }
  }

  g_timeout_ms = maybe_reset_timeout;

  return true;
}

#if AWSLC_API_VERSION > 16
static bool SpeedPKCS8(const std::string &selected) {
  if (!selected.empty() && selected.find("pkcs8") == std::string::npos) {
    return true;
  }

  uint8_t pubkey[ED25519_PUBLIC_KEY_LEN];
  uint8_t privkey[ED25519_PRIVATE_KEY_LEN];

  ED25519_keypair(pubkey, privkey);

  BM_NAMESPACE::UniquePtr<EVP_PKEY> key(EVP_PKEY_new_raw_private_key(EVP_PKEY_ED25519, nullptr, &privkey[0], ED25519_PRIVATE_KEY_SEED_LEN));

  if(!key) {
    return false;
  }

  CBB out;
  uint8_t buffer[1024];

  TimeResults results;
  if (!TimeFunction(&results, [&out, &key, &buffer]() -> bool {
        if (!CBB_init_fixed(&out, buffer, 1024) ||
            !EVP_marshal_private_key(&out, key.get())) {
          return false;
        }
        return true;
      })) {
    return false;
  }
  results.Print("Ed25519 PKCS#8 v1 encode");

  CBS in;

  if (!TimeFunction(&results, [&in, &out]() -> bool {
        CBS_init(&in, CBB_data(&out), CBB_len(&out));
        EVP_PKEY *parsed = EVP_parse_private_key(&in);
        bool result = parsed != NULL;
        EVP_PKEY_free(parsed);
        return result;
      })) {
    return false;
  }
  results.Print("Ed25519 PKCS#8 v1 decode");

  CBB_cleanup(&out);


  if (!TimeFunction(&results, [&out, &key, &buffer]() -> bool {
        if (!CBB_init_fixed(&out, buffer, 1024) ||
            !EVP_marshal_private_key_v2(&out, key.get())) {
          return false;
        }
        return true;
      })) {
    CBB_cleanup(&out);
    return false;
  }
  results.Print("Ed25519 PKCS#8 v2 encode");

  if (!TimeFunction(&results, [&in, &out]() -> bool {
        CBS_init(&in, CBB_data(&out), CBB_len(&out));
        EVP_PKEY *parsed = EVP_parse_private_key(&in);
        bool result = parsed != NULL;
        EVP_PKEY_free(parsed);
        return result;
      })) {
    CBB_cleanup(&out);
    return false;
  }
  results.Print("Ed25519 PKCS#8 v2 decode");
  CBB_cleanup(&out);
  return true;
}
#endif

#if defined(OPENSSL_IS_AWSLC)
static bool SpeedRefcountThreads(std::string name, size_t num_threads) {
  CRYPTO_refcount_t refcount = 0;
  size_t iterations_per_thread = 1000;
  auto thread_func = [&refcount, &iterations_per_thread]() -> bool {
    for (size_t i = 0; i < iterations_per_thread; ++i) {
      CRYPTO_refcount_inc(&refcount);
    }
    return true;
  };

  TimeResults results;
  if (!TimeFunction(&results, [&num_threads, &thread_func]() -> bool {
        std::vector<std::thread> threads;
        for (size_t i = 0; i < num_threads; i++) {
          threads.emplace_back(thread_func);
        }
        for (auto &t : threads) {
          t.join();
        }
        return true;
      })) {
    return false;
  }
  std::stringstream ss;
  ss << name <<" " << iterations_per_thread << " iterations with " << num_threads << " threads";

  results.Print(ss.str());
  return true;
}

static bool SpeedRefcount(const std::string &selected) {
  if (!selected.empty() && selected.find("CRYPTO_refcount_inc") == std::string::npos) {
    return true;
  }

  for (size_t num_threads : g_threads) {
    if (!SpeedRefcountThreads("CRYPTO_refcount_inc", num_threads)) {
      return false;
    }
  }

  return true;
}
#endif

static const argument_t kArguments[] = {
    {
        "-filter",
        kOptionalArgument,
        "A comma-separated list of filters on the speed tests to run. "
        "Each filter is applied in independent runs.",
    },
    {
        "-timeout",
        kOptionalArgument,
        "The number of seconds to run each test for (default is 1)",
    },
    {
        "-timeout_ms",
        kOptionalArgument,
        "The number of milliseconds to run each test for (default is 1000)",
    },
    {
        "-chunks",
        kOptionalArgument,
        "A comma-separated list of input sizes to run tests at (default is "
        "16,256,1350,8192,16384)",
    },
    {
        "-threads",
        kOptionalArgument,
        "A comma-separated list of number of threads to test multithreaded"
        "benchmarks with (default is 1,2,4,8,16,32,64)",
    },
    {
        "-primes",
        kOptionalArgument,
        "A comma-separated list of prime input sizes (bits) to run tests at "
        "(default is 2048,3072)",
    },
    {
        "-json",
        kBooleanArgument,
        "If this flag is set, speed will print the output of each benchmark in "
        "JSON format as follows: \"{\"description\": "
        "\"descriptionOfOperation\", \"numCalls\": 1234, "
        "\"timeInMicroseconds\": 1234567, \"bytesPerCall\": 1234}\". When "
        "there is no information about the bytes per call for an  operation, "
        "the JSON field for bytesPerCall will be omitted.",
    },
#if defined(DIT_OPTION)
    {
        "-dit",
        kBooleanArgument,
        "If this flag is set, the DIT flag is set before benchmarking and"
        "reset at the end."
    },
#endif
    {
        "",
        kOptionalArgument,
        "",
    },
};

// parseCommaArgument clears |vector| and parses comma-separated input for the
// argument |arg_name| in |args_map|.
static bool parseCommaArgument(std::vector<std::string> &vector,
  std::map<std::string, std::string> &args_map, const std::string &arg_name) {

  vector.clear();
  const char *start = args_map[arg_name.c_str()].data();
  const char *end = start + args_map[arg_name.c_str()].size();
  const char* current = start;
  while (current < end) {
    const char* comma = std::find(current, end, ',');
    if (comma == current) {
      // Empty argument found e.g. arg1,arg2,,arg3
      fprintf(stderr, "Error parsing %s argument\n", arg_name.c_str());
      return false;
    }
    vector.emplace_back(current, comma);
    current = (comma == end) ? end : comma + 1;
  }

  return true;
}

// parseStringVectorToIntegerVector attempts to parse each element of
// |in_vector| as a size_t integer and adds the result to |out_vector|. Clears
// |out_vector|.
static bool parseStringVectorToIntegerVector(
  std::vector<std::string> &in_vector, std::vector<size_t> &out_vector) {

  out_vector.clear();
  for (const std::string &str : in_vector) {
    errno = 0;
    char *ptr;
    unsigned long long int integer_value = strtoull(str.data(), &ptr, 10);
    if (ptr == str.data() /* no numeric characters found */ ||
        errno == ERANGE /* overflow */ ||
        static_cast<size_t>(integer_value) != integer_value) {
      fprintf(stderr, "Error parsing %s argument\n", str.c_str());
      return false;
    }
    out_vector.push_back(static_cast<size_t>(integer_value));
  }
  return true;
}

bool Speed(const std::vector<std::string> &args) {
#if AWSLC_API_VERSION > 27
  OPENSSL_BEGIN_ALLOW_DEPRECATED
  // We started marking this as deprecated.
  EVP_MD_unstable_sha3_enable(true);
  OPENSSL_END_ALLOW_DEPRECATED
#elif AWSLC_API_VERSION > 16
  // For mainline AWS-LC this is a no-op, however if speed.cc built with an old
  // branch of AWS-LC SHA3 might be disabled by default and fail the benchmark.
  EVP_MD_unstable_sha3_enable(true);
#endif
  std::map<std::string, std::string> args_map;
  if (!ParseKeyValueArguments(&args_map, args, kArguments)) {
    PrintUsage(kArguments);
    return false;
  }

  if (args_map.count("-filter") != 0) {
    if (!parseCommaArgument(g_filters, args_map, "-filter")) {
      return false;
    }
  }

#if defined(DIT_OPTION)
  if (args_map.count("-dit") != 0) {
    g_dit = true;
  }
#endif

  if (args_map.count("-json") != 0) {
    g_print_json = true;
  }

  if (args_map.count("-timeout") != 0 && args_map.count("-timeout_ms") != 0) {
    puts("'-timeout' and '-timeout_ms' are mutually exclusive");
    PrintUsage(kArguments);
    return false;
  }

  if (args_map.count("-timeout") != 0) {
    int timeout = atoi(args_map["-timeout"].c_str());
    if (1 > timeout) {
      puts("'-timeout' must be positive");
      PrintUsage(kArguments);
      return false;
    }
    g_timeout_ms = ((uint64_t)timeout) * 1000;
  }

  if (args_map.count("-timeout_ms") != 0) {
    int timeout_ms = atoi(args_map["-timeout_ms"].c_str());
    if (1 > timeout_ms) {
      puts("'-timeout_ms' must be positive");
      PrintUsage(kArguments);
      return false;
    }
    g_timeout_ms = timeout_ms;
  }

  if (args_map.count("-chunks") != 0) {
    std::vector<std::string> chunkVector;
    if (!parseCommaArgument(chunkVector,
        args_map, "-chunks")) {
      return false;
    }
    if (!parseStringVectorToIntegerVector(chunkVector, g_chunk_lengths)) {
      return false;
    }
  }

  if (args_map.count("-threads") != 0) {
    std::vector<std::string> threadVector;
    if (!parseCommaArgument(threadVector,
                            args_map, "-threads")) {
      return false;
    }
    if (!parseStringVectorToIntegerVector(threadVector, g_threads)) {
      return false;
    }
  }

  if (args_map.count("-primes") != 0) {
    std::vector<std::string> primeVector;
    if (!parseCommaArgument(primeVector,
        args_map, "-primes")) {
      return false;
    }
    if (!parseStringVectorToIntegerVector(primeVector, g_prime_bit_lengths)) {
      return false;
    }
  }
#if defined(DIT_OPTION)
  armv8_disable_dit(); // disable DIT capability at run-time
  armv8_enable_dit();  // enable back DIT capability at run-time
  uint64_t original_dit = 0;
  if (g_dit)
  {
    original_dit = armv8_set_dit();
  }
#endif

  // kTLSADLen is the number of bytes of additional data that TLS passes to
  // AEADs.
  static const size_t kTLSADLen = 13;
#if !defined(OPENSSL_BENCHMARK)

  // kLegacyADLen is the number of bytes that TLS passes to the "legacy" AEADs.
  // These are AEADs that weren't originally defined as AEADs, but which we use
  // via the AEAD interface. In order for that to work, they have some TLS
  // knowledge in them and construct a couple of the AD bytes internally.
  static const size_t kLegacyADLen = kTLSADLen - 2;
#endif

#if defined(CMAKE_BUILD_TYPE_DEBUG)
  printf("Benchmarking in debug mode.\n");
#endif

  if (g_print_json) {
    puts("[");
  }

  for (std::string selected : g_filters) {
    if(!SpeedAESBlock("AES-128", 128, selected) ||
       !SpeedAESBlock("AES-192", 192, selected) ||
       !SpeedAESBlock("AES-256", 256, selected) ||
       !SpeedEvpCipherGeneric(EVP_aes_128_gcm(), "EVP-AES-128-GCM", kTLSADLen, selected) ||
       !SpeedEvpCipherGeneric(EVP_aes_192_gcm(), "EVP-AES-192-GCM", kTLSADLen, selected) ||
       !SpeedEvpCipherGeneric(EVP_aes_256_gcm(), "EVP-AES-256-GCM", kTLSADLen, selected) ||
       !SpeedEvpCipherGeneric(EVP_aes_128_ctr(), "EVP-AES-128-CTR", kTLSADLen, selected) ||
       !SpeedEvpCipherGeneric(EVP_aes_192_ctr(), "EVP-AES-192-CTR", kTLSADLen, selected) ||
       !SpeedEvpCipherGeneric(EVP_aes_256_ctr(), "EVP-AES-256-CTR", kTLSADLen, selected) ||
       !SpeedAES256XTS("AES-256-XTS", selected) ||
       // OpenSSL 3.0 doesn't allow MD4 calls
#if !defined(OPENSSL_3_0_BENCHMARK)
       !SpeedHash(EVP_md4(), "MD4", selected) ||
#endif
       !SpeedHash(EVP_md5(), "MD5", selected) ||
       !SpeedHash(EVP_sha1(), "SHA-1", selected) ||
       !SpeedHash(EVP_sha224(), "SHA-224", selected) ||
       !SpeedHash(EVP_sha256(), "SHA-256", selected) ||
       !SpeedHash(EVP_sha384(), "SHA-384", selected) ||
       !SpeedHash(EVP_sha512(), "SHA-512", selected) ||
       // OpenSSL 1.0 and BoringSSL don't support SHA3.
#if (!defined(OPENSSL_1_0_BENCHMARK) && !defined(BORINGSSL_BENCHMARK) && !defined(OPENSSL_IS_AWSLC)) || AWSLC_API_VERSION > 16
       !SpeedHash(EVP_sha3_224(), "SHA3-224", selected) ||
       !SpeedHash(EVP_sha3_256(), "SHA3-256", selected) ||
       !SpeedHash(EVP_sha3_384(), "SHA3-384", selected) ||
       !SpeedHash(EVP_sha3_512(), "SHA3-512", selected) ||
#endif
       !SpeedHmac(EVP_md5(), "HMAC-MD5", selected) ||
       !SpeedHmac(EVP_sha1(), "HMAC-SHA1", selected) ||
       !SpeedHmac(EVP_sha256(), "HMAC-SHA256", selected) ||
       !SpeedHmac(EVP_sha384(), "HMAC-SHA384", selected) ||
       !SpeedHmac(EVP_sha512(), "HMAC-SHA512", selected) ||
       !SpeedHmacOneShot(EVP_md5(), "HMAC-MD5-OneShot", selected) ||
       !SpeedHmacOneShot(EVP_sha1(), "HMAC-SHA1-OneShot", selected) ||
       !SpeedHmacOneShot(EVP_sha256(), "HMAC-SHA256-OneShot", selected) ||
       !SpeedHmacOneShot(EVP_sha384(), "HMAC-SHA384-OneShot", selected) ||
       !SpeedHmacOneShot(EVP_sha512(), "HMAC-SHA512-OneShot", selected) ||
       !SpeedRandom(RAND_bytes, "RNG", selected) ||
       !SpeedECDH(selected) ||
       !SpeedECDSA(selected) ||
       !SpeedECKeyGen(selected) ||
       !SpeedECKeyGenerateKey(false, selected) ||
#if !defined(OPENSSL_1_0_BENCHMARK)
       // OpenSSL 1.0.2 is missing functions e.g. |EVP_PKEY_get0_EC_KEY| and
       // doesn't implement X255519 either.
       !SpeedEvpEcdh(selected) ||
       !SpeedECPOINT(selected) ||
       // OpenSSL 1.0 doesn't support Scrypt
       !SpeedScrypt(selected) ||
#endif
#if (!defined(OPENSSL_1_0_BENCHMARK) && !defined(BORINGSSL_BENCHMARK) && !defined(OPENSSL_IS_AWSLC)) || AWSLC_API_VERSION >= 24
        // BoringSSL doesn't support ChaCha through the EVP_CIPHER API,
        // OpenSSL 1.0 doesn't support ChaCha at all,
        // AWS-LC only after API version 24
       !SpeedEvpCipherGeneric(EVP_chacha20_poly1305(), "EVP-ChaCha20-Poly1305", kTLSADLen, selected) ||
#endif
#if (!defined(OPENSSL_1_0_BENCHMARK) && !defined(BORINGSSL_BENCHMARK) && !defined(OPENSSL_IS_AWSLC)) || AWSLC_API_VERSION >= 22
       // OpenSSL 1.0 and BoringSSL don't support DH_new_by_nid, NID_ffdhe2048, or NID_ffdhe4096
       !SpeedFFDH(selected) ||
#endif
       !SpeedRSA(selected) ||
       !SpeedRSAKeyGen(false, selected) ||
       !SpeedDHcheck(selected)
#if !defined(OPENSSL_BENCHMARK)
       ||
#if AWSLC_API_VERSION > 16
       !SpeedKEM(selected) ||
#endif
#if AWSLC_API_VERSION > 31
       !SpeedDigestSign(selected) ||
#endif
       !SpeedAEADSeal(EVP_aead_aes_128_gcm(), "AEAD-AES-128-GCM", kTLSADLen, selected) ||
       !SpeedAEADOpen(EVP_aead_aes_128_gcm(), "AEAD-AES-128-GCM", kTLSADLen, selected) ||
       !SpeedAEADSeal(EVP_aead_aes_256_gcm(), "AEAD-AES-256-GCM", kTLSADLen, selected) ||
       !SpeedAEADOpen(EVP_aead_aes_256_gcm(), "AEAD-AES-256-GCM", kTLSADLen, selected) ||
       !SpeedAEADSeal(EVP_aead_chacha20_poly1305(), "AEAD-ChaCha20-Poly1305", kTLSADLen, selected) ||
       !SpeedAEADSeal(EVP_aead_des_ede3_cbc_sha1_tls(), "AEAD-DES-EDE3-CBC-SHA1",kLegacyADLen, selected) ||
       !SpeedAEADSeal(EVP_aead_aes_128_cbc_sha1_tls(), "AEAD-AES-128-CBC-SHA1",kLegacyADLen, selected) ||
       !SpeedAEADSeal(EVP_aead_aes_256_cbc_sha1_tls(), "AEAD-AES-256-CBC-SHA1",kLegacyADLen, selected) ||
       !SpeedAEADOpen(EVP_aead_aes_128_cbc_sha1_tls(), "AEAD-AES-128-CBC-SHA1", kLegacyADLen, selected) ||
       !SpeedAEADOpen(EVP_aead_aes_256_cbc_sha1_tls(), "AEAD-AES-256-CBC-SHA1", kLegacyADLen, selected) ||
       !SpeedAEADSeal(EVP_aead_aes_128_gcm_siv(), "AEAD-AES-128-GCM-SIV",kTLSADLen, selected) ||
       !SpeedAEADSeal(EVP_aead_aes_256_gcm_siv(), "AEAD-AES-256-GCM-SIV",kTLSADLen, selected) ||
       !SpeedAEADOpen(EVP_aead_aes_128_gcm_siv(), "AEAD-AES-128-GCM-SIV", kTLSADLen, selected) ||
       !SpeedAEADOpen(EVP_aead_aes_256_gcm_siv(), "AEAD-AES-256-GCM-SIV", kTLSADLen, selected) ||
       !SpeedAEADSeal(EVP_aead_aes_128_ccm_bluetooth(),"AEAD-AES-128-CCM-Bluetooth", kTLSADLen, selected) ||
       !Speed25519(selected) ||
       !SpeedSPAKE2(selected) ||
       !SpeedRSAKeyGen(true, selected) ||
       !SpeedHRSS(selected) ||
       !SpeedHash(EVP_blake2b256(), "BLAKE2b-256", selected) ||
       !SpeedECKeyGenerateKey(true, selected) ||
#if defined(OPENSSL_IS_AWSLC)
       !SpeedRefcount(selected) ||
#endif
#if defined(INTERNAL_TOOL)
       !SpeedRandom(CRYPTO_sysrand, "CRYPTO_sysrand", selected) ||
       !SpeedRandom(CRYPTO_sysrand_for_seed, "CRYPTO_sysrand_for_seed", selected) ||
       !SpeedHashToCurve(selected) ||
       !SpeedTrustToken("TrustToken-Exp1-Batch1", TRUST_TOKEN_experiment_v1(), 1, selected) ||
       !SpeedTrustToken("TrustToken-Exp1-Batch10", TRUST_TOKEN_experiment_v1(), 10, selected) ||
       !SpeedTrustToken("TrustToken-Exp2VOfPRF-Batch1", TRUST_TOKEN_experiment_v2_voprf(), 1, selected) ||
       !SpeedTrustToken("TrustToken-Exp2VOPRF-Batch10", TRUST_TOKEN_experiment_v2_voprf(), 10, selected) ||
       !SpeedTrustToken("TrustToken-Exp2PMB-Batch1", TRUST_TOKEN_experiment_v2_pmb(), 1, selected) ||
       !SpeedTrustToken("TrustToken-Exp2PMB-Batch10", TRUST_TOKEN_experiment_v2_pmb(), 10, selected) ||
#endif
#if AWSLC_API_VERSION > 16
       !SpeedPKCS8(selected) ||
#endif
       !SpeedBase64(selected) ||
       !SpeedSipHash(selected)
#endif
       ) {
      return false;
    }

#if defined(AWSLC_FIPS)
    if (!SpeedSelfTest(selected)) {
      return false;
    }
#endif
#if defined(INTERNAL_TOOL)
    if (!SpeedJitter(selected)) {
      return false;
    }
#endif
  }

  if (g_print_json) {
    puts("\n]");
  }

#if defined(DIT_OPTION  )
  if (g_dit)
  {
    armv8_restore_dit(&original_dit);
  }
#endif
  return true;
}<|MERGE_RESOLUTION|>--- conflicted
+++ resolved
@@ -85,12 +85,9 @@
 }
 #endif
 
-<<<<<<< HEAD
-=======
 #if defined(INTERNAL_TOOL)
 #include "../crypto/fipsmodule/rand/internal.h"
 #endif
->>>>>>> 28f56fd9
 
 
 #if defined(OPENSSL_IS_AWSLC) && defined(AARCH64_DIT_SUPPORTED) && (AWSLC_API_VERSION > 30)
@@ -2358,9 +2355,8 @@
   results.Print("self-test");
   return true;
 }
-#endif
-
-#if defined(INTERNAL_TOOL)
+
+#if defined(FIPS_ENTROPY_SOURCE_JITTER_CPU)
 static bool SpeedJitter(size_t chunk_size) {
   struct rand_data *jitter_ec = jent_entropy_collector_alloc(0, JENT_FORCE_FIPS);
 
@@ -2396,6 +2392,7 @@
   }
   return true;
 }
+#endif
 #endif
 
 static bool SpeedDHcheck(size_t prime_bit_length) {
@@ -2917,11 +2914,11 @@
     if (!SpeedSelfTest(selected)) {
       return false;
     }
-#endif
-#if defined(INTERNAL_TOOL)
+#if defined(FIPS_ENTROPY_SOURCE_JITTER_CPU)
     if (!SpeedJitter(selected)) {
       return false;
     }
+#endif
 #endif
   }
 
