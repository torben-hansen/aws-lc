/* Copyright (c) 2014, Google Inc.
 *
 * Permission to use, copy, modify, and/or distribute this software for any
 * purpose with or without fee is hereby granted, provided that the above
 * copyright notice and this permission notice appear in all copies.
 *
 * THE SOFTWARE IS PROVIDED "AS IS" AND THE AUTHOR DISCLAIMS ALL WARRANTIES
 * WITH REGARD TO THIS SOFTWARE INCLUDING ALL IMPLIED WARRANTIES OF
 * MERCHANTABILITY AND FITNESS. IN NO EVENT SHALL THE AUTHOR BE LIABLE FOR ANY
 * SPECIAL, DIRECT, INDIRECT, OR CONSEQUENTIAL DAMAGES OR ANY DAMAGES
 * WHATSOEVER RESULTING FROM LOSS OF USE, DATA OR PROFITS, WHETHER IN AN ACTION
 * OF CONTRACT, NEGLIGENCE OR OTHER TORTIOUS ACTION, ARISING OUT OF OR IN
 * CONNECTION WITH THE USE OR PERFORMANCE OF THIS SOFTWARE. */

#include <algorithm>
#include <functional>
#include <iostream>
#include <memory>
#include <string>
#include <vector>

#include <assert.h>
#include <errno.h>

#ifndef __STDC_FORMAT_MACROS
#define __STDC_FORMAT_MACROS
#endif
#include <inttypes.h>

#include <stdint.h>
#include <stdlib.h>
#include <string.h>

#include "internal.h"

#include <openssl/crypto.h>

#include "openssl/cmac.h"
#if defined(OPENSSL_IS_AWSLC)
#include "bssl_bm.h"
#include "../crypto/internal.h"
#include <thread>
#include <sstream>
#elif defined(OPENSSL_IS_BORINGSSL)
#define BORINGSSL_BENCHMARK
#include "bssl_bm.h"
#else
#define OPENSSL_BENCHMARK
#if OPENSSL_VERSION_NUMBER >= 0x30000000L
#define OPENSSL_3_0_BENCHMARK
#elif OPENSSL_VERSION_NUMBER >= 0x10100000L
#define OPENSSL_1_1_BENCHMARK
#elif OPENSSL_VERSION_NUMBER >= 0x10000000L
#define OPENSSL_1_0_BENCHMARK
#else
#error unknown OpenSSL version
#endif
#include "ossl_bm.h"
#endif

#if defined(OPENSSL_WINDOWS)
OPENSSL_MSVC_PRAGMA(warning(push, 3))
#include <windows.h>
OPENSSL_MSVC_PRAGMA(warning(pop))
#elif defined(OPENSSL_APPLE)
#include <sys/time.h>
#else
#include <time.h>
#endif

#if !defined(OPENSSL_IS_AWSLC)
// align_pointer returns |ptr|, advanced to |alignment|. |alignment| must be a
// power of two, and |ptr| must have at least |alignment - 1| bytes of scratch
// space.
static inline void *align_pointer(void *ptr, size_t alignment) {
  // |alignment| must be a power of two.
  assert(alignment != 0 && (alignment & (alignment - 1)) == 0);
  // Instead of aligning |ptr| as a |uintptr_t| and casting back, compute the
  // offset and advance in pointer space. C guarantees that casting from pointer
  // to |uintptr_t| and back gives the same pointer, but general
  // integer-to-pointer conversions are implementation-defined. GCC does define
  // it in the useful way, but this makes fewer assumptions.
  uintptr_t offset = (0u - (uintptr_t)ptr) & (alignment - 1);
  ptr = (char *)ptr + offset;
  assert(((uintptr_t)ptr & (alignment - 1)) == 0);
  return ptr;
}
#endif

#if defined(INTERNAL_TOOL)
<<<<<<< HEAD
#include "../crypto/rand_extra/internal.h"
=======
#include "../crypto/fipsmodule/rand/internal.h"
#endif

#if defined(OPENSSL_IS_AWSLC) && (AWSLC_API_VERSION >= 35)
#include "../crypto/fipsmodule/sha/internal.h"
>>>>>>> 53226d06
#endif


#if defined(OPENSSL_IS_AWSLC) && defined(AARCH64_DIT_SUPPORTED) && (AWSLC_API_VERSION > 30)
#include "../crypto/fipsmodule/cpucap/internal.h"
#define DIT_OPTION
#endif

static inline void *BM_memset(void *dst, int c, size_t n) {
  if (n == 0) {
    return dst;
  }

  return memset(dst, c, n);
}

// g_print_json is true if printed output is JSON formatted.
static bool g_print_json = false;

#if defined(DIT_OPTION)
// g_dit is true if the DIT macro is to be enabled before benchmarking
static bool g_dit = false;
#endif

static std::string ChunkLenSuffix(size_t chunk_len) {
  char buf[32];
  snprintf(buf, sizeof(buf), " (%zu byte%s)", chunk_len,
           chunk_len != 1 ? "s" : "");
  return buf;
}

static std::string PrimeLenSuffix(size_t prime_length) {
  char buf[32];
  snprintf(buf, sizeof(buf), " (%zu bit%s)", prime_length,
           prime_length != 1 ? "s" : "");
  return buf;
}

// TimeResults represents the results of benchmarking a function.
struct TimeResults {
  // num_calls is the number of function calls done in the time period.
  uint64_t num_calls;
  // us is the number of microseconds that elapsed in the time period.
  uint64_t us;

  void Print(const std::string &description) const {
    if (g_print_json) {
      PrintJSON(description);
    } else {
      printf(
          "Did %" PRIu64 " %s operations in %" PRIu64 "us (%.1f ops/sec)\n",
          num_calls, description.c_str(), us,
          (static_cast<double>(num_calls) / static_cast<double>(us)) * 1000000);
    }
  }

  void PrintWithBytes(const std::string &description,
                      size_t bytes_per_call) const {
    if (g_print_json) {
      PrintJSON(description, bytes_per_call);
    } else {
      printf(
          "Did %" PRIu64 " %s operations in %" PRIu64
          "us (%.1f ops/sec): %.1f MB/s\n",
          num_calls, (description + ChunkLenSuffix(bytes_per_call)).c_str(), us,
          (static_cast<double>(num_calls) / static_cast<double>(us)) * 1000000,
          static_cast<double>(bytes_per_call * num_calls) /
              static_cast<double>(us));
    }
  }

  void PrintWithPrimes(const std::string &description,
                      size_t prime_size) const {
    if (g_print_json) {
      PrintJSON(description, "primeSizePerCall", prime_size);
    } else {
      printf(
          "Did %" PRIu64 " %s operations in %" PRIu64
          "us (%.3f ops/sec)\n",
          num_calls, (description + PrimeLenSuffix(prime_size)).c_str(), us,
          (static_cast<double>(num_calls) / static_cast<double>(us)) * 1000000);
    }
  }

 private:
  void PrintJSON(const std::string &description,
                 size_t bytes_per_call = 0) const {
    if (first_json_printed) {
      puts(",");
    }

    printf("{\"description\": \"%s\", \"numCalls\": %" PRIu64
           ", \"microseconds\": %" PRIu64,
           description.c_str(), num_calls, us);

    if (bytes_per_call > 0) {
      printf(", \"bytesPerCall\": %zu", bytes_per_call);
    }

    printf("}");
    first_json_printed = true;
  }

  void PrintJSON(const std::string &description,
                 const std::string &size_label,
                 size_t size = 0) const {
    if (first_json_printed) {
      puts(",");
    }

    printf("{\"description\": \"%s\", \"numCalls\": %" PRIu64
           ", \"microseconds\": %" PRIu64,
           description.c_str(), num_calls, us);

    if (size > 0) {
      printf(", \"%s\": %zu", size_label.c_str(), size);
    }

    printf("}");
    first_json_printed = true;
  }

  // first_json_printed is true if |g_print_json| is true and the first item in
  // the JSON results has been printed already. This is used to handle the
  // commas between each item in the result list.
  static bool first_json_printed;
};

bool TimeResults::first_json_printed = false;

#if defined(OPENSSL_WINDOWS)
static uint64_t time_now() { return GetTickCount64() * 1000; }
#elif defined(OPENSSL_APPLE)
static uint64_t time_now() {
  struct timeval tv;
  uint64_t ret;

  gettimeofday(&tv, NULL);
  ret = tv.tv_sec;
  ret *= 1000000;
  ret += tv.tv_usec;
  return ret;
}
#else
static uint64_t time_now() {
  struct timespec ts;
  clock_gettime(CLOCK_MONOTONIC, &ts);

  uint64_t ret = ts.tv_sec;
  ret *= 1000000;
  ret += ts.tv_nsec / 1000;
  return ret;
}
#endif

#define TIMEOUT_MS_DEFAULT 1000
static uint64_t g_timeout_ms = TIMEOUT_MS_DEFAULT;
static std::vector<size_t> g_chunk_lengths = {16, 256, 1350, 8192, 16384};
static std::vector<size_t> g_threads = {1, 2, 4, 8, 16, 32, 64};
static std::vector<size_t> g_prime_bit_lengths = {2048, 3072};
static std::vector<std::string> g_filters = {""};

static bool TimeFunction(TimeResults *results, std::function<bool()> func) {
  // The first time |func| is called an expensive self check might run that
  // will skew the iterations between checks calculation
  if (!func()) {
    return false;
  }
  // total_us is the total amount of time that we'll aim to measure a function
  // for.
  const uint64_t total_us = g_timeout_ms * 1000;
  uint64_t start = time_now(), now, delta;

  if (!func()) {
    return false;
  }
  now = time_now();
  delta = now - start;
  unsigned iterations_between_time_checks;
  if (delta == 0) {
    iterations_between_time_checks = 250;
  } else {
    // Aim for about 100ms between time checks.
    iterations_between_time_checks =
        static_cast<double>(100000) / static_cast<double>(delta);
    if (iterations_between_time_checks > 1000) {
      iterations_between_time_checks = 1000;
    } else if (iterations_between_time_checks < 1) {
      iterations_between_time_checks = 1;
    }
  }

  // Don't include the time taken to run |func| to calculate
  // |iterations_between_time_checks|
  start = time_now();
  uint64_t done = 0;
  for (;;) {
    for (unsigned i = 0; i < iterations_between_time_checks; i++) {
      if (!func()) {
        return false;
      }
      done++;
    }

    now = time_now();
    if (now - start > total_us) {
      break;
    }
  }

  results->us = now - start;
  results->num_calls = done;
  return true;
}

static bool SpeedRSA(const std::string &selected) {
  if (!selected.empty() && selected.find("RSA") == std::string::npos) {
    return true;
  }

  static const struct {
    const char *name;
    const uint8_t *key;
    const size_t key_len;
  } kRSAKeys[] = {
    {"RSA 2048", kDERRSAPrivate2048, kDERRSAPrivate2048Len},
    {"RSA 3072", kDERRSAPrivate3072, kDERRSAPrivate3072Len},
    {"RSA 4096", kDERRSAPrivate4096, kDERRSAPrivate4096Len},
    {"RSA 8192", kDERRSAPrivate8192, kDERRSAPrivate8192Len},
  };

  for (size_t i = 0; i < BM_ARRAY_SIZE(kRSAKeys); i++) {
    const std::string name = kRSAKeys[i].name;

    // d2i_RSAPrivateKey expects to be able to modify the input pointer as it parses the input data and we don't want it
    // to modify the original |*key| data. Therefore create a new temp variable that points to the same data and pass
    // in the reference to it. As a sanity check make sure |input_key| points to the end of the |*key|.
    const uint8_t *input_key = kRSAKeys[i].key;
    BM_NAMESPACE::UniquePtr<RSA> key(d2i_RSAPrivateKey(NULL, &input_key, (long) kRSAKeys[i].key_len));
    if (key == nullptr) {
      fprintf(stderr, "Failed to parse %s key.\n", name.c_str());
      ERR_print_errors_fp(stderr);
      return false;
    }

    std::unique_ptr<uint8_t[]> sig(new uint8_t[RSA_size(key.get())]);
    const uint8_t fake_sha256_hash[32] = {0};
    unsigned sig_len;

    TimeResults results;
    if (!TimeFunction(&results,
                      [&key, &sig, &fake_sha256_hash, &sig_len]() -> bool {
          // Usually during RSA signing we're using a long-lived |RSA| that has
          // already had all of its |BN_MONT_CTX|s constructed, so it makes
          // sense to use |key| directly here.
          return RSA_sign(NID_sha256, fake_sha256_hash, sizeof(fake_sha256_hash),
                          sig.get(), &sig_len, key.get());
        })) {
      fprintf(stderr, "RSA_sign failed.\n");
      ERR_print_errors_fp(stderr);
      return false;
    }
    results.Print(name + " signing");

    if (!TimeFunction(&results,
                      [&key, &fake_sha256_hash, &sig, sig_len]() -> bool {
          return RSA_verify(
              NID_sha256, fake_sha256_hash, sizeof(fake_sha256_hash),
              sig.get(), sig_len, key.get());
        })) {
      fprintf(stderr, "RSA_verify failed.\n");
      ERR_print_errors_fp(stderr);
      return false;
    }
    results.Print(name + " verify (same key)");

    if (!TimeFunction(&results,
                      [&key, &fake_sha256_hash, &sig, sig_len]() -> bool {
          // Usually during RSA verification we have to parse an RSA key from a
          // certificate or similar, in which case we'd need to construct a new
          // RSA key, with a new |BN_MONT_CTX| for the public modulus. If we
          // were to use |key| directly instead, then these costs wouldn't be
          // accounted for.
		  BM_NAMESPACE::UniquePtr<RSA> verify_key(RSA_new());
          if (!verify_key) {
            return false;
          }
#if defined(OPENSSL_1_0_BENCHMARK)
          const BIGNUM *temp_n = key.get()->n;
          const BIGNUM *temp_e = key.get()->e;
          verify_key.get()->n = BN_dup(temp_n);
          verify_key.get()->e = BN_dup(temp_e);
#else
          const BIGNUM *temp_n = NULL;
          const BIGNUM *temp_e = NULL;

          RSA_get0_key(key.get(), &temp_n, &temp_e, NULL);
          RSA_set0_key(verify_key.get(), BN_dup(temp_n), BN_dup(temp_e), NULL);
#endif

          return RSA_verify(NID_sha256, fake_sha256_hash,
                            sizeof(fake_sha256_hash), sig.get(), sig_len,
                            verify_key.get());
        })) {
      fprintf(stderr, "RSA_verify failed.\n");
      ERR_print_errors_fp(stderr);
      return false;
    }
    results.Print(name + " verify (fresh key)");

// |RSA_private_key_from_bytes| is not available in OpenSSL.
// TODO: Add support for OpenSSL RSA private key parsing benchmarks. Tracked in
//       CryptoAlg-1092.
#if !defined(OPENSSL_BENCHMARK)
    if (!TimeFunction(&results, [&]() -> bool {
          return BM_NAMESPACE::UniquePtr<RSA>(RSA_private_key_from_bytes(
                     kRSAKeys[i].key, kRSAKeys[i].key_len)) != nullptr;
        })) {
      fprintf(stderr, "Failed to parse %s key.\n", name.c_str());
      ERR_print_errors_fp(stderr);
      return false;
    }
    results.Print(name + " private key parse");
#endif
  }

  return true;
}

static bool SpeedRSAKeyGen(bool is_fips, const std::string &selected) {
  if (!selected.empty() && selected.find("RSAKeyGen") == std::string::npos) {
    return true;
  }

  BM_NAMESPACE::UniquePtr<BIGNUM> e(BN_new());
  if (!BN_set_word(e.get(), 65537)) {
    return false;
  }

  const std::vector<int> kSizes = {2048, 3072, 4096};
  for (int size : kSizes) {
    const uint64_t start = time_now();
    uint64_t num_calls = 0;
    uint64_t us;
    std::vector<uint64_t> durations;

    for (;;) {
      BM_NAMESPACE::UniquePtr<RSA> rsa(RSA_new());

      const uint64_t iteration_start = time_now();
      if(is_fips){
#if !defined(OPENSSL_BENCHMARK)
        // RSA_generate_key_fips is AWS-LC specific.
        if (!RSA_generate_key_fips(rsa.get(), size, nullptr)) {
          fprintf(stderr, "RSA_generate_key_fips failed.\n");
          ERR_print_errors_fp(stderr);
          return false;
        }
#else
        return true;
#endif
      }
      else {
        if (!RSA_generate_key_ex(rsa.get(), size, e.get(), nullptr)) {
          fprintf(stderr, "RSA_generate_key_ex failed.\n");
          ERR_print_errors_fp(stderr);
          return false;
        }
      }
      const uint64_t iteration_end = time_now();

      num_calls++;
      durations.push_back(iteration_end - iteration_start);

      us = iteration_end - start;
      if (us > 30 * 1000000 /* 30 secs */) {
        break;
      }
    }

    std::sort(durations.begin(), durations.end());
    std::string rsa_type = std::string("RSA ");
    if (is_fips) {
      rsa_type += "FIPS ";
    }
    const std::string description =
        rsa_type + std::to_string(size) + std::string(" key-gen");
    const TimeResults results = {num_calls, us};
    results.Print(description);
    const size_t n = durations.size();
    assert(n > 0);

    // Distribution information is useful, but doesn't fit into the standard
    // format used by |g_print_json|.
    if (!g_print_json) {
      uint64_t min = durations[0];
      uint64_t median = n & 1 ? durations[n / 2]
                              : (durations[n / 2 - 1] + durations[n / 2]) / 2;
      uint64_t max = durations[n - 1];
      printf("  min: %" PRIu64 "us, median: %" PRIu64 "us, max: %" PRIu64
             "us\n",
             min, median, max);
    }
  }

  return true;
}

static bool SpeedEvpGenericChunk(const EVP_CIPHER *cipher, std::string name,
                             size_t chunk_byte_len, size_t ad_len, bool encrypt) {
  int len, result;
  int* len_ptr = &len;
  const size_t key_len = EVP_CIPHER_key_length(cipher);
  static const unsigned kAlignment = 16;
  const size_t iv_len = EVP_CIPHER_iv_length(cipher);
  // GCM uses 16 byte tags
  const size_t overhead_len = 16;
  std::unique_ptr<uint8_t[]> key(new uint8_t[key_len]);
  BM_memset(key.get(), 0, key_len);
  std::unique_ptr<uint8_t[]> nonce(new uint8_t[iv_len]);
  BM_memset(nonce.get(), 0, iv_len);
  std::unique_ptr<uint8_t[]> plaintext_storage(new uint8_t[chunk_byte_len + kAlignment]);
  std::unique_ptr<uint8_t[]> ciphertext_storage(new uint8_t[chunk_byte_len + overhead_len + kAlignment]);
  std::unique_ptr<uint8_t[]> in2_storage(new uint8_t[chunk_byte_len + overhead_len + kAlignment]);
  std::unique_ptr<uint8_t[]> ad(new uint8_t[ad_len]);
  BM_memset(ad.get(), 0, ad_len);
  std::unique_ptr<uint8_t[]> tag_storage(new uint8_t[overhead_len + kAlignment]);

  uint8_t *const plaintext = static_cast<uint8_t *>(align_pointer(plaintext_storage.get(), kAlignment));
  BM_memset(plaintext, 0, chunk_byte_len);
  uint8_t *const ciphertext = static_cast<uint8_t *>(align_pointer(ciphertext_storage.get(), kAlignment));
  BM_memset(ciphertext, 0, chunk_byte_len + overhead_len);
  uint8_t *const tag = static_cast<uint8_t *>(align_pointer(tag_storage.get(), kAlignment));
  BM_memset(tag, 0, overhead_len);

  BM_NAMESPACE::UniquePtr<EVP_CIPHER_CTX> ctx(EVP_CIPHER_CTX_new());

  bool isAead = EVP_CIPHER_flags(cipher) & EVP_CIPH_FLAG_AEAD_CIPHER;
  if (encrypt) {
    std::string encryptName = name + " encrypt";
    TimeResults encryptResults;

    // Call EVP_EncryptInit_ex once with the cipher and key, the benchmark loop will reuse both
    if (!EVP_EncryptInit_ex(ctx.get(), cipher, NULL, key.get(), nonce.get())){
      fprintf(stderr, "Failed to configure encryption context.\n");
      ERR_print_errors_fp(stderr);
      return false;
    }
    if (!TimeFunction(&encryptResults, [&ctx, chunk_byte_len, plaintext, ciphertext, len_ptr, tag, &nonce, &ad, ad_len, &isAead, &result]() -> bool {
      result = EVP_EncryptInit_ex(ctx.get(), NULL, NULL, NULL, nonce.get());
      if (isAead) {
        result &= EVP_EncryptUpdate(ctx.get(), NULL, len_ptr, ad.get(), ad_len);
      }
      result &= EVP_EncryptUpdate(ctx.get(), ciphertext, len_ptr, plaintext, chunk_byte_len);
      result &= EVP_EncryptFinal_ex(ctx.get(), ciphertext + *len_ptr, len_ptr);
      if (isAead) {
        result &= EVP_CIPHER_CTX_ctrl(ctx.get(), EVP_CTRL_GCM_GET_TAG, 16, tag);
      }
      return result;
    })) {
      fprintf(stderr, "%s failed.\n", encryptName.c_str());
      ERR_print_errors_fp(stderr);
      return false;
    }

    encryptResults.PrintWithBytes(encryptName, chunk_byte_len);
  }
  else {
    result =  EVP_EncryptInit_ex(ctx.get(), cipher, NULL, key.get(), nonce.get());
    if (isAead) {
      result &= EVP_EncryptUpdate(ctx.get(), NULL, len_ptr, ad.get(), ad_len);
    }
    result &= EVP_EncryptUpdate(ctx.get(), ciphertext, len_ptr, plaintext, chunk_byte_len);
    int ciphertext_len = *len_ptr;
    result &= EVP_EncryptFinal_ex(ctx.get(), ciphertext + *len_ptr, len_ptr);
    ciphertext_len += *len_ptr;
    if(isAead) {
      result &= EVP_CIPHER_CTX_ctrl(ctx.get(), EVP_CTRL_GCM_GET_TAG, 16, tag);
    }

    if (!result) {
      fprintf(stderr, "Failed to perform one encryption.\n");
      ERR_print_errors_fp(stderr);
      return false;
    }
    std::string decryptName = name + " decrypt";
    TimeResults decryptResults;
    // Call EVP_DecryptInit_ex once with the cipher and key, the benchmark loop will reuse both
    if (!EVP_DecryptInit_ex(ctx.get(), cipher, NULL, key.get(), nonce.get())){
      fprintf(stderr, "Failed to configure decryption context.\n");
      ERR_print_errors_fp(stderr);
      return false;
    }
    if (!TimeFunction(&decryptResults, [&ctx, plaintext, ciphertext, len_ptr, tag, &nonce, &ad, ad_len, &isAead, &result, &ciphertext_len]() -> bool {
      result = EVP_DecryptInit_ex(ctx.get(), NULL, NULL, NULL, nonce.get());
      if(isAead) {
        result &= EVP_DecryptUpdate(ctx.get(), NULL, len_ptr, ad.get(), ad_len);
      }
      result &= EVP_DecryptUpdate(ctx.get(), plaintext, len_ptr, ciphertext, ciphertext_len);
      if (isAead) {
        result &= EVP_CIPHER_CTX_ctrl(ctx.get(), EVP_CTRL_GCM_SET_TAG, 16, tag);
      }
      result &= EVP_DecryptFinal_ex(ctx.get(), plaintext + *len_ptr, len_ptr);
      return result;
    })) {
      fprintf(stderr, "%s failed.\n", decryptName.c_str());
      ERR_print_errors_fp(stderr);
      return false;
    }
    decryptResults.PrintWithBytes(decryptName, chunk_byte_len);
  }

  return true;
}
static bool SpeedEvpCipherGeneric(const EVP_CIPHER *cipher,
                                  const std::string &name, size_t ad_len,
                                  const std::string &selected) {
  if (!selected.empty() && name.find(selected) == std::string::npos) {
    return true;
  }

  TimeResults results;
  BM_NAMESPACE::UniquePtr<EVP_CIPHER_CTX> ctx(EVP_CIPHER_CTX_new());
  const size_t key_len = EVP_CIPHER_key_length(cipher);
  std::unique_ptr<uint8_t[]> key(new uint8_t[key_len]);
  const size_t iv_len = EVP_CIPHER_iv_length(cipher);
  std::unique_ptr<uint8_t[]> nonce(new uint8_t[iv_len]);
  if (!TimeFunction(&results, [&]() -> bool {
        return EVP_EncryptInit_ex(ctx.get(), cipher, NULL, key.get(), nonce.get());})) {
    fprintf(stderr, "EVP_EncryptInit_ex failed.\n");
    ERR_print_errors_fp(stderr);
    return false;
  }
  results.Print(name +  " encrypt init");

  for (size_t chunk_byte_len : g_chunk_lengths) {
    if (!SpeedEvpGenericChunk(cipher, name, chunk_byte_len, ad_len,
                              /*encrypt*/ true)) {
      return false;
    }
  }

  if (!TimeFunction(&results, [&]() -> bool {
        return EVP_DecryptInit_ex(ctx.get(), cipher, NULL, key.get(), nonce.get());})) {
    fprintf(stderr, "EVP_DecryptInit_ex failed.\n");
    ERR_print_errors_fp(stderr);
    return false;
  }
  results.Print(name +  " decrypt init");
  for (size_t chunk_byte_len : g_chunk_lengths) {
    if (!SpeedEvpGenericChunk(cipher, name, chunk_byte_len, ad_len, false)) {
      return false;
    }
  }

  return true;
}

#if !defined(OPENSSL_BENCHMARK)
static bool SpeedAEADChunk(const EVP_AEAD *aead, std::string name,
                           size_t chunk_len, size_t ad_len,
                           evp_aead_direction_t direction) {
  static const unsigned kAlignment = 16;

  BM_NAMESPACE::ScopedEVP_AEAD_CTX ctx;
  const size_t key_len = EVP_AEAD_key_length(aead);
  const size_t nonce_len = EVP_AEAD_nonce_length(aead);
  const size_t overhead_len = EVP_AEAD_max_overhead(aead);

  std::unique_ptr<uint8_t[]> key(new uint8_t[key_len]);
  BM_memset(key.get(), 0, key_len);
  std::unique_ptr<uint8_t[]> nonce(new uint8_t[nonce_len]);
  BM_memset(nonce.get(), 0, nonce_len);
  std::unique_ptr<uint8_t[]> in_storage(new uint8_t[chunk_len + kAlignment]);
  // N.B. for EVP_AEAD_CTX_seal_scatter the input and output buffers may be the
  // same size. However, in the direction == evp_aead_open case we still use
  // non-scattering seal, hence we add overhead_len to the size of this buffer.
  std::unique_ptr<uint8_t[]> out_storage(
      new uint8_t[chunk_len + overhead_len + kAlignment]);
  std::unique_ptr<uint8_t[]> in2_storage(
      new uint8_t[chunk_len + overhead_len + kAlignment]);
  std::unique_ptr<uint8_t[]> ad(new uint8_t[ad_len]);
  BM_memset(ad.get(), 0, ad_len);
  std::unique_ptr<uint8_t[]> tag_storage(
      new uint8_t[overhead_len + kAlignment]);

  uint8_t *const in =
      static_cast<uint8_t *>(align_pointer(in_storage.get(), kAlignment));
  BM_memset(in, 0, chunk_len);
  uint8_t *const out =
      static_cast<uint8_t *>(align_pointer(out_storage.get(), kAlignment));
  BM_memset(out, 0, chunk_len + overhead_len);
  uint8_t *const tag =
      static_cast<uint8_t *>(align_pointer(tag_storage.get(), kAlignment));
  BM_memset(tag, 0, overhead_len);
  uint8_t *const in2 =
      static_cast<uint8_t *>(align_pointer(in2_storage.get(), kAlignment));

  if (!EVP_AEAD_CTX_init_with_direction(ctx.get(), aead, key.get(), key_len,
                                        EVP_AEAD_DEFAULT_TAG_LENGTH,
                                        evp_aead_seal)) {
    fprintf(stderr, "Failed to create EVP_AEAD_CTX.\n");
    ERR_print_errors_fp(stderr);
    return false;
  }

  TimeResults results;
  if (direction == evp_aead_seal) {
    if (!TimeFunction(&results,
                      [chunk_len, nonce_len, ad_len, overhead_len, in, out, tag,
                       &ctx, &nonce, &ad]() -> bool {
                        size_t tag_len;
                        return EVP_AEAD_CTX_seal_scatter(
                            ctx.get(), out, tag, &tag_len, overhead_len,
                            nonce.get(), nonce_len, in, chunk_len, nullptr, 0,
                            ad.get(), ad_len);
                      })) {
      fprintf(stderr, "EVP_AEAD_CTX_seal failed.\n");
      ERR_print_errors_fp(stderr);
      return false;
    }
  } else {
    size_t out_len;
    EVP_AEAD_CTX_seal(ctx.get(), out, &out_len, chunk_len + overhead_len,
                      nonce.get(), nonce_len, in, chunk_len, ad.get(), ad_len);

    ctx.Reset();
    if (!EVP_AEAD_CTX_init_with_direction(ctx.get(), aead, key.get(), key_len,
                                          EVP_AEAD_DEFAULT_TAG_LENGTH,
                                          evp_aead_open)) {
      fprintf(stderr, "Failed to create EVP_AEAD_CTX.\n");
      ERR_print_errors_fp(stderr);
      return false;
    }

    if (!TimeFunction(&results,
                      [chunk_len, overhead_len, nonce_len, ad_len, in2, out,
                       out_len, &ctx, &nonce, &ad]() -> bool {
                        size_t in2_len;
                        // N.B. EVP_AEAD_CTX_open_gather is not implemented for
                        // all AEADs.
                        return EVP_AEAD_CTX_open(ctx.get(), in2, &in2_len,
                                                 chunk_len + overhead_len,
                                                 nonce.get(), nonce_len, out,
                                                 out_len, ad.get(), ad_len);
                      })) {
      fprintf(stderr, "EVP_AEAD_CTX_open failed.\n");
      ERR_print_errors_fp(stderr);
      return false;
    }
  }

  results.PrintWithBytes(
      name + (direction == evp_aead_seal ? " seal" : " open"), chunk_len);
  return true;
}

static bool SpeedAEAD(const EVP_AEAD *aead, const std::string &name,
                      size_t ad_len, const std::string &selected, enum evp_aead_direction_t dir) {
  if (!selected.empty() && name.find(selected) == std::string::npos) {
    return true;
  }

  TimeResults results;
  const size_t key_len = EVP_AEAD_key_length(aead);
  std::unique_ptr<uint8_t[]> key(new uint8_t[key_len]);

  if (!TimeFunction(&results, [&]() -> bool {
        BM_NAMESPACE::ScopedEVP_AEAD_CTX ctx;
        return EVP_AEAD_CTX_init_with_direction(
            ctx.get(), aead, key.get(), key_len, EVP_AEAD_DEFAULT_TAG_LENGTH,
            evp_aead_seal);
  })) {
    fprintf(stderr, "EVP_AEAD_CTX_init_with_direction failed.\n");
    ERR_print_errors_fp(stderr);
    return false;
  }
  results.Print(name + (dir == evp_aead_seal ? " seal " : " open ") + "init");

  for (size_t chunk_len : g_chunk_lengths) {
    if (!SpeedAEADChunk(aead, name, chunk_len, ad_len, dir)) {
      return false;
    }
  }
  return true;
}

static bool SpeedAEADOpen(const EVP_AEAD *aead, const std::string &name,
                          size_t ad_len, const std::string &selected) {
  return SpeedAEAD(aead, name, ad_len, selected, evp_aead_open);
}

static bool SpeedAEADSeal(const EVP_AEAD *aead, const std::string &name,
                          size_t ad_len, const std::string &selected) {
  return SpeedAEAD(aead, name, ad_len, selected, evp_aead_seal);
}
#if AWSLC_API_VERSION > 16
static bool SpeedSingleKEM(const std::string &name, int nid, const std::string &selected) {
  if (!selected.empty() && name.find(selected) == std::string::npos) {
    return true;
  }
  // Key generation (Alice).
  BM_NAMESPACE::UniquePtr<EVP_PKEY_CTX> a_ctx(EVP_PKEY_CTX_new_id(EVP_PKEY_KEM, nullptr));
  if (!a_ctx ||
      !EVP_PKEY_CTX_kem_set_params(a_ctx.get(), nid) ||
      !EVP_PKEY_keygen_init(a_ctx.get())) {
    return false;
  }

  EVP_PKEY *key = EVP_PKEY_new();
  TimeResults results;
  if (!TimeFunction(&results, [&a_ctx, &key]() -> bool {
        return EVP_PKEY_keygen(a_ctx.get(), &key);
      })) {
    return false;
  }
  results.Print(name + " keygen");

  // Encapsulation setup (Bob).
  BM_NAMESPACE::UniquePtr<EVP_PKEY_CTX> b_ctx(EVP_PKEY_CTX_new(key, nullptr));

  size_t b_ss_len, b_ct_len;
  if (!EVP_PKEY_encapsulate(b_ctx.get(), NULL, &b_ct_len, NULL, &b_ss_len)) {
    return false;
  }
  std::unique_ptr<uint8_t[]> b_ct(new uint8_t[b_ct_len]);
  std::unique_ptr<uint8_t[]> b_ss(new uint8_t[b_ss_len]);

  // Decapsulation setup (Alice).
  a_ctx.reset(EVP_PKEY_CTX_new(key, nullptr));

  size_t a_ss_len;
  if (!EVP_PKEY_decapsulate(a_ctx.get(), NULL, &a_ss_len, NULL, 0)) {
    return false;
  }
  std::unique_ptr<uint8_t[]> a_ss(new uint8_t[a_ss_len]);

  // Sanity check (encaps/decaps gives the same shared secret).
  if (!EVP_PKEY_encapsulate(b_ctx.get(), b_ct.get(), &b_ct_len, b_ss.get(), &b_ss_len) ||
      !EVP_PKEY_decapsulate(a_ctx.get(), a_ss.get(), &a_ss_len, b_ct.get(), b_ct_len) ||
      (a_ss_len != b_ss_len)) {
    return false;
  }
  for (size_t i = 0; i < a_ss_len; i++) {
    if (a_ss.get()[i] != b_ss.get()[i]) {
        return false;
    }
  }

  // Measure encapsulation and decapsulation performance.
  if (!TimeFunction(&results, [&b_ct, &b_ct_len, &b_ss, &b_ss_len, &b_ctx]() -> bool {
        return EVP_PKEY_encapsulate(b_ctx.get(), b_ct.get(), &b_ct_len, b_ss.get(), &b_ss_len);
      })) {
    return false;
  }
  results.Print(name + " encaps");

  if (!TimeFunction(&results, [&b_ct, &b_ct_len, &a_ss, &a_ss_len, &a_ctx]() -> bool {
        return EVP_PKEY_decapsulate(a_ctx.get(), a_ss.get(), &a_ss_len, b_ct.get(), b_ct_len);
      })) {
    return false;
  }
  results.Print(name + " decaps");

  EVP_PKEY_free(key);

  return true;
}

static bool SpeedKEM(std::string selected) {
  return
#if AWSLC_API_VERSION >= 30
         SpeedSingleKEM("ML-KEM-512", NID_MLKEM512, selected) &&
         SpeedSingleKEM("ML-KEM-768", NID_MLKEM768, selected) &&
         SpeedSingleKEM("ML-KEM-1024", NID_MLKEM1024, selected) &&
#endif
         SpeedSingleKEM("Kyber512_R3", NID_KYBER512_R3, selected) &&
         SpeedSingleKEM("Kyber768_R3", NID_KYBER768_R3, selected) &&
         SpeedSingleKEM("Kyber1024_R3", NID_KYBER1024_R3, selected);
}

#if AWSLC_API_VERSION > 31

static bool SpeedDigestSignNID(const std::string &name, int nid,
                            const std::string &selected) {
  if (!selected.empty() && name.find(selected) == std::string::npos) {
    return true;
  }

  // Setup CTX for Sign/Verify Operations of type EVP_PKEY_PQDSA
  BM_NAMESPACE::UniquePtr<EVP_PKEY_CTX> pkey_ctx(EVP_PKEY_CTX_new_id(EVP_PKEY_PQDSA, nullptr));

  // Setup CTX for specific signature alg NID
  EVP_PKEY_CTX_pqdsa_set_params(pkey_ctx.get(), nid);

  // Setup CTX for Keygen Operations
  if (!pkey_ctx || EVP_PKEY_keygen_init(pkey_ctx.get()) != 1) {
    return false;
  }

  EVP_PKEY *key = NULL;

  TimeResults results;
  if (!TimeFunction(&results, [&pkey_ctx, &key]() -> bool {
        return EVP_PKEY_keygen(pkey_ctx.get(), &key);
      })) {
    return false;
  }
  results.Print(name + " keygen");

  // Setup CTX for Sign operations
  bssl::ScopedEVP_MD_CTX md_ctx;

  // message to be signed
  static const uint8_t msg[32] = {0};
  size_t msg_len = 32;

  // to keep this function generic, we obtain the signature size (different for
  // each algorithm) at run time by attempting a sign with a NULL signature.
  // The sign algorithm must support calling NULL to obtain the signature length
  size_t sig_len = 0;
  EVP_DigestSignInit(md_ctx.get(), NULL, NULL, NULL, key);
  EVP_DigestSign(md_ctx.get(), NULL, &sig_len, msg, msg_len);
  std::unique_ptr<uint8_t[]> signature(new uint8_t[sig_len]);


  if (!TimeFunction(&results, [&md_ctx, &signature, &sig_len, msg_len ]() -> bool {
        return EVP_DigestSign(md_ctx.get(), signature.get(), &sig_len, msg, msg_len);
      })) {
    return false;
  }
  results.Print(name + " signing");

  // Verify
  if (!TimeFunction(&results, [&md_ctx, &signature, &sig_len, msg_len ]() -> bool {
        return EVP_DigestVerify(md_ctx.get(), signature.get(), sig_len, msg, msg_len);
      })) {
    return false;
  }
  results.Print(name + " verify");

  EVP_PKEY_free(key);
  md_ctx.Reset();
  return true;
}

static bool SpeedDigestSign(const std::string &selected) {
  return SpeedDigestSignNID("MLDSA44", NID_MLDSA44, selected) &&
         SpeedDigestSignNID("MLDSA65", NID_MLDSA65, selected) &&
         SpeedDigestSignNID("MLDSA87", NID_MLDSA87, selected);
}

#endif

#endif
#endif

static bool SpeedAESBlock(const std::string &name, unsigned bits,
                          const std::string &selected) {
  if (!selected.empty() && name.find(selected) == std::string::npos) {
    return true;
  }

  static const uint8_t kZero[32] = {0};

  {
    TimeResults results;
    if (!TimeFunction(&results, [&]() -> bool {
          AES_KEY key;
          return AES_set_encrypt_key(kZero, bits, &key) == 0;
        })) {
      fprintf(stderr, "AES_set_encrypt_key failed.\n");
      return false;
    }
    results.Print(name + " encrypt setup");
  }

  {
    AES_KEY key;
    if (AES_set_encrypt_key(kZero, bits, &key) != 0) {
      return false;
    }
    uint8_t block[16] = {0};
    TimeResults results;
    if (!TimeFunction(&results, [&]() -> bool {
          AES_encrypt(block, block, &key);
          return true;
        })) {
      fprintf(stderr, "AES_encrypt failed.\n");
      return false;
    }
    results.Print(name + " encrypt");
  }

  {
    TimeResults results;
    if (!TimeFunction(&results, [&]() -> bool {
          AES_KEY key;
          return AES_set_decrypt_key(kZero, bits, &key) == 0;
        })) {
      fprintf(stderr, "AES_set_decrypt_key failed.\n");
      return false;
    }
    results.Print(name + " decrypt setup");
  }

  {
    AES_KEY key;
    if (AES_set_decrypt_key(kZero, bits, &key) != 0) {
      return false;
    }
    uint8_t block[16] = {0};
    TimeResults results;
    if (!TimeFunction(&results, [&]() -> bool {
          AES_decrypt(block, block, &key);
          return true;
        })) {
      fprintf(stderr, "AES_decrypt failed.\n");
      return false;
    }
    results.Print(name + " decrypt");
  }

  return true;
}

static bool SpeedAES256XTS(const std::string &name, //const size_t in_len,
                           const std::string &selected) {
  if (!selected.empty() && name.find(selected) == std::string::npos) {
    return true;
  }

  const EVP_CIPHER *cipher = EVP_aes_256_xts();
  const size_t key_len = EVP_CIPHER_key_length(cipher);
  const size_t iv_len = EVP_CIPHER_iv_length(cipher);

  std::vector<uint8_t> key(key_len);
  std::vector<uint8_t> iv(iv_len, 9);
  std::vector<uint8_t> in, out;

  // key = key1||key2 and key1 should not equal key2
  std::generate(key.begin(), key.end(), [] {
    static uint8_t i = 0;
    return i++;
  });

  BM_NAMESPACE::UniquePtr<EVP_CIPHER_CTX> ctx(EVP_CIPHER_CTX_new());
  TimeResults results;

  // Benchmark just EVP_EncryptInit_ex with the cipher and key, the encrypt benchmark loop will reuse both
  if (!TimeFunction(&results, [&]() -> bool {
        return EVP_EncryptInit_ex(ctx.get(), cipher, nullptr, key.data(),
                                  iv.data());
      })) {
    fprintf(stderr, "EVP_EncryptInit_ex failed.\n");
    ERR_print_errors_fp(stderr);
    return false;
  }
  results.Print(name + " encrypt init");

  // Benchmark initialisation and encryption
  for (size_t in_len : g_chunk_lengths) {
    if (in_len < AES_BLOCK_SIZE) {
      // AES-XTS requires encrypting at least the block size
      continue;
    }
    in.resize(in_len);
    out.resize(in_len);
    std::fill(in.begin(), in.end(), 0x5a);
    int len;
    if (!TimeFunction(&results, [&]() -> bool {
          if (!EVP_EncryptInit_ex(ctx.get(), nullptr, nullptr, nullptr,
                                  iv.data()) ||
              !EVP_EncryptUpdate(ctx.get(), out.data(), &len, in.data(),
                                 in.size())) {
            return false;
          }
          return true;
        })) {
      fprintf(stderr, "AES-256-XTS initialisation or encryption failed.\n");
      return false;
    }
    results.PrintWithBytes(name + " encrypt", in_len);
  }

  // Benchmark initialisation and decryption
  // Benchmark just EVP_DecryptInit_ex with the cipher and key, the decrypt benchmark loop will reuse both
  if (!TimeFunction(&results, [&]() -> bool {
        return EVP_DecryptInit_ex(ctx.get(), cipher, nullptr, key.data(),
                                  iv.data());
      })) {
    fprintf(stderr, "EVP_DecryptInit_ex failed.\n");
    ERR_print_errors_fp(stderr);
    return false;
  }
  results.Print(name + " decrypt init");

  for (size_t in_len : g_chunk_lengths) {
    if (in_len < AES_BLOCK_SIZE) {
      // AES-XTS requires decrypting at least the block size
      continue;
    }
    in.resize(in_len);
    out.resize(in_len);
    std::fill(in.begin(), in.end(), 0x5a);
    int len;
    if (!TimeFunction(&results, [&]() -> bool {
          if (!EVP_DecryptInit_ex(ctx.get(), nullptr, nullptr, nullptr,
                                  iv.data()) ||
              !EVP_DecryptUpdate(ctx.get(), out.data(), &len, in.data(),
                                 in.size())) {
            return false;
          }
          return true;
        })) {
      fprintf(stderr, "AES-256-XTS initialisation or decryption failed.\n");
      return false;
    }
    results.PrintWithBytes(name + " decrypt", in_len);
  }

  return true;
}

static bool SpeedHashChunk(const EVP_MD *md, std::string name,
                           size_t chunk_len) {
  // OpenSSL 1.0.x has a different API to create an EVP_MD_CTX
#if defined(OPENSSL_1_0_BENCHMARK)
  BM_NAMESPACE::UniquePtr<EVP_MD_CTX> ctx(EVP_MD_CTX_create());
#else
  BM_NAMESPACE::UniquePtr<EVP_MD_CTX> ctx(EVP_MD_CTX_new());
#endif
  std::unique_ptr<uint8_t[]> input(new uint8_t[chunk_len]);

  TimeResults results;
  if (!TimeFunction(&results, [&ctx, md, chunk_len, &input]() -> bool {
        uint8_t digest[EVP_MAX_MD_SIZE];
        unsigned int md_len;

        return EVP_DigestInit_ex(ctx.get(), md, NULL /* ENGINE */) &&
               EVP_DigestUpdate(ctx.get(), input.get(), chunk_len) &&
#if (!defined(OPENSSL_1_0_BENCHMARK) && !defined(BORINGSSL_BENCHMARK) && !defined(OPENSSL_IS_AWSLC)) || AWSLC_API_VERSION >= 22
               (EVP_MD_flags(md) & EVP_MD_FLAG_XOF) ?
                 EVP_DigestFinalXOF(ctx.get(), digest, 32) : EVP_DigestFinal_ex(ctx.get(), digest, &md_len);
#else
               EVP_DigestFinal_ex(ctx.get(), digest, &md_len);
#endif
      })) {
    fprintf(stderr, "EVP_DigestInit_ex failed.\n");
    ERR_print_errors_fp(stderr);
    return false;
  }

  results.PrintWithBytes(name, chunk_len);
  return true;
}

static bool SpeedHash(const EVP_MD *md, const std::string &name,
                      const std::string &selected) {
  if (!selected.empty() && name.find(selected) == std::string::npos) {
    return true;
  }

  for (size_t chunk_len : g_chunk_lengths) {
    if (!SpeedHashChunk(md, name, chunk_len)) {
      return false;
    }
  }

  return true;
}

#if defined(OPENSSL_IS_AWSLC) && (AWSLC_API_VERSION >= 35)
static bool SpeedSHAKE256_x4_Chunks(std::string name, size_t len) {
  size_t input_len = 0, output_len = 0;

  if (name.find("Absorb") != std::string::npos) {
    input_len = len;
    output_len = 32;
  } else {
    input_len = 32;
    output_len = len;
  }

  std::unique_ptr<uint8_t[]> input0(new uint8_t[input_len]);
  std::unique_ptr<uint8_t[]> input1(new uint8_t[input_len]);
  std::unique_ptr<uint8_t[]> input2(new uint8_t[input_len]);
  std::unique_ptr<uint8_t[]> input3(new uint8_t[input_len]);

  BM_memset(input0.get(), 0, input_len);
  BM_memset(input1.get(), 0, input_len);
  BM_memset(input2.get(), 0, input_len);
  BM_memset(input3.get(), 0, input_len);

  std::unique_ptr<uint8_t[]> output0(new uint8_t[output_len]);
  std::unique_ptr<uint8_t[]> output1(new uint8_t[output_len]);
  std::unique_ptr<uint8_t[]> output2(new uint8_t[output_len]);
  std::unique_ptr<uint8_t[]> output3(new uint8_t[output_len]);

  TimeResults results;
  if (!TimeFunction(&results, [&]() -> bool {
        return SHAKE256_x4(input0.get(), input1.get(), input2.get(), input3.get(), input_len,
                          output0.get(), output1.get(), output2.get(), output3.get(), output_len);
      })) {
    fprintf(stderr, "SHAKE256_x4 failed.\n");
    ERR_print_errors_fp(stderr);
    return false;
  }

  results.PrintWithBytes(name, len);
  return true;
}

static bool SpeedSHAKE256_x4_Absorb(const std::string &selected) {
  if (!selected.empty() && selected.find("SHAKE256-x4") == std::string::npos &&
      selected.find("Absorb") == std::string::npos) {
    return true;
  }

  for (size_t input_len : g_chunk_lengths) {
    if (!SpeedSHAKE256_x4_Chunks("SHAKE256-x4 (Absorb)", input_len)) {
      return false;
    }
  }

  return true;
}

static bool SpeedSHAKE256_x4_Squeeze(const std::string &selected) {
  if (!selected.empty() && selected.find("SHAKE256-x4") == std::string::npos &&
      selected.find("Squeeze") == std::string::npos) {
    return true;
  }

  for (size_t output_len : g_chunk_lengths) {
    if (!SpeedSHAKE256_x4_Chunks("SHAKE256-x4 (Squeeze)", output_len)) {
      return false;
    }
  }

  return true;
}
#endif // OPENSSL_IS_AWSLC && (AWSLC_API_VERSION >= 35)

static bool SpeedHmacChunk(const EVP_MD *md, std::string name,
                           size_t chunk_len) {
  // OpenSSL 1.0.x doesn't have a function that creates a new,
  // properly initialized HMAC pointer so we need to create
  // the pointer and then do the initialization logic ourselves
#if defined(OPENSSL_1_0_BENCHMARK)
  BM_NAMESPACE::UniquePtr<HMAC_CTX> ctx(new HMAC_CTX);
  HMAC_CTX_init(ctx.get());
#else
  BM_NAMESPACE::UniquePtr<HMAC_CTX> ctx(HMAC_CTX_new());
#endif
  std::unique_ptr<uint8_t[]> input(new uint8_t[chunk_len]);
  const size_t key_len = EVP_MD_size(md);
  std::unique_ptr<uint8_t[]> key(new uint8_t[key_len]);
  BM_memset(key.get(), 0, key_len);

  if (!HMAC_Init_ex(ctx.get(), key.get(), key_len, md, NULL /* ENGINE */)) {
    fprintf(stderr, "Failed to create HMAC_CTX.\n");
  }
  TimeResults results;
  if (!TimeFunction(&results, [&ctx, chunk_len, &input]() -> bool {
        uint8_t digest[EVP_MAX_MD_SIZE];
        unsigned int md_len;

        return HMAC_Init_ex(ctx.get(), NULL, 0, NULL, NULL) &&
               HMAC_Update(ctx.get(), input.get(), chunk_len) &&
               HMAC_Final(ctx.get(), digest, &md_len);
      })) {
    fprintf(stderr, "HMAC_Final failed.\n");
    ERR_print_errors_fp(stderr);
    return false;
  }

  results.PrintWithBytes(name, chunk_len);
  return true;
}

static bool SpeedHmac(const EVP_MD *md, const std::string &name,
                      const std::string &selected) {
  if (!selected.empty() && name.find(selected) == std::string::npos) {
    return true;
  }
  TimeResults results;
  const size_t key_len = EVP_MD_size(md);
  std::unique_ptr<uint8_t[]> key(new uint8_t[key_len]);
  BM_memset(key.get(), 0, key_len);
#if defined(OPENSSL_1_0_BENCHMARK)
  BM_NAMESPACE::UniquePtr<HMAC_CTX> ctx(new HMAC_CTX);
  HMAC_CTX_init(ctx.get());
#else
  BM_NAMESPACE::UniquePtr<HMAC_CTX> ctx(HMAC_CTX_new());
#endif
  if (!TimeFunction(&results, [&]() -> bool {
        return HMAC_Init_ex(ctx.get(), key.get(), key_len, md, NULL /* ENGINE */);
      })) {
    fprintf(stderr, "HMAC_Init_ex failed.\n");
    ERR_print_errors_fp(stderr);
    return false;
  }
  results.Print(name + " init");

  for (size_t chunk_len : g_chunk_lengths) {
    if (!SpeedHmacChunk(md, name, chunk_len)) {
      return false;
    }
  }

  return true;
}

static bool SpeedHmacChunkOneShot(const EVP_MD *md, std::string name,
                           size_t chunk_len) {
  std::unique_ptr<uint8_t[]> input(new uint8_t[chunk_len]);
  const size_t key_len = EVP_MD_size(md);
  std::unique_ptr<uint8_t[]> key(new uint8_t[key_len]);
  BM_memset(key.get(), 0, key_len);


  TimeResults results;
  if (!TimeFunction(&results, [&key, key_len, md, chunk_len, &input]() -> bool {

        uint8_t digest[EVP_MAX_MD_SIZE] = {0};
        unsigned int md_len = EVP_MAX_MD_SIZE;

        return HMAC(md, key.get(), key_len, input.get(), chunk_len, digest, &md_len) != nullptr;
      })) {
    fprintf(stderr, "HMAC_Final failed.\n");
    ERR_print_errors_fp(stderr);
    return false;
  }

  results.PrintWithBytes(name, chunk_len);
  return true;
}

static bool SpeedHmacOneShot(const EVP_MD *md, const std::string &name,
                      const std::string &selected) {
  if (!selected.empty() && name.find(selected) == std::string::npos) {
    return true;
  }

  for (size_t chunk_len : g_chunk_lengths) {
    if (!SpeedHmacChunkOneShot(md, name, chunk_len)) {
      return false;
    }
  }

  return true;
}

#if !defined(OPENSSL_1_0_BENCHMARK)
static bool SpeedCmacChunk(const EVP_CIPHER *cipher, std::string name,
                           size_t chunk_len) {
  BM_NAMESPACE::UniquePtr<CMAC_CTX> ctx(CMAC_CTX_new());
  std::unique_ptr<uint8_t[]> input(new uint8_t[chunk_len]);
  const size_t key_len = EVP_CIPHER_key_length(cipher);
  std::unique_ptr<uint8_t[]> key(new uint8_t[key_len]);
  BM_memset(key.get(), 0, key_len);

  if (!CMAC_Init(ctx.get(), key.get(), key_len, cipher, NULL /* ENGINE */)) {
    fprintf(stderr, "Failed to create CMAC_CTX.\n");
  }
  TimeResults results;
  if (!TimeFunction(&results, [&ctx, chunk_len, &input]() -> bool {
        uint8_t digest[EVP_MAX_MD_SIZE];
        size_t out_len;

        return
#if defined(OPENSSL_IS_AWSLC) || defined(OPENSSL_IS_BORINGSSL)
               CMAC_Reset(ctx.get()) &&
#else
               CMAC_Init(ctx.get(), nullptr, 0, nullptr, nullptr /* ENGINE */) &&
#endif
               CMAC_Update(ctx.get(), input.get(), chunk_len) &&
               CMAC_Final(ctx.get(), digest, &out_len);
      })) {
    fprintf(stderr, "CMAC_Final failed.\n");
    ERR_print_errors_fp(stderr);
    return false;
  }

  results.PrintWithBytes(name, chunk_len);
  return true;
}

static bool SpeedCmac(const EVP_CIPHER *cipher, const std::string &name, const std::string &selected) {
  if (!selected.empty() && name.find(selected) == std::string::npos) {
    return true;
  }
  TimeResults results;
  const size_t key_len = EVP_CIPHER_key_length(cipher);
  std::unique_ptr<uint8_t[]> key(new uint8_t[key_len]);
  BM_memset(key.get(), 0, key_len);
  BM_NAMESPACE::UniquePtr<CMAC_CTX> ctx(CMAC_CTX_new());
  if (!TimeFunction(&results, [&]() -> bool {
        return CMAC_Init(ctx.get(), key.get(), key_len, cipher,
                         nullptr /* ENGINE */);
      })) {
    fprintf(stderr, "CMAC_Init failed.\n");
    ERR_print_errors_fp(stderr);
    return false;
      }
  results.Print(name + " init");

  for (size_t chunk_len : g_chunk_lengths) {
    if (!SpeedCmacChunk(cipher, name, chunk_len)) {
      return false;
    }
  }

  return true;
}

#endif

using RandomFunction = std::function<void(uint8_t *, size_t)>;
static bool SpeedRandomChunk(RandomFunction function, std::string name, size_t chunk_len) {
  std::unique_ptr<uint8_t[]> output(new uint8_t[chunk_len]);

  TimeResults results;
  if (!TimeFunction(&results, [chunk_len, &output, &function]() -> bool {
        function(output.get(), chunk_len);
        return true;
      })) {
    return false;
  }

  results.PrintWithBytes(name, chunk_len);
  return true;
}

static bool SpeedRandom(RandomFunction function, const std::string &name, const std::string &selected) {
  if (!selected.empty() && name.find(selected) == std::string::npos) {
    return true;
  }

  for (size_t chunk_len : g_chunk_lengths) {
    if (!SpeedRandomChunk(function, name, chunk_len)) {
      return false;
    }
  }

  return true;
}

struct curve_config {
  std::string name;
  int nid;
};

curve_config supported_curves[] = {{"P-224", NID_secp224r1},
                                   {"P-256", NID_X9_62_prime256v1},
                                   {"P-384", NID_secp384r1},
                                   {"P-521", NID_secp521r1},
#if (!defined(OPENSSL_IS_BORINGSSL) && !defined(OPENSSL_IS_AWSLC)) || AWSLC_API_VERSION > 16
                                   {"secp256k1", NID_secp256k1},
#endif
};

static bool SpeedECDHCurve(const std::string &name, int nid,
                           const std::string &selected) {
  if (!selected.empty() && name.find(selected) == std::string::npos) {
    return true;
  }

  BM_NAMESPACE::UniquePtr<EC_KEY> peer_key(EC_KEY_new_by_curve_name(nid));
  if (!peer_key ||
      !EC_KEY_generate_key(peer_key.get())) {
    fprintf(stderr, "NID %d for %s not supported.\n", nid, name.c_str());
    return false;
  }

  size_t peer_value_len = EC_POINT_point2oct(
      EC_KEY_get0_group(peer_key.get()), EC_KEY_get0_public_key(peer_key.get()),
      POINT_CONVERSION_UNCOMPRESSED, nullptr, 0, nullptr);
  if (peer_value_len == 0) {
    return false;
  }
  std::unique_ptr<uint8_t[]> peer_value(new uint8_t[peer_value_len]);
  peer_value_len = EC_POINT_point2oct(
      EC_KEY_get0_group(peer_key.get()), EC_KEY_get0_public_key(peer_key.get()),
      POINT_CONVERSION_UNCOMPRESSED, peer_value.get(), peer_value_len, nullptr);
  if (peer_value_len == 0) {
    return false;
  }

  TimeResults results;
  if (!TimeFunction(&results, [nid, peer_value_len, &peer_value]() -> bool {
        BM_NAMESPACE::UniquePtr<EC_KEY> key(EC_KEY_new_by_curve_name(nid));
        if (!key ||
            !EC_KEY_generate_key(key.get())) {
          return false;
        }
        const EC_GROUP *const group = EC_KEY_get0_group(key.get());
        BM_NAMESPACE::UniquePtr<EC_POINT> point(EC_POINT_new(group));
        BM_NAMESPACE::UniquePtr<EC_POINT> peer_point(EC_POINT_new(group));
        BM_NAMESPACE::UniquePtr<BN_CTX> ctx(BN_CTX_new());
        BM_NAMESPACE::UniquePtr<BIGNUM> x(BN_new());
        if (!point || !peer_point || !ctx || !x ||
            !EC_POINT_oct2point(group, peer_point.get(), peer_value.get(),
                                peer_value_len, ctx.get()) ||
            !EC_POINT_mul(group, point.get(), nullptr, peer_point.get(),
                          EC_KEY_get0_private_key(key.get()), ctx.get()) ||
            !EC_POINT_get_affine_coordinates_GFp(group, point.get(), x.get(),
                                                 nullptr, ctx.get())) {
          return false;
        }

        return true;
      })) {
    return false;
  }

  results.Print(name);
  return true;
}


static bool SpeedECKeyGenerateKey(bool is_fips, const std::string &name,
                                      int nid, const std::string &selected) {
  if (!selected.empty() && name.find(selected) == std::string::npos) {
    return true;
  }
  BM_NAMESPACE::UniquePtr<EC_KEY> key(EC_KEY_new_by_curve_name(nid));

  TimeResults results;
  if (is_fips) {
#if !defined(OPENSSL_BENCHMARK)
    if (!TimeFunction(&results, [&key]() -> bool {
          return EC_KEY_generate_key_fips(key.get()) == 1;
        })) {
      return false;
    }
#else
    return true;
#endif
  } else {
    if (!TimeFunction(&results, [&key]() -> bool {
          return EC_KEY_generate_key(key.get()) == 1;
        })) {
      return false;
    }
  }
  results.Print(is_fips ? name + " with EC_KEY_generate_key_fips"
                        : name + " with EC_KEY_generate_key");
  return true;
}

static bool SpeedECKeyGenCurve(const std::string &name, int nid,
                            const std::string &selected) {
  if (!selected.empty() && name.find(selected) == std::string::npos) {
    return true;
  }

  // Setup CTX for EC Operations
  BM_NAMESPACE::UniquePtr<EVP_PKEY_CTX> pkey_ctx(EVP_PKEY_CTX_new_id(EVP_PKEY_EC, nullptr));

  // Setup CTX for Keygen Operations
  if (!pkey_ctx || EVP_PKEY_keygen_init(pkey_ctx.get()) != 1) {
    return false;
  }

  // Set CTX to use our curve
  if (EVP_PKEY_CTX_set_ec_paramgen_curve_nid(pkey_ctx.get(), nid) != 1) {
    return false;
  }

  EVP_PKEY *key = EVP_PKEY_new();

  TimeResults results;
  if (!TimeFunction(&results, [&pkey_ctx, &key]() -> bool {
        return EVP_PKEY_keygen(pkey_ctx.get(), &key);
      })) {
      return false;
  }
  EVP_PKEY_free(key);
  results.Print(name + " with EVP_PKEY_keygen");
  return true;
}

static bool SpeedECDSACurve(const std::string &name, int nid,
                            const std::string &selected) {
  if (!selected.empty() && name.find(selected) == std::string::npos) {
    return true;
  }

  BM_NAMESPACE::UniquePtr<EC_KEY> key(EC_KEY_new_by_curve_name(nid));
  if (!key ||
      !EC_KEY_generate_key(key.get())) {
    return false;
  }

  uint8_t signature[256];
  if (BM_ECDSA_size(key.get()) > sizeof(signature)) {
    return false;
  }
  uint8_t digest[20];
  BM_memset(digest, 42, sizeof(digest));
  unsigned sig_len;

  TimeResults results;
  if (!TimeFunction(&results, [&key, &signature, &digest, &sig_len]() -> bool {
        return ECDSA_sign(0, digest, sizeof(digest), signature, &sig_len,
                          key.get()) == 1;
      })) {
    return false;
  }

  results.Print(name + " signing");

  if (!TimeFunction(&results, [&key, &signature, &digest, sig_len]() -> bool {
        return ECDSA_verify(0, digest, sizeof(digest), signature, sig_len,
                            key.get()) == 1;
      })) {
    return false;
  }

  results.Print(name + " verify");

  return true;
}

static bool SpeedECKeyGenerateKey(bool is_fips, const std::string &selected) {
  for (const auto& config : supported_curves) {
    std::string message = "Generate " + config.name;
    if(!SpeedECKeyGenerateKey(is_fips, message, config.nid, selected)) {
      return false;
    }
  }
  return true;
}

static bool SpeedECDH(const std::string &selected) {
  for (const auto& config : supported_curves) {
    std::string message = "ECDH " + config.name;
    if(!SpeedECDHCurve(message, config.nid, selected)) {
      return false;
    }
  }
  return true;
}

static bool SpeedECKeyGen(const std::string &selected) {
  for (const auto& config : supported_curves) {
    std::string message = "Generate " + config.name;
    if(!SpeedECKeyGenCurve(message, config.nid, selected)) {
      return false;
    }
  }
  return true;
}

static bool SpeedECDSA(const std::string &selected) {
  for (const auto& config : supported_curves) {
    std::string message = "ECDSA " + config.name;
    if(!SpeedECDSACurve(message, config.nid, selected)) {
      return false;
    }
  }
  return true;
}

#if !defined(OPENSSL_1_0_BENCHMARK)
static EVP_PKEY * evp_generate_key(const int curve_nid) {

  // P NIST curves are abstracted under the same virtual function table which
  // is configured using |EVP_PKEY_EC|.
  int local_nid = curve_nid;
  if (curve_nid != NID_X25519) {
    local_nid = EVP_PKEY_EC;
  }

  BM_NAMESPACE::UniquePtr<EVP_PKEY_CTX> evp_pkey_ctx(EVP_PKEY_CTX_new_id(local_nid, nullptr));

  if (local_nid == EVP_PKEY_EC) {
    // Since P NIST curves are abstracted under the same virtual function table,
    // we haven't actually loaded the group yet. This must be done before we can
    // generate the key.
    EVP_PKEY *curve = nullptr;
    if (!EVP_PKEY_paramgen_init(evp_pkey_ctx.get()) ||
        !EVP_PKEY_CTX_set_ec_paramgen_curve_nid(evp_pkey_ctx.get(), curve_nid) ||
        !EVP_PKEY_paramgen(evp_pkey_ctx.get(), &curve) ||
        curve == nullptr) {
      return nullptr;
    }
    BM_NAMESPACE::UniquePtr<EVP_PKEY> curve_uniqueptr(curve);
    evp_pkey_ctx.reset(EVP_PKEY_CTX_new(curve_uniqueptr.get(), NULL));
    if (evp_pkey_ctx == nullptr) {
      return nullptr;
    }
  }

  EVP_PKEY *key = nullptr;
  if (!EVP_PKEY_keygen_init(evp_pkey_ctx.get()) ||
      !EVP_PKEY_keygen(evp_pkey_ctx.get(), &key)) {
    return nullptr;
  }

  return key;
}

// One could model serialisation as well using
// |EVP_PKEY_{get,set}1_tls_encodedpoint|. But that pair of functions only
// support a subset of curve types. |SpeedECDH| includes deserialisation of the
// peer key. Leaving this out doesn't bias measurements though.
static bool SpeedEvpEcdhCurve(const std::string &name, int nid,
                           const std::string &selected) {

  if (!selected.empty() && name.find(selected) == std::string::npos) {
    return true;
  }

  // First we need a peer key that we are going to re-use for all iterations.
  BM_NAMESPACE::UniquePtr<EVP_PKEY> peer_key(evp_generate_key(nid));
  if (peer_key == nullptr) {
    return false;
  }

  if (nid != NID_X25519) {
    // To model deriving an ECDHE shared secret, we need the peer key. But void
    // the private part, to avoid biasing measurements. For example, when
    // performing key validation. Currently, this is only a problem for the
    // P NIST curve types.
    BM_NAMESPACE::UniquePtr<EVP_PKEY> only_public_key_evp_pkey(EVP_PKEY_new());
    BM_NAMESPACE::UniquePtr<EC_KEY> only_public_key_ec_key(EC_KEY_new_by_curve_name(nid));
    if (only_public_key_ec_key == nullptr ||
        only_public_key_evp_pkey == nullptr) {
      return false;
    }
    // Non-owning reference.
    const EC_KEY *peer_key_ec_key = EVP_PKEY_get0_EC_KEY(peer_key.get());
    if (peer_key_ec_key == nullptr ||
        !EC_KEY_set_public_key(only_public_key_ec_key.get(),
          EC_KEY_get0_public_key(peer_key_ec_key)) ||
        !EVP_PKEY_assign_EC_KEY(only_public_key_evp_pkey.get(), only_public_key_ec_key.release())) {
      return false;
    }
    peer_key.reset(only_public_key_evp_pkey.release());
  }

  TimeResults results;
  if (!TimeFunction(&results, [nid, &peer_key]() -> bool {
    BM_NAMESPACE::UniquePtr<EVP_PKEY> my_key(evp_generate_key(nid));

#if defined(OPENSSL_BENCHMARK)
    // For AWS-LC EVP_PKEY_derive() calls ECDH_compute_shared_secret() that
    // performs the public key check.
    if (nid != NID_X25519) {
      // For the supported P NIST curves, the peer public key must be validated
      // to ensure proper computation.
      if (!EC_KEY_check_key(EVP_PKEY_get0_EC_KEY(peer_key.get()))) {
        return false;
      }
    }
#endif

    BM_NAMESPACE::UniquePtr<EVP_PKEY_CTX> derive_ctx(EVP_PKEY_CTX_new(my_key.get(), NULL));
    if (derive_ctx == nullptr) {
      return false;
    }

    size_t shared_secret_size = 0;
    if (!EVP_PKEY_derive_init(derive_ctx.get()) ||
        !EVP_PKEY_derive_set_peer(derive_ctx.get(), peer_key.get()) ||
        !EVP_PKEY_derive(derive_ctx.get(), NULL, &shared_secret_size) ||
        (shared_secret_size == 0)) {
      return false;
    }

    std::unique_ptr<uint8_t[]> shared_secret(new uint8_t[shared_secret_size]);
    if (!EVP_PKEY_derive(derive_ctx.get(), shared_secret.get(), &shared_secret_size)) {
      return false;
    }

    return true;
    })) {
      return false;
  }

  results.Print(name);
  return true;
}

static bool SpeedEvpEcdh(const std::string &selected) {
  for (const auto& config : supported_curves) {
      std::string message = "EVP ECDH " + config.name;
      if(!SpeedEvpEcdhCurve(message, config.nid, selected)) {
        return false;
      }
  }
  return SpeedEvpEcdhCurve("EVP ECDH X25519", NID_X25519, selected);
}

static bool SpeedECPOINTCurve(const std::string &name, int nid,
                       const std::string &selected) {
  if (!selected.empty() && name.find(selected) == std::string::npos) {
    return true;
  }

  BM_NAMESPACE::UniquePtr<EC_GROUP> group(EC_GROUP_new_by_curve_name(nid));
  BM_NAMESPACE::UniquePtr<BN_CTX> ctx(BN_CTX_new());
  BM_NAMESPACE::UniquePtr<BIGNUM> scalar0(BN_new());
  BM_NAMESPACE::UniquePtr<BIGNUM> scalar1(BN_new());
  BM_NAMESPACE::UniquePtr<EC_POINT> pin0(EC_POINT_new(group.get()));
  BM_NAMESPACE::UniquePtr<EC_POINT> pin1(EC_POINT_new(group.get()));
  BM_NAMESPACE::UniquePtr<EC_POINT> pout(EC_POINT_new(group.get()));


  // Generate two random scalars modulo the EC group order.
  if (!BN_rand_range(scalar0.get(), EC_GROUP_get0_order(group.get())) ||
      !BN_rand_range(scalar1.get(), EC_GROUP_get0_order(group.get()))) {
      return false;
  }

  // Generate two random EC point.
  EC_POINT_mul(group.get(), pin0.get(), scalar0.get(), nullptr, nullptr, ctx.get());
  EC_POINT_mul(group.get(), pin1.get(), scalar1.get(), nullptr, nullptr, ctx.get());

  TimeResults results;

  // Measure point doubling.
  if (!TimeFunction(&results, [&group, &pout, &ctx, &pin0]() -> bool {
        if (!EC_POINT_dbl(group.get(), pout.get(), pin0.get(), ctx.get())) {
          return false;
        }

        return true;
      })) {
    return false;
  }
  results.Print(name + " dbl");

  // Measure point addition.
  if (!TimeFunction(&results, [&group, &pout, &ctx, &pin0, &pin1]() -> bool {
        if (!EC_POINT_add(group.get(), pout.get(), pin0.get(), pin1.get(), ctx.get())) {
          return false;
        }

        return true;
      })) {
    return false;
  }
  results.Print(name + " add");

  // Measure scalar multiplication of an arbitrary curve point.
  if (!TimeFunction(&results, [&group, &pout, &ctx, &pin0, &scalar0]() -> bool {
        if (!EC_POINT_mul(group.get(), pout.get(), nullptr, pin0.get(), scalar0.get(), ctx.get())) {
          return false;
        }

        return true;
      })) {
    return false;
  }
  results.Print(name + " mul");

  // Measure scalar multiplication of the curve based point.
  if (!TimeFunction(&results, [&group, &pout, &ctx, &scalar0]() -> bool {
        if (!EC_POINT_mul(group.get(), pout.get(), scalar0.get(), nullptr, nullptr, ctx.get())) {
          return false;
        }

        return true;
      })) {
    return false;
  }
  results.Print(name + " mul base");

  // Measure scalar multiplication of based point and arbitrary point.
  if (!TimeFunction(&results, [&group, &pout, &pin0, &ctx, &scalar0, &scalar1]() -> bool {
        if (!EC_POINT_mul(group.get(), pout.get(), scalar1.get(), pin0.get(), scalar0.get(), ctx.get())) {
          return false;
        }

        return true;
      })) {
    return false;
  }
  results.Print(name + " mul public");

  return true;
}

static bool SpeedECPOINT(const std::string &selected) {
  for (const auto& config : supported_curves) {
    std::string message = "EC POINT " + config.name;
    if(!SpeedECPOINTCurve(message, config.nid, selected)) {
      return false;
    }
  }
  return true;
}

#endif // !defined(OPENSSL_1_0_BENCHMARK)

// Only new AWS-LC (>= 22) and new OpenSSL (>= 1.1.1) support FFDH
#if (!defined(OPENSSL_1_0_BENCHMARK) && !defined(BORINGSSL_BENCHMARK) && !defined(OPENSSL_IS_AWSLC)) || AWSLC_API_VERSION >= 22
static bool SpeedFFDHGroup(const std::string &name, int nid,
                           const std::string &selected) {
  if (!selected.empty() && name.find(selected) == std::string::npos) {
    return true;
  }

  BM_NAMESPACE::UniquePtr<DH> server_dh(DH_new_by_nid(nid));
  if(!DH_generate_key(server_dh.get())) {
    return false;
  }
  const BIGNUM *server_pub = DH_get0_pub_key(server_dh.get());

  int dh_size = DH_size(server_dh.get());
  std::unique_ptr<uint8_t[]> shared_secret(new uint8_t[dh_size]);

  TimeResults results;
  if (!TimeFunction(&results, [&shared_secret, &server_pub, &dh_size, &nid]() -> bool {
        BM_NAMESPACE::UniquePtr<DH> client_dh(DH_new_by_nid(nid));
        return DH_generate_key(client_dh.get()) &&
               dh_size == DH_compute_key_padded(shared_secret.get(), server_pub, client_dh.get());
      })) {
    return false;
  }

  results.Print(name);
  return true;
}

static bool SpeedFFDH(const std::string &selected) {
  return SpeedFFDHGroup("FFDH 2048", NID_ffdhe2048, selected) &&
         SpeedFFDHGroup("FFDH 4096", NID_ffdhe4096, selected);
}
#endif //(!defined(OPENSSL_1_0_BENCHMARK) && !defined(BORINGSSL_BENCHMARK) && !defined(OPENSSL_IS_AWSLC)) || AWSLC_API_VERSION >= 22

#if !defined(OPENSSL_BENCHMARK)
static bool Speed25519(const std::string &selected) {
  if (!selected.empty() && selected.find("25519") == std::string::npos) {
    return true;
  }

  TimeResults results;

  uint8_t public_key[32], private_key[64];

  if (!TimeFunction(&results, [&public_key, &private_key]() -> bool {
        ED25519_keypair(public_key, private_key);
        return true;
      })) {
    return false;
  }

  results.Print("Ed25519 key generation");

  static const uint8_t kMessage[] = {0, 1, 2, 3, 4, 5};
  uint8_t signature[64];

  if (!TimeFunction(&results, [&private_key, &signature]() -> bool {
        return ED25519_sign(signature, kMessage, sizeof(kMessage),
                            private_key) == 1;
      })) {
    return false;
  }

  results.Print("Ed25519 signing");

  if (!TimeFunction(&results, [&public_key, &signature]() -> bool {
        return ED25519_verify(kMessage, sizeof(kMessage), signature,
                              public_key) == 1;
      })) {
    fprintf(stderr, "Ed25519 verify failed.\n");
    return false;
  }

  results.Print("Ed25519 verify");

  if (!TimeFunction(&results, []() -> bool {
        uint8_t out[32], in[32];
        BM_memset(in, 0, sizeof(in));
        X25519_public_from_private(out, in);
        return true;
      })) {
    fprintf(stderr, "Curve25519 base-point multiplication failed.\n");
    return false;
  }

  results.Print("Curve25519 base-point multiplication");

  if (!TimeFunction(&results, []() -> bool {
        uint8_t out[32], in1[32], in2[32];
        BM_memset(in1, 0, sizeof(in1));
        BM_memset(in2, 0, sizeof(in2));
        in1[0] = 1;
        in2[0] = 9;
        return X25519(out, in1, in2) == 1;
      })) {
    fprintf(stderr, "Curve25519 arbitrary point multiplication failed.\n");
    return false;
  }

  results.Print("Curve25519 arbitrary point multiplication");

  if (!TimeFunction(&results, []() -> bool {
        uint8_t out_base[32], in_base[32];
        BM_memset(in_base, 0, sizeof(in_base));
        X25519_public_from_private(out_base, in_base);

        uint8_t out[32], in1[32], in2[32];
        BM_memset(in1, 0, sizeof(in1));
        BM_memset(in2, 0, sizeof(in2));
        in1[0] = 1;
        in2[0] = 9;
        return X25519(out, in1, in2) == 1;
      })) {
    fprintf(stderr, "ECDH X25519 failed.\n");
    return false;
  }

  results.Print("ECDH X25519");

  return true;
}

static bool SpeedSPAKE2(const std::string &selected) {
  if (!selected.empty() && selected.find("SPAKE2") == std::string::npos) {
    return true;
  }

  TimeResults results;

  static const uint8_t kAliceName[] = {'A'};
  static const uint8_t kBobName[] = {'B'};
  static const uint8_t kPassword[] = "password";
  BM_NAMESPACE::UniquePtr<SPAKE2_CTX> alice(SPAKE2_CTX_new(spake2_role_alice,
                                    kAliceName, sizeof(kAliceName), kBobName,
                                    sizeof(kBobName)));
  uint8_t alice_msg[SPAKE2_MAX_MSG_SIZE];
  size_t alice_msg_len;

  if (!SPAKE2_generate_msg(alice.get(), alice_msg, &alice_msg_len,
                           sizeof(alice_msg),
                           kPassword, sizeof(kPassword))) {
    fprintf(stderr, "SPAKE2_generate_msg failed.\n");
    return false;
  }

  if (!TimeFunction(&results, [&alice_msg, alice_msg_len]() -> bool {
        BM_NAMESPACE::UniquePtr<SPAKE2_CTX> bob(SPAKE2_CTX_new(spake2_role_bob,
                                        kBobName, sizeof(kBobName), kAliceName,
                                        sizeof(kAliceName)));
        uint8_t bob_msg[SPAKE2_MAX_MSG_SIZE], bob_key[64];
        size_t bob_msg_len, bob_key_len;
        if (!SPAKE2_generate_msg(bob.get(), bob_msg, &bob_msg_len,
                                 sizeof(bob_msg), kPassword,
                                 sizeof(kPassword)) ||
            !SPAKE2_process_msg(bob.get(), bob_key, &bob_key_len,
                                sizeof(bob_key), alice_msg, alice_msg_len)) {
          return false;
        }

        return true;
      })) {
    fprintf(stderr, "SPAKE2 failed.\n");
  }

  results.Print("SPAKE2 over Ed25519");

  return true;
}
#endif

#if !defined(OPENSSL_1_0_BENCHMARK)
static bool SpeedScrypt(const std::string &selected) {
  if (!selected.empty() && selected.find("scrypt") == std::string::npos) {
    return true;
  }

  TimeResults results;

  static const char kPassword[] = "passwordPASSWORD";
  static const uint8_t kSalt[] = "NaClSodiumChloride";

  if (!TimeFunction(&results, [&]() -> bool {
        uint8_t out[64];
        return !!EVP_PBE_scrypt(kPassword, sizeof(kPassword) - 1, kSalt,
                                sizeof(kSalt) - 1, 1024, 8, 16, 0 /* max_mem */,
                                out, sizeof(out));
      })) {
    fprintf(stderr, "scrypt failed.\n");
    return false;
  }
  results.Print("scrypt (N = 1024, r = 8, p = 16)");

  if (!TimeFunction(&results, [&]() -> bool {
        uint8_t out[64];
        return !!EVP_PBE_scrypt(kPassword, sizeof(kPassword) - 1, kSalt,
                                sizeof(kSalt) - 1, 16384, 8, 1, 0 /* max_mem */,
                                out, sizeof(out));
      })) {
    fprintf(stderr, "scrypt failed.\n");
    return false;
  }
  results.Print("scrypt (N = 16384, r = 8, p = 1)");

  return true;
}
#endif

#if !defined(OPENSSL_BENCHMARK)
static bool SpeedHRSS(const std::string &selected) {
  if (!selected.empty() && selected != "HRSS") {
    return true;
  }

  TimeResults results;

  if (!TimeFunction(&results, []() -> bool {
        struct HRSS_public_key pub;
        struct HRSS_private_key priv;
        uint8_t entropy[HRSS_GENERATE_KEY_BYTES];
        RAND_bytes(entropy, sizeof(entropy));
        return HRSS_generate_key(&pub, &priv, entropy);
      })) {
    fprintf(stderr, "Failed to time HRSS_generate_key.\n");
    return false;
  }

  results.Print("HRSS generate");

  struct HRSS_public_key pub;
  struct HRSS_private_key priv;
  uint8_t key_entropy[HRSS_GENERATE_KEY_BYTES];
  RAND_bytes(key_entropy, sizeof(key_entropy));
  if (!HRSS_generate_key(&pub, &priv, key_entropy)) {
    return false;
  }

  uint8_t ciphertext[HRSS_CIPHERTEXT_BYTES];
  if (!TimeFunction(&results, [&pub, &ciphertext]() -> bool {
        uint8_t entropy[HRSS_ENCAP_BYTES];
        uint8_t shared_key[HRSS_KEY_BYTES];
        RAND_bytes(entropy, sizeof(entropy));
        return HRSS_encap(ciphertext, shared_key, &pub, entropy);
      })) {
    fprintf(stderr, "Failed to time HRSS_encap.\n");
    return false;
  }

  results.Print("HRSS encap");

  if (!TimeFunction(&results, [&priv, &ciphertext]() -> bool {
        uint8_t shared_key[HRSS_KEY_BYTES];
        return HRSS_decap(shared_key, &priv, ciphertext, sizeof(ciphertext));
      })) {
    fprintf(stderr, "Failed to time HRSS_encap.\n");
    return false;
  }

  results.Print("HRSS decap");

  return true;
}

#if defined(INTERNAL_TOOL)
static bool SpeedHashToCurve(const std::string &selected) {
  if (!selected.empty() && selected.find("hashtocurve") == std::string::npos) {
    return true;
  }

  uint8_t input[64];
  RAND_bytes(input, sizeof(input));

  static const uint8_t kLabel[] = "label";

  TimeResults results;
  {
    if (!TimeFunction(&results, [&]() -> bool {
          EC_JACOBIAN out;
          return ec_hash_to_curve_p256_xmd_sha256_sswu(EC_group_p256(), &out,
                                                       kLabel, sizeof(kLabel),
                                                       input, sizeof(input));
        })) {
      fprintf(stderr, "hash-to-curve failed.\n");
      return false;
    }
    results.Print("hash-to-curve P256_XMD:SHA-256_SSWU_RO_");

    if (!TimeFunction(&results, [&]() -> bool {
          EC_JACOBIAN out;
          return ec_hash_to_curve_p384_xmd_sha384_sswu(EC_group_p384(), &out,
                                                       kLabel, sizeof(kLabel),
                                                       input, sizeof(input));
        })) {
      fprintf(stderr, "hash-to-curve failed.\n");
      return false;
    }
    results.Print("hash-to-curve P384_XMD:SHA-384_SSWU_RO_");

    if (!TimeFunction(&results, [&]() -> bool {
          EC_SCALAR out;
          return ec_hash_to_scalar_p384_xmd_sha512_draft07(
              EC_group_p384(), &out, kLabel, sizeof(kLabel), input,
              sizeof(input));
        })) {
      fprintf(stderr, "hash-to-scalar failed.\n");
      return false;
    }
    results.Print("hash-to-scalar P384_XMD:SHA-512");
  }

  return true;
}
#endif

static bool SpeedBase64(const std::string &selected) {
  if (!selected.empty() && selected.find("base64") == std::string::npos) {
    return true;
  }

  static const char kInput[] =
    "MIIDtTCCAp2gAwIBAgIJALW2IrlaBKUhMA0GCSqGSIb3DQEBCwUAMEUxCzAJBgNV"
    "BAYTAkFVMRMwEQYDVQQIEwpTb21lLVN0YXRlMSEwHwYDVQQKExhJbnRlcm5ldCBX"
    "aWRnaXRzIFB0eSBMdGQwHhcNMTYwNzA5MDQzODA5WhcNMTYwODA4MDQzODA5WjBF"
    "MQswCQYDVQQGEwJBVTETMBEGA1UECBMKU29tZS1TdGF0ZTEhMB8GA1UEChMYSW50"
    "ZXJuZXQgV2lkZ2l0cyBQdHkgTHRkMIIBIjANBgkqhkiG9w0BAQEFAAOCAQ8AMIIB"
    "CgKCAQEAugvahBkSAUF1fC49vb1bvlPrcl80kop1iLpiuYoz4Qptwy57+EWssZBc"
    "HprZ5BkWf6PeGZ7F5AX1PyJbGHZLqvMCvViP6pd4MFox/igESISEHEixoiXCzepB"
    "rhtp5UQSjHD4D4hKtgdMgVxX+LRtwgW3mnu/vBu7rzpr/DS8io99p3lqZ1Aky+aN"
    "lcMj6MYy8U+YFEevb/V0lRY9oqwmW7BHnXikm/vi6sjIS350U8zb/mRzYeIs2R65"
    "LUduTL50+UMgat9ocewI2dv8aO9Dph+8NdGtg8LFYyTTHcUxJoMr1PTOgnmET19W"
    "JH4PrFwk7ZE1QJQQ1L4iKmPeQistuQIDAQABo4GnMIGkMB0GA1UdDgQWBBT5m6Vv"
    "zYjVYHG30iBE+j2XDhUE8jB1BgNVHSMEbjBsgBT5m6VvzYjVYHG30iBE+j2XDhUE"
    "8qFJpEcwRTELMAkGA1UEBhMCQVUxEzARBgNVBAgTClNvbWUtU3RhdGUxITAfBgNV"
    "BAoTGEludGVybmV0IFdpZGdpdHMgUHR5IEx0ZIIJALW2IrlaBKUhMAwGA1UdEwQF"
    "MAMBAf8wDQYJKoZIhvcNAQELBQADggEBAD7Jg68SArYWlcoHfZAB90Pmyrt5H6D8"
    "LRi+W2Ri1fBNxREELnezWJ2scjl4UMcsKYp4Pi950gVN+62IgrImcCNvtb5I1Cfy"
    "/MNNur9ffas6X334D0hYVIQTePyFk3umI+2mJQrtZZyMPIKSY/sYGQHhGGX6wGK+"
    "GO/og0PQk/Vu6D+GU2XRnDV0YZg1lsAsHd21XryK6fDmNkEMwbIWrts4xc7scRrG"
    "HWy+iMf6/7p/Ak/SIicM4XSwmlQ8pPxAZPr+E2LoVd9pMpWUwpW2UbtO5wsGTrY5"
    "sO45tFNN/y+jtUheB1C2ijObG/tXELaiyCdM+S/waeuv0MXtI4xnn1A=";

  std::vector<uint8_t> out(strlen(kInput));
  size_t len;
  TimeResults results;
  if (!TimeFunction(&results, [&]() -> bool {
        return EVP_DecodeBase64(out.data(), &len, out.size(),
                                reinterpret_cast<const uint8_t *>(kInput),
                                strlen(kInput));
      })) {
    fprintf(stderr, "base64 decode failed.\n");
    return false;
  }
  results.PrintWithBytes("base64 decode", strlen(kInput));
  return true;
}

static bool SpeedSipHash(const std::string &selected) {
  if (!selected.empty() && selected.find("siphash") == std::string::npos) {
    return true;
  }

  uint64_t key[2] = {0};
  for (size_t len : g_chunk_lengths) {
    std::vector<uint8_t> input(len);
    TimeResults results;
    if (!TimeFunction(&results, [&]() -> bool {
          SIPHASH_24(key, input.data(), input.size());
          return true;
        })) {
      fprintf(stderr, "SIPHASH_24 failed.\n");
      ERR_print_errors_fp(stderr);
      return false;
    }
    results.PrintWithBytes("SipHash-2-4", len);
  }

  return true;
}

#if defined(INTERNAL_TOOL)
static TRUST_TOKEN_PRETOKEN *trust_token_pretoken_dup(
    const TRUST_TOKEN_PRETOKEN *in) {
  return static_cast<TRUST_TOKEN_PRETOKEN *>(
      OPENSSL_memdup(in, sizeof(TRUST_TOKEN_PRETOKEN)));
}

static bool SpeedTrustToken(std::string name, const TRUST_TOKEN_METHOD *method,
                            size_t batchsize, const std::string &selected) {
  if (!selected.empty() && selected.find("trusttoken") == std::string::npos) {
    return true;
  }

  TimeResults results;
  if (!TimeFunction(&results, [&]() -> bool {
        uint8_t priv_key[TRUST_TOKEN_MAX_PRIVATE_KEY_SIZE];
        uint8_t pub_key[TRUST_TOKEN_MAX_PUBLIC_KEY_SIZE];
        size_t priv_key_len, pub_key_len;
        return TRUST_TOKEN_generate_key(
            method, priv_key, &priv_key_len, TRUST_TOKEN_MAX_PRIVATE_KEY_SIZE,
            pub_key, &pub_key_len, TRUST_TOKEN_MAX_PUBLIC_KEY_SIZE, 0);
      })) {
    fprintf(stderr, "TRUST_TOKEN_generate_key failed.\n");
    return false;
  }
  results.Print(name + " generate_key");

  BM_NAMESPACE::UniquePtr<TRUST_TOKEN_CLIENT> client(
      TRUST_TOKEN_CLIENT_new(method, batchsize));
  BM_NAMESPACE::UniquePtr<TRUST_TOKEN_ISSUER> issuer(
      TRUST_TOKEN_ISSUER_new(method, batchsize));
  uint8_t priv_key[TRUST_TOKEN_MAX_PRIVATE_KEY_SIZE];
  uint8_t pub_key[TRUST_TOKEN_MAX_PUBLIC_KEY_SIZE];
  size_t priv_key_len, pub_key_len, key_index;
  if (!client || !issuer ||
      !TRUST_TOKEN_generate_key(
          method, priv_key, &priv_key_len, TRUST_TOKEN_MAX_PRIVATE_KEY_SIZE,
          pub_key, &pub_key_len, TRUST_TOKEN_MAX_PUBLIC_KEY_SIZE, 0) ||
      !TRUST_TOKEN_CLIENT_add_key(client.get(), &key_index, pub_key,
                                  pub_key_len) ||
      !TRUST_TOKEN_ISSUER_add_key(issuer.get(), priv_key, priv_key_len)) {
    fprintf(stderr, "failed to generate trust token key.\n");
    return false;
  }

  uint8_t public_key[32], private_key[64];
  ED25519_keypair(public_key, private_key);
  BM_NAMESPACE::UniquePtr<EVP_PKEY> priv(
      EVP_PKEY_new_raw_private_key(EVP_PKEY_ED25519, nullptr, private_key, 32));
  BM_NAMESPACE::UniquePtr<EVP_PKEY> pub(
      EVP_PKEY_new_raw_public_key(EVP_PKEY_ED25519, nullptr, public_key, 32));
  if (!priv || !pub) {
    fprintf(stderr, "failed to generate trust token SRR key.\n");
    return false;
  }

  TRUST_TOKEN_CLIENT_set_srr_key(client.get(), pub.get());
  TRUST_TOKEN_ISSUER_set_srr_key(issuer.get(), priv.get());
  uint8_t metadata_key[32];
  RAND_bytes(metadata_key, sizeof(metadata_key));
  if (!TRUST_TOKEN_ISSUER_set_metadata_key(issuer.get(), metadata_key,
                                           sizeof(metadata_key))) {
    fprintf(stderr, "failed to generate trust token metadata key.\n");
    return false;
  }

  if (!TimeFunction(&results, [&]() -> bool {
        uint8_t *issue_msg = NULL;
        size_t msg_len;
        int ok = TRUST_TOKEN_CLIENT_begin_issuance(client.get(), &issue_msg,
                                                   &msg_len, batchsize);
        OPENSSL_free(issue_msg);
        // Clear pretokens.
        sk_TRUST_TOKEN_PRETOKEN_pop_free(client->pretokens,
                                         TRUST_TOKEN_PRETOKEN_free);
        client->pretokens = sk_TRUST_TOKEN_PRETOKEN_new_null();
        return ok;
      })) {
    fprintf(stderr, "TRUST_TOKEN_CLIENT_begin_issuance failed.\n");
    return false;
  }
  results.Print(name + " begin_issuance");

  uint8_t *issue_msg = NULL;
  size_t msg_len;
  if (!TRUST_TOKEN_CLIENT_begin_issuance(client.get(), &issue_msg, &msg_len,
                                         batchsize)) {
    fprintf(stderr, "TRUST_TOKEN_CLIENT_begin_issuance failed.\n");
    return false;
  }
  BM_NAMESPACE::UniquePtr<uint8_t> free_issue_msg(issue_msg);

  BM_NAMESPACE::UniquePtr<STACK_OF(TRUST_TOKEN_PRETOKEN)> pretokens(
      sk_TRUST_TOKEN_PRETOKEN_deep_copy(client->pretokens,
                                        trust_token_pretoken_dup,
                                        TRUST_TOKEN_PRETOKEN_free));

  if (!TimeFunction(&results, [&]() -> bool {
        uint8_t *issue_resp = NULL;
        size_t resp_len, tokens_issued;
        int ok = TRUST_TOKEN_ISSUER_issue(issuer.get(), &issue_resp, &resp_len,
                                          &tokens_issued, issue_msg, msg_len,
                                          /*public_metadata=*/0,
                                          /*private_metadata=*/0,
                                          /*max_issuance=*/batchsize);
        OPENSSL_free(issue_resp);
        return ok;
      })) {
    fprintf(stderr, "TRUST_TOKEN_ISSUER_issue failed.\n");
    return false;
  }
  results.Print(name + " issue");

  uint8_t *issue_resp = NULL;
  size_t resp_len, tokens_issued;
  if (!TRUST_TOKEN_ISSUER_issue(issuer.get(), &issue_resp, &resp_len,
                                &tokens_issued, issue_msg, msg_len,
                                /*public_metadata=*/0, /*private_metadata=*/0,
                                /*max_issuance=*/batchsize)) {
    fprintf(stderr, "TRUST_TOKEN_ISSUER_issue failed.\n");
    return false;
  }
  BM_NAMESPACE::UniquePtr<uint8_t> free_issue_resp(issue_resp);

  if (!TimeFunction(&results, [&]() -> bool {
        size_t key_index2;
        BM_NAMESPACE::UniquePtr<STACK_OF(TRUST_TOKEN)> tokens(
            TRUST_TOKEN_CLIENT_finish_issuance(client.get(), &key_index2,
                                               issue_resp, resp_len));

        // Reset pretokens.
        client->pretokens = sk_TRUST_TOKEN_PRETOKEN_deep_copy(
            pretokens.get(), trust_token_pretoken_dup,
            TRUST_TOKEN_PRETOKEN_free);
        return !!tokens;
      })) {
    fprintf(stderr, "TRUST_TOKEN_CLIENT_finish_issuance failed.\n");
    return false;
  }
  results.Print(name + " finish_issuance");

  BM_NAMESPACE::UniquePtr<STACK_OF(TRUST_TOKEN)> tokens(
      TRUST_TOKEN_CLIENT_finish_issuance(client.get(), &key_index, issue_resp,
                                         resp_len));
  if (!tokens || sk_TRUST_TOKEN_num(tokens.get()) < 1) {
    fprintf(stderr, "TRUST_TOKEN_CLIENT_finish_issuance failed.\n");
    return false;
  }

  const TRUST_TOKEN *token = sk_TRUST_TOKEN_value(tokens.get(), 0);

  const uint8_t kClientData[] = "\x70TEST CLIENT DATA";
  uint64_t kRedemptionTime = 13374242;

  if (!TimeFunction(&results, [&]() -> bool {
        uint8_t *redeem_msg = NULL;
        size_t redeem_msg_len;
        int ok = TRUST_TOKEN_CLIENT_begin_redemption(
            client.get(), &redeem_msg, &redeem_msg_len, token, kClientData,
            sizeof(kClientData) - 1, kRedemptionTime);
        OPENSSL_free(redeem_msg);
        return ok;
      })) {
    fprintf(stderr, "TRUST_TOKEN_CLIENT_begin_redemption failed.\n");
    return false;
  }
  results.Print(name + " begin_redemption");

  uint8_t *redeem_msg = NULL;
  size_t redeem_msg_len;
  if (!TRUST_TOKEN_CLIENT_begin_redemption(
          client.get(), &redeem_msg, &redeem_msg_len, token, kClientData,
          sizeof(kClientData) - 1, kRedemptionTime)) {
    fprintf(stderr, "TRUST_TOKEN_CLIENT_begin_redemption failed.\n");
    return false;
  }
  BM_NAMESPACE::UniquePtr<uint8_t> free_redeem_msg(redeem_msg);

  if (!TimeFunction(&results, [&]() -> bool {
        uint32_t public_value;
        uint8_t private_value;
        TRUST_TOKEN *rtoken;
        uint8_t *client_data = NULL;
        size_t client_data_len;
        int ok = TRUST_TOKEN_ISSUER_redeem(
            issuer.get(), &public_value, &private_value, &rtoken, &client_data,
            &client_data_len, redeem_msg, redeem_msg_len);
        OPENSSL_free(client_data);
        TRUST_TOKEN_free(rtoken);
        return ok;
      })) {
    fprintf(stderr, "TRUST_TOKEN_ISSUER_redeem failed.\n");
    return false;
  }
  results.Print(name + " redeem");

  uint32_t public_value;
  uint8_t private_value;
  TRUST_TOKEN *rtoken;
  uint8_t *client_data = NULL;
  size_t client_data_len;
  if (!TRUST_TOKEN_ISSUER_redeem(issuer.get(), &public_value, &private_value,
                                 &rtoken, &client_data, &client_data_len,
                                 redeem_msg, redeem_msg_len)) {
    fprintf(stderr, "TRUST_TOKEN_ISSUER_redeem failed.\n");
    return false;
  }
  BM_NAMESPACE::UniquePtr<uint8_t> free_client_data(client_data);
  BM_NAMESPACE::UniquePtr<TRUST_TOKEN> free_rtoken(rtoken);

  return true;
}
#endif
#endif

#if defined(AWSLC_FIPS)
static bool SpeedSelfTest(const std::string &selected) {
  if (!selected.empty() && selected.find("self-test") == std::string::npos) {
    return true;
  }

  TimeResults results;
  if (!TimeFunction(&results, []() -> bool { return BORINGSSL_self_test(); })) {
    fprintf(stderr, "BORINGSSL_self_test faileid.\n");
    ERR_print_errors_fp(stderr);
    return false;
  }

  results.Print("self-test");
  return true;
}
#endif

#if AWSLC_API_VERSION >= 34
static bool SpeedJitter(size_t chunk_size) {
  struct rand_data *jitter_ec = jent_entropy_collector_alloc(0, JENT_FORCE_FIPS);

  std::unique_ptr<char[]> input(new char[chunk_size]);
  TimeResults results;

  if (!TimeFunction(&results, [&jitter_ec, &input, chunk_size]() -> bool {
        size_t bytes =
            jent_read_entropy(jitter_ec, input.get(), chunk_size);
        if (bytes != chunk_size) {
          return false;
        }
        return true;
      })){
    jent_entropy_collector_free(jitter_ec);

    return false;
  }
  results.PrintWithBytes("Jitter", chunk_size);

  jent_entropy_collector_free(jitter_ec);
  return true;
}

static bool SpeedJitter(std::string selected) {
  if (!selected.empty() && selected.find("Jitter") == std::string::npos) {
    return true;
  }
  for (size_t chunk_size : g_chunk_lengths) {
    if (!SpeedJitter(chunk_size)) {
      return false;
    }
  }
  return true;
}
#endif

static bool SpeedDHcheck(size_t prime_bit_length) {

  TimeResults results;
  BM_NAMESPACE::UniquePtr<DH> dh_params(DH_new());
  if (dh_params == nullptr) {
    return false;
  }

  // DH_generate_parameters_ex grows exponentially slower as prime length grows.
  if (DH_generate_parameters_ex(dh_params.get(), prime_bit_length,
    DH_GENERATOR_2, nullptr) != 1) {
    return false;
  }

  if (!TimeFunction(&results, [&dh_params]() -> bool {
        int result = 0;
        if (DH_check(dh_params.get(), &result) != 1) {
          return false;
        }
        return true;
      })) {
    return false;
  }

  results.PrintWithPrimes("DH check(s)", prime_bit_length);
  return true;
}

static bool SpeedDHcheck(std::string selected) {
  // Don't run this by default because it's so slow.
  if (selected != "dhcheck") {
    return true;
  }

  uint64_t maybe_reset_timeout = g_timeout_ms;
  if (g_timeout_ms == TIMEOUT_MS_DEFAULT) {
    g_timeout_ms = 10000;
  }

  for (size_t prime_bit_length : g_prime_bit_lengths) {
    if (!SpeedDHcheck(prime_bit_length)) {
      return false;
    }
  }

  g_timeout_ms = maybe_reset_timeout;

  return true;
}

#if AWSLC_API_VERSION > 16
static bool SpeedPKCS8(const std::string &selected) {
  if (!selected.empty() && selected.find("pkcs8") == std::string::npos) {
    return true;
  }

  uint8_t pubkey[ED25519_PUBLIC_KEY_LEN];
  uint8_t privkey[ED25519_PRIVATE_KEY_LEN];

  ED25519_keypair(pubkey, privkey);

  BM_NAMESPACE::UniquePtr<EVP_PKEY> key(EVP_PKEY_new_raw_private_key(EVP_PKEY_ED25519, nullptr, &privkey[0], ED25519_PRIVATE_KEY_SEED_LEN));

  if(!key) {
    return false;
  }

  CBB out;
  uint8_t buffer[1024];

  TimeResults results;
  if (!TimeFunction(&results, [&out, &key, &buffer]() -> bool {
        if (!CBB_init_fixed(&out, buffer, 1024) ||
            !EVP_marshal_private_key(&out, key.get())) {
          return false;
        }
        return true;
      })) {
    return false;
  }
  results.Print("Ed25519 PKCS#8 v1 encode");

  CBS in;

  if (!TimeFunction(&results, [&in, &out]() -> bool {
        CBS_init(&in, CBB_data(&out), CBB_len(&out));
        EVP_PKEY *parsed = EVP_parse_private_key(&in);
        bool result = parsed != NULL;
        EVP_PKEY_free(parsed);
        return result;
      })) {
    return false;
  }
  results.Print("Ed25519 PKCS#8 v1 decode");

  CBB_cleanup(&out);


  if (!TimeFunction(&results, [&out, &key, &buffer]() -> bool {
        if (!CBB_init_fixed(&out, buffer, 1024) ||
            !EVP_marshal_private_key_v2(&out, key.get())) {
          return false;
        }
        return true;
      })) {
    CBB_cleanup(&out);
    return false;
  }
  results.Print("Ed25519 PKCS#8 v2 encode");

  if (!TimeFunction(&results, [&in, &out]() -> bool {
        CBS_init(&in, CBB_data(&out), CBB_len(&out));
        EVP_PKEY *parsed = EVP_parse_private_key(&in);
        bool result = parsed != NULL;
        EVP_PKEY_free(parsed);
        return result;
      })) {
    CBB_cleanup(&out);
    return false;
  }
  results.Print("Ed25519 PKCS#8 v2 decode");
  CBB_cleanup(&out);
  return true;
}
#endif

#if defined(OPENSSL_IS_AWSLC)
static bool SpeedRefcountThreads(std::string name, size_t num_threads) {
  CRYPTO_refcount_t refcount = 0;
  size_t iterations_per_thread = 1000;
  auto thread_func = [&refcount, &iterations_per_thread]() -> bool {
    for (size_t i = 0; i < iterations_per_thread; ++i) {
      CRYPTO_refcount_inc(&refcount);
    }
    return true;
  };

  TimeResults results;
  if (!TimeFunction(&results, [&num_threads, &thread_func]() -> bool {
        std::vector<std::thread> threads;
        for (size_t i = 0; i < num_threads; i++) {
          threads.emplace_back(thread_func);
        }
        for (auto &t : threads) {
          t.join();
        }
        return true;
      })) {
    return false;
  }
  std::stringstream ss;
  ss << name <<" " << iterations_per_thread << " iterations with " << num_threads << " threads";

  results.Print(ss.str());
  return true;
}

static bool SpeedRefcount(const std::string &selected) {
  if (!selected.empty() && selected.find("CRYPTO_refcount_inc") == std::string::npos) {
    return true;
  }

  for (size_t num_threads : g_threads) {
    if (!SpeedRefcountThreads("CRYPTO_refcount_inc", num_threads)) {
      return false;
    }
  }

  return true;
}
#endif

static const argument_t kArguments[] = {
    {
        "-filter",
        kOptionalArgument,
        "A comma-separated list of filters on the speed tests to run. "
        "Each filter is applied in independent runs.",
    },
    {
        "-timeout",
        kOptionalArgument,
        "The number of seconds to run each test for (default is 1)",
    },
    {
        "-timeout_ms",
        kOptionalArgument,
        "The number of milliseconds to run each test for (default is 1000)",
    },
    {
        "-chunks",
        kOptionalArgument,
        "A comma-separated list of input sizes to run tests at (default is "
        "16,256,1350,8192,16384)",
    },
    {
        "-threads",
        kOptionalArgument,
        "A comma-separated list of number of threads to test multithreaded"
        "benchmarks with (default is 1,2,4,8,16,32,64)",
    },
    {
        "-primes",
        kOptionalArgument,
        "A comma-separated list of prime input sizes (bits) to run tests at "
        "(default is 2048,3072)",
    },
    {
        "-json",
        kBooleanArgument,
        "If this flag is set, speed will print the output of each benchmark in "
        "JSON format as follows: \"{\"description\": "
        "\"descriptionOfOperation\", \"numCalls\": 1234, "
        "\"timeInMicroseconds\": 1234567, \"bytesPerCall\": 1234}\". When "
        "there is no information about the bytes per call for an  operation, "
        "the JSON field for bytesPerCall will be omitted.",
    },
#if defined(DIT_OPTION)
    {
        "-dit",
        kBooleanArgument,
        "If this flag is set, the DIT flag is set before benchmarking and"
        "reset at the end."
    },
#endif
    {
        "",
        kOptionalArgument,
        "",
    },
};

// parseCommaArgument clears |vector| and parses comma-separated input for the
// argument |arg_name| in |args_map|.
static bool parseCommaArgument(std::vector<std::string> &vector,
  std::map<std::string, std::string> &args_map, const std::string &arg_name) {

  vector.clear();
  const char *start = args_map[arg_name.c_str()].data();
  const char *end = start + args_map[arg_name.c_str()].size();
  const char* current = start;
  while (current < end) {
    const char* comma = std::find(current, end, ',');
    if (comma == current) {
      // Empty argument found e.g. arg1,arg2,,arg3
      fprintf(stderr, "Error parsing %s argument\n", arg_name.c_str());
      return false;
    }
    vector.emplace_back(current, comma);
    current = (comma == end) ? end : comma + 1;
  }

  return true;
}

// parseStringVectorToIntegerVector attempts to parse each element of
// |in_vector| as a size_t integer and adds the result to |out_vector|. Clears
// |out_vector|.
static bool parseStringVectorToIntegerVector(
  std::vector<std::string> &in_vector, std::vector<size_t> &out_vector) {

  out_vector.clear();
  for (const std::string &str : in_vector) {
    errno = 0;
    char *ptr;
    unsigned long long int integer_value = strtoull(str.data(), &ptr, 10);
    if (ptr == str.data() /* no numeric characters found */ ||
        errno == ERANGE /* overflow */ ||
        static_cast<size_t>(integer_value) != integer_value) {
      fprintf(stderr, "Error parsing %s argument\n", str.c_str());
      return false;
    }
    out_vector.push_back(static_cast<size_t>(integer_value));
  }
  return true;
}

bool Speed(const std::vector<std::string> &args) {
#if AWSLC_API_VERSION > 27
  OPENSSL_BEGIN_ALLOW_DEPRECATED
  // We started marking this as deprecated.
  EVP_MD_unstable_sha3_enable(true);
  OPENSSL_END_ALLOW_DEPRECATED
#elif AWSLC_API_VERSION > 16
  // For mainline AWS-LC this is a no-op, however if speed.cc built with an old
  // branch of AWS-LC SHA3 might be disabled by default and fail the benchmark.
  EVP_MD_unstable_sha3_enable(true);
#endif
  std::map<std::string, std::string> args_map;
  args_list_t extra_args;
  if (!ParseKeyValueArguments(args_map, extra_args, args, kArguments) ||
      extra_args.size() > 0) {
    PrintUsage(kArguments);
    return false;
  }

  if (args_map.count("-filter") != 0) {
    if (!parseCommaArgument(g_filters, args_map, "-filter")) {
      return false;
    }
  }

#if defined(DIT_OPTION)
  if (args_map.count("-dit") != 0) {
    g_dit = true;
  }
#endif

  if (args_map.count("-json") != 0) {
    g_print_json = true;
  }

  if (args_map.count("-timeout") != 0 && args_map.count("-timeout_ms") != 0) {
    puts("'-timeout' and '-timeout_ms' are mutually exclusive");
    PrintUsage(kArguments);
    return false;
  }

  if (args_map.count("-timeout") != 0) {
    int timeout = atoi(args_map["-timeout"].c_str());
    if (1 > timeout) {
      puts("'-timeout' must be positive");
      PrintUsage(kArguments);
      return false;
    }
    g_timeout_ms = ((uint64_t)timeout) * 1000;
  }

  if (args_map.count("-timeout_ms") != 0) {
    int timeout_ms = atoi(args_map["-timeout_ms"].c_str());
    if (1 > timeout_ms) {
      puts("'-timeout_ms' must be positive");
      PrintUsage(kArguments);
      return false;
    }
    g_timeout_ms = timeout_ms;
  }

  if (args_map.count("-chunks") != 0) {
    std::vector<std::string> chunkVector;
    if (!parseCommaArgument(chunkVector,
        args_map, "-chunks")) {
      return false;
    }
    if (!parseStringVectorToIntegerVector(chunkVector, g_chunk_lengths)) {
      return false;
    }
  }

  if (args_map.count("-threads") != 0) {
    std::vector<std::string> threadVector;
    if (!parseCommaArgument(threadVector,
                            args_map, "-threads")) {
      return false;
    }
    if (!parseStringVectorToIntegerVector(threadVector, g_threads)) {
      return false;
    }
  }

  if (args_map.count("-primes") != 0) {
    std::vector<std::string> primeVector;
    if (!parseCommaArgument(primeVector,
        args_map, "-primes")) {
      return false;
    }
    if (!parseStringVectorToIntegerVector(primeVector, g_prime_bit_lengths)) {
      return false;
    }
  }
#if defined(DIT_OPTION)
  armv8_disable_dit(); // disable DIT capability at run-time
  armv8_enable_dit();  // enable back DIT capability at run-time
  uint64_t original_dit = 0;
  if (g_dit)
  {
    original_dit = armv8_set_dit();
  }
#endif

  // kTLSADLen is the number of bytes of additional data that TLS passes to
  // AEADs.
  static const size_t kTLSADLen = 13;
#if !defined(OPENSSL_BENCHMARK)

  // kLegacyADLen is the number of bytes that TLS passes to the "legacy" AEADs.
  // These are AEADs that weren't originally defined as AEADs, but which we use
  // via the AEAD interface. In order for that to work, they have some TLS
  // knowledge in them and construct a couple of the AD bytes internally.
  static const size_t kLegacyADLen = kTLSADLen - 2;
#endif

#if defined(CMAKE_BUILD_TYPE_DEBUG)
  printf("Benchmarking in debug mode.\n");
#endif

  if (g_print_json) {
    puts("[");
  }

  for (std::string selected : g_filters) {
    if(!SpeedAESBlock("AES-128", 128, selected) ||
       !SpeedAESBlock("AES-192", 192, selected) ||
       !SpeedAESBlock("AES-256", 256, selected) ||
       !SpeedEvpCipherGeneric(EVP_aes_128_gcm(), "EVP-AES-128-GCM", kTLSADLen, selected) ||
       !SpeedEvpCipherGeneric(EVP_aes_192_gcm(), "EVP-AES-192-GCM", kTLSADLen, selected) ||
       !SpeedEvpCipherGeneric(EVP_aes_256_gcm(), "EVP-AES-256-GCM", kTLSADLen, selected) ||
       !SpeedEvpCipherGeneric(EVP_aes_128_ctr(), "EVP-AES-128-CTR", kTLSADLen, selected) ||
       !SpeedEvpCipherGeneric(EVP_aes_192_ctr(), "EVP-AES-192-CTR", kTLSADLen, selected) ||
       !SpeedEvpCipherGeneric(EVP_aes_256_ctr(), "EVP-AES-256-CTR", kTLSADLen, selected) ||
       !SpeedEvpCipherGeneric(EVP_aes_128_cbc(), "EVP-AES-128-CBC", kTLSADLen, selected) ||
       !SpeedEvpCipherGeneric(EVP_aes_192_cbc(), "EVP-AES-192-CBC", kTLSADLen, selected) ||
       !SpeedEvpCipherGeneric(EVP_aes_256_cbc(), "EVP-AES-256-CBC", kTLSADLen, selected) ||
       !SpeedAES256XTS("AES-256-XTS", selected) ||
#if !defined(OPENSSL_3_0_BENCHMARK)
       // OpenSSL 3.0 deprecated RC4
       !SpeedEvpCipherGeneric(EVP_rc4(), "EVP-RC4", kTLSADLen, selected) ||
#endif
#if !defined(OPENSSL_3_0_BENCHMARK)
       // OpenSSL 3.0 doesn't allow MD4 calls
       !SpeedHash(EVP_md4(), "MD4", selected) ||
#endif
       !SpeedHash(EVP_md5(), "MD5", selected) ||
       !SpeedHash(EVP_sha1(), "SHA-1", selected) ||
       !SpeedHash(EVP_sha224(), "SHA-224", selected) ||
       !SpeedHash(EVP_sha256(), "SHA-256", selected) ||
       !SpeedHash(EVP_sha384(), "SHA-384", selected) ||
       !SpeedHash(EVP_sha512(), "SHA-512", selected) ||
       // OpenSSL 1.0 and BoringSSL don't support SHA3.
#if (!defined(OPENSSL_1_0_BENCHMARK) && !defined(BORINGSSL_BENCHMARK) && !defined(OPENSSL_IS_AWSLC)) || AWSLC_API_VERSION > 16
       !SpeedHash(EVP_sha3_224(), "SHA3-224", selected) ||
       !SpeedHash(EVP_sha3_256(), "SHA3-256", selected) ||
       !SpeedHash(EVP_sha3_384(), "SHA3-384", selected) ||
       !SpeedHash(EVP_sha3_512(), "SHA3-512", selected) ||
#endif
#if (!defined(OPENSSL_1_0_BENCHMARK) && !defined(BORINGSSL_BENCHMARK) && !defined(OPENSSL_IS_AWSLC)) || AWSLC_API_VERSION >= 22
       // OpenSSL 1.0 and BoringSSL don't support SHAKE
       !SpeedHash(EVP_shake128(), "SHAKE-128", selected) ||
       !SpeedHash(EVP_shake256(), "SHAKE-256", selected) ||
<<<<<<< HEAD
=======
#if defined(OPENSSL_IS_AWSLC) && (AWSLC_API_VERSION >= 35)
       !SpeedSHAKE256_x4_Absorb(selected) ||
       !SpeedSHAKE256_x4_Squeeze(selected) ||
#endif
>>>>>>> 53226d06
#endif
#if (!defined(BORINGSSL_BENCHMARK) && !defined(OPENSSL_IS_AWSLC)) || AWSLC_API_VERSION >= 20
       // BoringSSL doesn't support ripemd160
       !SpeedHash(EVP_ripemd160(), "RIPEMD-160", selected) ||
#endif
#if !defined(OPENSSL_1_0_BENCHMARK)
       !SpeedHash(EVP_md5_sha1(), "MD5-SHA-1", selected) ||
#endif
       !SpeedHmac(EVP_md5(), "HMAC-MD5", selected) ||
       !SpeedHmac(EVP_sha1(), "HMAC-SHA1", selected) ||
       !SpeedHmac(EVP_sha256(), "HMAC-SHA256", selected) ||
       !SpeedHmac(EVP_sha384(), "HMAC-SHA384", selected) ||
       !SpeedHmac(EVP_sha512(), "HMAC-SHA512", selected) ||
#if (!defined(OPENSSL_1_0_BENCHMARK) && !defined(BORINGSSL_BENCHMARK) && !defined(OPENSSL_IS_AWSLC)) || AWSLC_API_VERSION >= 35
       !SpeedHmac(EVP_sha3_224(), "HMAC-SHA3-224", selected) ||
       !SpeedHmac(EVP_sha3_256(), "HMAC-SHA3-256", selected) ||
       !SpeedHmac(EVP_sha3_384(), "HMAC-SHA3-384", selected) ||
       !SpeedHmac(EVP_sha3_512(), "HMAC-SHA3-512", selected) ||
#endif
       !SpeedHmacOneShot(EVP_md5(), "HMAC-MD5-OneShot", selected) ||
       !SpeedHmacOneShot(EVP_sha1(), "HMAC-SHA1-OneShot", selected) ||
       !SpeedHmacOneShot(EVP_sha256(), "HMAC-SHA256-OneShot", selected) ||
       !SpeedHmacOneShot(EVP_sha384(), "HMAC-SHA384-OneShot", selected) ||
       !SpeedHmacOneShot(EVP_sha512(), "HMAC-SHA512-OneShot", selected) ||
<<<<<<< HEAD
=======
#if (!defined(OPENSSL_1_0_BENCHMARK) && !defined(BORINGSSL_BENCHMARK) && !defined(OPENSSL_IS_AWSLC)) || AWSLC_API_VERSION >=35
       !SpeedHmacOneShot(EVP_sha3_224(), "HMAC-SHA3-224-OneShot", selected) ||
       !SpeedHmacOneShot(EVP_sha3_256(), "HMAC-SHA3-256-OneShot", selected) ||
       !SpeedHmacOneShot(EVP_sha3_384(), "HMAC-SHA3-384-OneShot", selected) ||
       !SpeedHmacOneShot(EVP_sha3_512(), "HMAC-SHA3-512-OneShot", selected) ||
#endif
>>>>>>> 53226d06
#if !defined(OPENSSL_1_0_BENCHMARK)
       !SpeedCmac(EVP_aes_128_cbc(), "CMAC-AES-128-CBC", selected) ||
       !SpeedCmac(EVP_aes_256_cbc(), "CMAC-AES-256-CBC", selected) ||
#endif
       !SpeedRandom(RAND_bytes, "RNG", selected) ||
       !SpeedECDH(selected) ||
       !SpeedECDSA(selected) ||
       !SpeedECKeyGen(selected) ||
       !SpeedECKeyGenerateKey(false, selected) ||
#if !defined(OPENSSL_1_0_BENCHMARK)
       // OpenSSL 1.0.2 is missing functions e.g. |EVP_PKEY_get0_EC_KEY| and
       // doesn't implement X255519 either.
       !SpeedEvpEcdh(selected) ||
       !SpeedECPOINT(selected) ||
       // OpenSSL 1.0 doesn't support Scrypt
       !SpeedScrypt(selected) ||
#endif
#if (!defined(OPENSSL_1_0_BENCHMARK) && !defined(BORINGSSL_BENCHMARK) && !defined(OPENSSL_IS_AWSLC)) || AWSLC_API_VERSION >= 24
        // BoringSSL doesn't support ChaCha through the EVP_CIPHER API,
        // OpenSSL 1.0 doesn't support ChaCha at all,
        // AWS-LC only after API version 24
       !SpeedEvpCipherGeneric(EVP_chacha20_poly1305(), "EVP-ChaCha20-Poly1305", kTLSADLen, selected) ||
#endif
#if (!defined(OPENSSL_1_0_BENCHMARK) && !defined(BORINGSSL_BENCHMARK) && !defined(OPENSSL_IS_AWSLC)) || AWSLC_API_VERSION >= 22
       // OpenSSL 1.0 and BoringSSL don't support DH_new_by_nid, NID_ffdhe2048, or NID_ffdhe4096
       !SpeedFFDH(selected) ||
#endif
       !SpeedRSA(selected) ||
       !SpeedRSAKeyGen(false, selected) ||
       !SpeedDHcheck(selected)
#if !defined(OPENSSL_BENCHMARK)
       ||
#if AWSLC_API_VERSION > 16
       !SpeedKEM(selected) ||
#endif
#if AWSLC_API_VERSION > 31
       !SpeedDigestSign(selected) ||
#endif
       !SpeedAEADSeal(EVP_aead_aes_128_gcm(), "AEAD-AES-128-GCM", kTLSADLen, selected) ||
       !SpeedAEADOpen(EVP_aead_aes_128_gcm(), "AEAD-AES-128-GCM", kTLSADLen, selected) ||
       !SpeedAEADSeal(EVP_aead_aes_256_gcm(), "AEAD-AES-256-GCM", kTLSADLen, selected) ||
       !SpeedAEADOpen(EVP_aead_aes_256_gcm(), "AEAD-AES-256-GCM", kTLSADLen, selected) ||
       !SpeedAEADSeal(EVP_aead_chacha20_poly1305(), "AEAD-ChaCha20-Poly1305", kTLSADLen, selected) ||
       !SpeedAEADSeal(EVP_aead_des_ede3_cbc_sha1_tls(), "AEAD-DES-EDE3-CBC-SHA1",kLegacyADLen, selected) ||
       !SpeedAEADSeal(EVP_aead_aes_128_cbc_sha1_tls(), "AEAD-AES-128-CBC-SHA1",kLegacyADLen, selected) ||
       !SpeedAEADSeal(EVP_aead_aes_256_cbc_sha1_tls(), "AEAD-AES-256-CBC-SHA1",kLegacyADLen, selected) ||
       !SpeedAEADOpen(EVP_aead_aes_128_cbc_sha1_tls(), "AEAD-AES-128-CBC-SHA1", kLegacyADLen, selected) ||
       !SpeedAEADOpen(EVP_aead_aes_256_cbc_sha1_tls(), "AEAD-AES-256-CBC-SHA1", kLegacyADLen, selected) ||
       !SpeedAEADSeal(EVP_aead_aes_128_gcm_siv(), "AEAD-AES-128-GCM-SIV",kTLSADLen, selected) ||
       !SpeedAEADSeal(EVP_aead_aes_256_gcm_siv(), "AEAD-AES-256-GCM-SIV",kTLSADLen, selected) ||
       !SpeedAEADOpen(EVP_aead_aes_128_gcm_siv(), "AEAD-AES-128-GCM-SIV", kTLSADLen, selected) ||
       !SpeedAEADOpen(EVP_aead_aes_256_gcm_siv(), "AEAD-AES-256-GCM-SIV", kTLSADLen, selected) ||
       !SpeedAEADSeal(EVP_aead_aes_128_ccm_bluetooth(),"AEAD-AES-128-CCM-Bluetooth", kTLSADLen, selected) ||
       !Speed25519(selected) ||
       !SpeedSPAKE2(selected) ||
       !SpeedRSAKeyGen(true, selected) ||
       !SpeedHRSS(selected) ||
       !SpeedHash(EVP_blake2b256(), "BLAKE2b-256", selected) ||
       !SpeedECKeyGenerateKey(true, selected) ||
#if defined(OPENSSL_IS_AWSLC)
       !SpeedRefcount(selected) ||
#endif
#if defined(INTERNAL_TOOL)
       !SpeedRandom(CRYPTO_sysrand, "CRYPTO_sysrand", selected) ||
<<<<<<< HEAD
=======
       !SpeedRandom(CRYPTO_sysrand_for_seed, "CRYPTO_sysrand_for_seed", selected) ||
>>>>>>> 53226d06
       !SpeedHashToCurve(selected) ||
       !SpeedTrustToken("TrustToken-Exp1-Batch1", TRUST_TOKEN_experiment_v1(), 1, selected) ||
       !SpeedTrustToken("TrustToken-Exp1-Batch10", TRUST_TOKEN_experiment_v1(), 10, selected) ||
       !SpeedTrustToken("TrustToken-Exp2VOfPRF-Batch1", TRUST_TOKEN_experiment_v2_voprf(), 1, selected) ||
       !SpeedTrustToken("TrustToken-Exp2VOPRF-Batch10", TRUST_TOKEN_experiment_v2_voprf(), 10, selected) ||
       !SpeedTrustToken("TrustToken-Exp2PMB-Batch1", TRUST_TOKEN_experiment_v2_pmb(), 1, selected) ||
       !SpeedTrustToken("TrustToken-Exp2PMB-Batch10", TRUST_TOKEN_experiment_v2_pmb(), 10, selected) ||
#endif
#if AWSLC_API_VERSION > 16
       !SpeedPKCS8(selected) ||
#endif
       !SpeedBase64(selected) ||
       !SpeedSipHash(selected)
#endif
       ) {
      return false;
    }

#if defined(AWSLC_FIPS)
    if (!SpeedSelfTest(selected)) {
      return false;
    }
#endif
#if AWSLC_API_VERSION >= 34
    if (!SpeedJitter(selected)) {
      return false;
    }
#endif
  }

  if (g_print_json) {
    puts("\n]");
  }

#if defined(DIT_OPTION  )
  if (g_dit)
  {
    armv8_restore_dit(&original_dit);
  }
#endif
  return true;
}<|MERGE_RESOLUTION|>--- conflicted
+++ resolved
@@ -88,17 +88,12 @@
 #endif
 
 #if defined(INTERNAL_TOOL)
-<<<<<<< HEAD
 #include "../crypto/rand_extra/internal.h"
-=======
-#include "../crypto/fipsmodule/rand/internal.h"
 #endif
 
 #if defined(OPENSSL_IS_AWSLC) && (AWSLC_API_VERSION >= 35)
 #include "../crypto/fipsmodule/sha/internal.h"
->>>>>>> 53226d06
-#endif
-
+#endif
 
 #if defined(OPENSSL_IS_AWSLC) && defined(AARCH64_DIT_SUPPORTED) && (AWSLC_API_VERSION > 30)
 #include "../crypto/fipsmodule/cpucap/internal.h"
@@ -2986,13 +2981,10 @@
        // OpenSSL 1.0 and BoringSSL don't support SHAKE
        !SpeedHash(EVP_shake128(), "SHAKE-128", selected) ||
        !SpeedHash(EVP_shake256(), "SHAKE-256", selected) ||
-<<<<<<< HEAD
-=======
 #if defined(OPENSSL_IS_AWSLC) && (AWSLC_API_VERSION >= 35)
        !SpeedSHAKE256_x4_Absorb(selected) ||
        !SpeedSHAKE256_x4_Squeeze(selected) ||
 #endif
->>>>>>> 53226d06
 #endif
 #if (!defined(BORINGSSL_BENCHMARK) && !defined(OPENSSL_IS_AWSLC)) || AWSLC_API_VERSION >= 20
        // BoringSSL doesn't support ripemd160
@@ -3017,15 +3009,12 @@
        !SpeedHmacOneShot(EVP_sha256(), "HMAC-SHA256-OneShot", selected) ||
        !SpeedHmacOneShot(EVP_sha384(), "HMAC-SHA384-OneShot", selected) ||
        !SpeedHmacOneShot(EVP_sha512(), "HMAC-SHA512-OneShot", selected) ||
-<<<<<<< HEAD
-=======
 #if (!defined(OPENSSL_1_0_BENCHMARK) && !defined(BORINGSSL_BENCHMARK) && !defined(OPENSSL_IS_AWSLC)) || AWSLC_API_VERSION >=35
        !SpeedHmacOneShot(EVP_sha3_224(), "HMAC-SHA3-224-OneShot", selected) ||
        !SpeedHmacOneShot(EVP_sha3_256(), "HMAC-SHA3-256-OneShot", selected) ||
        !SpeedHmacOneShot(EVP_sha3_384(), "HMAC-SHA3-384-OneShot", selected) ||
        !SpeedHmacOneShot(EVP_sha3_512(), "HMAC-SHA3-512-OneShot", selected) ||
 #endif
->>>>>>> 53226d06
 #if !defined(OPENSSL_1_0_BENCHMARK)
        !SpeedCmac(EVP_aes_128_cbc(), "CMAC-AES-128-CBC", selected) ||
        !SpeedCmac(EVP_aes_256_cbc(), "CMAC-AES-256-CBC", selected) ||
@@ -3090,10 +3079,6 @@
 #endif
 #if defined(INTERNAL_TOOL)
        !SpeedRandom(CRYPTO_sysrand, "CRYPTO_sysrand", selected) ||
-<<<<<<< HEAD
-=======
-       !SpeedRandom(CRYPTO_sysrand_for_seed, "CRYPTO_sysrand_for_seed", selected) ||
->>>>>>> 53226d06
        !SpeedHashToCurve(selected) ||
        !SpeedTrustToken("TrustToken-Exp1-Batch1", TRUST_TOKEN_experiment_v1(), 1, selected) ||
        !SpeedTrustToken("TrustToken-Exp1-Batch10", TRUST_TOKEN_experiment_v1(), 10, selected) ||
