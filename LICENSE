AWS Lib Crypto is a fork of BoringSSL, which is itself a fork of OpenSSL. New
files from AWS-LC are made available under the Apache-2.0 license OR the ISC
license. These licenses are reproduced at the bottom of this file.
 
BoringSSL licensing
-------------------
 
BoringSSL is a fork of OpenSSL. As such, large parts of it fall under OpenSSL
licensing. Files that are completely new have a Google copyright and an ISC
license. This license is reproduced at the bottom of this file.
 
Files in third_party/ have their own licenses, as described therein. The MIT
license, for third_party/fiat, which, unlike other third_party directories, is
compiled into non-test libraries, is included below.
 
The OpenSSL toolkit stays under a dual license, i.e. both the conditions of the
OpenSSL License and the original SSLeay license apply to the toolkit. See below
for the actual license texts. Actually both licenses are BSD-style Open Source
licenses. In case of any license issues related to OpenSSL please contact
openssl-core@openssl.org.
 
The following are Google-internal bug numbers where explicit permission from
some authors is recorded for use of their work. (This is purely for our own
record keeping.)
  27287199
  27287880
  27287883
  263291445

  OpenSSL License
  ---------------
 
/* ====================================================================
 * Copyright (c) 1998-2011 The OpenSSL Project.  All rights reserved.
 *
 * Redistribution and use in source and binary forms, with or without
 * modification, are permitted provided that the following conditions
 * are met:
 *
 * 1. Redistributions of source code must retain the above copyright
 *    notice, this list of conditions and the following disclaimer. 
 *
 * 2. Redistributions in binary form must reproduce the above copyright
 *    notice, this list of conditions and the following disclaimer in
 *    the documentation and/or other materials provided with the
 *    distribution.
 *
 * 3. All advertising materials mentioning features or use of this
 *    software must display the following acknowledgment:
 *    "This product includes software developed by the OpenSSL Project
 *    for use in the OpenSSL Toolkit. (http://www.openssl.org/)"
 *
 * 4. The names "OpenSSL Toolkit" and "OpenSSL Project" must not be used to
 *    endorse or promote products derived from this software without
 *    prior written permission. For written permission, please contact
 *    openssl-core@openssl.org.
 *
 * 5. Products derived from this software may not be called "OpenSSL"
 *    nor may "OpenSSL" appear in their names without prior written
 *    permission of the OpenSSL Project.
 *
 * 6. Redistributions of any form whatsoever must retain the following
 *    acknowledgment:
 *    "This product includes software developed by the OpenSSL Project
 *    for use in the OpenSSL Toolkit (http://www.openssl.org/)"
 *
 * THIS SOFTWARE IS PROVIDED BY THE OpenSSL PROJECT ``AS IS'' AND ANY
 * EXPRESSED OR IMPLIED WARRANTIES, INCLUDING, BUT NOT LIMITED TO, THE
 * IMPLIED WARRANTIES OF MERCHANTABILITY AND FITNESS FOR A PARTICULAR
 * PURPOSE ARE DISCLAIMED.  IN NO EVENT SHALL THE OpenSSL PROJECT OR
 * ITS CONTRIBUTORS BE LIABLE FOR ANY DIRECT, INDIRECT, INCIDENTAL,
 * SPECIAL, EXEMPLARY, OR CONSEQUENTIAL DAMAGES (INCLUDING, BUT
 * NOT LIMITED TO, PROCUREMENT OF SUBSTITUTE GOODS OR SERVICES;
 * LOSS OF USE, DATA, OR PROFITS; OR BUSINESS INTERRUPTION)
 * HOWEVER CAUSED AND ON ANY THEORY OF LIABILITY, WHETHER IN CONTRACT,
 * STRICT LIABILITY, OR TORT (INCLUDING NEGLIGENCE OR OTHERWISE)
 * ARISING IN ANY WAY OUT OF THE USE OF THIS SOFTWARE, EVEN IF ADVISED
 * OF THE POSSIBILITY OF SUCH DAMAGE.
 * ====================================================================
 *
 * This product includes cryptographic software written by Eric Young
 * (eay@cryptsoft.com).  This product includes software written by Tim
 * Hudson (tjh@cryptsoft.com).
 *
 */
 
 Original SSLeay License
 -----------------------
 
/* Copyright (C) 1995-1998 Eric Young (eay@cryptsoft.com)
 * All rights reserved.
 *
 * This package is an SSL implementation written
 * by Eric Young (eay@cryptsoft.com).
 * The implementation was written so as to conform with Netscapes SSL.
 * 
 * This library is free for commercial and non-commercial use as long as
 * the following conditions are aheared to.  The following conditions
 * apply to all code found in this distribution, be it the RC4, RSA,
 * lhash, DES, etc., code; not just the SSL code.  The SSL documentation
 * included with this distribution is covered by the same copyright terms
 * except that the holder is Tim Hudson (tjh@cryptsoft.com).
 * 
 * Copyright remains Eric Young's, and as such any Copyright notices in
 * the code are not to be removed.
 * If this package is used in a product, Eric Young should be given attribution
 * as the author of the parts of the library used.
 * This can be in the form of a textual message at program startup or
 * in documentation (online or textual) provided with the package.
 * 
 * Redistribution and use in source and binary forms, with or without
 * modification, are permitted provided that the following conditions
 * are met:
 * 1. Redistributions of source code must retain the copyright
 *    notice, this list of conditions and the following disclaimer.
 * 2. Redistributions in binary form must reproduce the above copyright
 *    notice, this list of conditions and the following disclaimer in the
 *    documentation and/or other materials provided with the distribution.
 * 3. All advertising materials mentioning features or use of this software
 *    must display the following acknowledgement:
 *    "This product includes cryptographic software written by
 *     Eric Young (eay@cryptsoft.com)"
 *    The word 'cryptographic' can be left out if the rouines from the library
 *    being used are not cryptographic related :-).
 * 4. If you include any Windows specific code (or a derivative thereof) from 
 *    the apps directory (application code) you must include an acknowledgement:
 *    "This product includes software written by Tim Hudson (tjh@cryptsoft.com)"
 * 
 * THIS SOFTWARE IS PROVIDED BY ERIC YOUNG ``AS IS'' AND
 * ANY EXPRESS OR IMPLIED WARRANTIES, INCLUDING, BUT NOT LIMITED TO, THE
 * IMPLIED WARRANTIES OF MERCHANTABILITY AND FITNESS FOR A PARTICULAR PURPOSE
 * ARE DISCLAIMED.  IN NO EVENT SHALL THE AUTHOR OR CONTRIBUTORS BE LIABLE
 * FOR ANY DIRECT, INDIRECT, INCIDENTAL, SPECIAL, EXEMPLARY, OR CONSEQUENTIAL
 * DAMAGES (INCLUDING, BUT NOT LIMITED TO, PROCUREMENT OF SUBSTITUTE GOODS
 * OR SERVICES; LOSS OF USE, DATA, OR PROFITS; OR BUSINESS INTERRUPTION)
 * HOWEVER CAUSED AND ON ANY THEORY OF LIABILITY, WHETHER IN CONTRACT, STRICT
 * LIABILITY, OR TORT (INCLUDING NEGLIGENCE OR OTHERWISE) ARISING IN ANY WAY
 * OUT OF THE USE OF THIS SOFTWARE, EVEN IF ADVISED OF THE POSSIBILITY OF
 * SUCH DAMAGE.
 * 
 * The licence and distribution terms for any publically available version or
 * derivative of this code cannot be changed.  i.e. this code cannot simply be
 * copied and put under another distribution licence
 * [including the GNU Public Licence.]
 */
 
 
ISC license used for completely new code in BoringSSL:
 
/* Copyright (c) 2015, Google Inc.
 *
 * Permission to use, copy, modify, and/or distribute this software for any
 * purpose with or without fee is hereby granted, provided that the above
 * copyright notice and this permission notice appear in all copies.
 *
 * THE SOFTWARE IS PROVIDED "AS IS" AND THE AUTHOR DISCLAIMS ALL WARRANTIES
 * WITH REGARD TO THIS SOFTWARE INCLUDING ALL IMPLIED WARRANTIES OF
 * MERCHANTABILITY AND FITNESS. IN NO EVENT SHALL THE AUTHOR BE LIABLE FOR ANY
 * SPECIAL, DIRECT, INDIRECT, OR CONSEQUENTIAL DAMAGES OR ANY DAMAGES
 * WHATSOEVER RESULTING FROM LOSS OF USE, DATA OR PROFITS, WHETHER IN AN ACTION
 * OF CONTRACT, NEGLIGENCE OR OTHER TORTIOUS ACTION, ARISING OUT OF OR IN
 * CONNECTION WITH THE USE OR PERFORMANCE OF THIS SOFTWARE. */
 
 
The code in third_party/fiat carries the MIT license:
 
Copyright (c) 2015-2016 the fiat-crypto authors (see
https://github.com/mit-plv/fiat-crypto/blob/master/AUTHORS).
 
Permission is hereby granted, free of charge, to any person obtaining a copy
of this software and associated documentation files (the "Software"), to deal
in the Software without restriction, including without limitation the rights
to use, copy, modify, merge, publish, distribute, sublicense, and/or sell
copies of the Software, and to permit persons to whom the Software is
furnished to do so, subject to the following conditions:
 
The above copyright notice and this permission notice shall be included in all
copies or substantial portions of the Software.
 
THE SOFTWARE IS PROVIDED "AS IS", WITHOUT WARRANTY OF ANY KIND, EXPRESS OR
IMPLIED, INCLUDING BUT NOT LIMITED TO THE WARRANTIES OF MERCHANTABILITY,
FITNESS FOR A PARTICULAR PURPOSE AND NONINFRINGEMENT. IN NO EVENT SHALL THE
AUTHORS OR COPYRIGHT HOLDERS BE LIABLE FOR ANY CLAIM, DAMAGES OR OTHER
LIABILITY, WHETHER IN AN ACTION OF CONTRACT, TORT OR OTHERWISE, ARISING FROM,
OUT OF OR IN CONNECTION WITH THE SOFTWARE OR THE USE OR OTHER DEALINGS IN THE
SOFTWARE.


The code in third_party/jitterentropy is distributed under the 3-Clause BSD
License. Amazon expressly elects to distribute the package under the 3-Clause
BSD License and NOT under GNU General Public License Version 2:

Copyright (C) 2017 - 2021, Stephan Mueller <smueller@chronox.de>

Redistribution and use in source and binary forms, with or without
modification, are permitted provided that the following conditions
are met:
1. Redistributions of source code must retain the above copyright
   notice, and the entire permission notice in its entirety,
   including the disclaimer of warranties.
2. Redistributions in binary form must reproduce the above copyright
   notice, this list of conditions and the following disclaimer in the
   documentation and/or other materials provided with the distribution.
3. The name of the author may not be used to endorse or promote
   products derived from this software without specific prior
   written permission.


The code in crypto/kyber/pqcrystals-kyber_kyber512_ref and
crypto/ml_kem/ml_kem_ipd_ref_common carries the Public Domain license:

Public Domain (https://creativecommons.org/share-your-work/public-domain/cc0/)

For Keccak and AES we are using public-domain
code from sources and by authors listed in
comments on top of the respective files.

<<<<<<< HEAD
The code in crypto/fipsmodule/ml_kem/mlkem is imported from mlkem-native
(https://github.com/pq-code-package/mlkem-native) and carries the
Apache 2.0 license. This license is reproduced at the bottom of this file.
=======
mlkem-native licensing
----------------------

The code in crypto/fipsmodule/ml_kem/mlkem is imported from mlkem-native
(https://github.com/pq-code-package/mlkem-native) and made available
under the Apache-2.0 license OR the ISC license OR the MIT license.

ISC license for mlkem-native content:

Copyright (c) The mlkem-native project authors

Permission to use, copy, modify, and/or distribute this software for any purpose
with or without fee is hereby granted, provided that the above copyright notice
and this permission notice appear in all copies.

THE SOFTWARE IS PROVIDED "AS IS" AND THE AUTHOR DISCLAIMS ALL WARRANTIES WITH
REGARD TO THIS SOFTWARE INCLUDING ALL IMPLIED WARRANTIES OF MERCHANTABILITY AND
FITNESS. IN NO EVENT SHALL THE AUTHOR BE LIABLE FOR ANY SPECIAL, DIRECT,
INDIRECT, OR CONSEQUENTIAL DAMAGES OR ANY DAMAGES WHATSOEVER RESULTING FROM LOSS
OF USE, DATA OR PROFITS, WHETHER IN AN ACTION OF CONTRACT, NEGLIGENCE OR OTHER
TORTIOUS ACTION, ARISING OUT OF OR IN CONNECTION WITH THE USE OR PERFORMANCE OF
THIS SOFTWARE.

MIT license for mlkem-native content:

Copyright (c) The mlkem-native project authors

Permission is hereby granted, free of charge, to any person obtaining a copy of
this software and associated documentation files (the “Software”), to deal in
the Software without restriction, including without limitation the rights to
use, copy, modify, merge, publish, distribute, sublicense, and/or sell copies of
the Software, and to permit persons to whom the Software is furnished to do so,
subject to the following conditions:

The above copyright notice and this permission notice shall be included in all
copies or substantial portions of the Software.

THE SOFTWARE IS PROVIDED “AS IS”, WITHOUT WARRANTY OF ANY KIND, EXPRESS OR
IMPLIED, INCLUDING BUT NOT LIMITED TO THE WARRANTIES OF MERCHANTABILITY, FITNESS
FOR A PARTICULAR PURPOSE AND NONINFRINGEMENT. IN NO EVENT SHALL THE AUTHORS OR
COPYRIGHT HOLDERS BE LIABLE FOR ANY CLAIM, DAMAGES OR OTHER LIABILITY, WHETHER
IN AN ACTION OF CONTRACT, TORT OR OTHERWISE, ARISING FROM, OUT OF OR IN
CONNECTION WITH THE SOFTWARE OR THE USE OR OTHER DEALINGS IN THE SOFTWARE.

The Apache-2.0 license for mlkem-native content is reproduced at
the bottom of this file.
>>>>>>> 7b9a58e0

Licenses for support code
-------------------------
 
Parts of the TLS test suite are under the Go license (BSD-3-Clause). This code is not included
in BoringSSL (i.e. libcrypto and libssl) when compiled, however, so
distributing code linked against BoringSSL does not trigger this license:
 
Copyright (c) 2009 The Go Authors. All rights reserved.
 
Redistribution and use in source and binary forms, with or without
modification, are permitted provided that the following conditions are
met:
 
   * Redistributions of source code must retain the above copyright
notice, this list of conditions and the following disclaimer.
   * Redistributions in binary form must reproduce the above
copyright notice, this list of conditions and the following disclaimer
in the documentation and/or other materials provided with the
distribution.
   * Neither the name of Google Inc. nor the names of its
contributors may be used to endorse or promote products derived from
this software without specific prior written permission.
 
THIS SOFTWARE IS PROVIDED BY THE COPYRIGHT HOLDERS AND CONTRIBUTORS
"AS IS" AND ANY EXPRESS OR IMPLIED WARRANTIES, INCLUDING, BUT NOT
LIMITED TO, THE IMPLIED WARRANTIES OF MERCHANTABILITY AND FITNESS FOR
A PARTICULAR PURPOSE ARE DISCLAIMED. IN NO EVENT SHALL THE COPYRIGHT
OWNER OR CONTRIBUTORS BE LIABLE FOR ANY DIRECT, INDIRECT, INCIDENTAL,
SPECIAL, EXEMPLARY, OR CONSEQUENTIAL DAMAGES (INCLUDING, BUT NOT
LIMITED TO, PROCUREMENT OF SUBSTITUTE GOODS OR SERVICES; LOSS OF USE,
DATA, OR PROFITS; OR BUSINESS INTERRUPTION) HOWEVER CAUSED AND ON ANY
THEORY OF LIABILITY, WHETHER IN CONTRACT, STRICT LIABILITY, OR TORT
(INCLUDING NEGLIGENCE OR OTHERWISE) ARISING IN ANY WAY OUT OF THE USE
OF THIS SOFTWARE, EVEN IF ADVISED OF THE POSSIBILITY OF SUCH DAMAGE.
 
 
BoringSSL uses the Chromium test infrastructure to run a continuous build,
trybots etc. The scripts which manage this, and the script for generating build
metadata, are under the Chromium license (BSD-3-Clause). Distributing code linked against
BoringSSL does not trigger this license.
 
Copyright 2015 The Chromium Authors. All rights reserved.
 
Redistribution and use in source and binary forms, with or without
modification, are permitted provided that the following conditions are
met:
 
   * Redistributions of source code must retain the above copyright
notice, this list of conditions and the following disclaimer.
   * Redistributions in binary form must reproduce the above
copyright notice, this list of conditions and the following disclaimer
in the documentation and/or other materials provided with the
distribution.
   * Neither the name of Google Inc. nor the names of its
contributors may be used to endorse or promote products derived from
this software without specific prior written permission.
 
THIS SOFTWARE IS PROVIDED BY THE COPYRIGHT HOLDERS AND CONTRIBUTORS
"AS IS" AND ANY EXPRESS OR IMPLIED WARRANTIES, INCLUDING, BUT NOT
LIMITED TO, THE IMPLIED WARRANTIES OF MERCHANTABILITY AND FITNESS FOR
A PARTICULAR PURPOSE ARE DISCLAIMED. IN NO EVENT SHALL THE COPYRIGHT
OWNER OR CONTRIBUTORS BE LIABLE FOR ANY DIRECT, INDIRECT, INCIDENTAL,
SPECIAL, EXEMPLARY, OR CONSEQUENTIAL DAMAGES (INCLUDING, BUT NOT
LIMITED TO, PROCUREMENT OF SUBSTITUTE GOODS OR SERVICES; LOSS OF USE,
DATA, OR PROFITS; OR BUSINESS INTERRUPTION) HOWEVER CAUSED AND ON ANY
THEORY OF LIABILITY, WHETHER IN CONTRACT, STRICT LIABILITY, OR TORT
(INCLUDING NEGLIGENCE OR OTHERWISE) ARISING IN ANY WAY OUT OF THE USE
OF THIS SOFTWARE, EVEN IF ADVISED OF THE POSSIBILITY OF SUCH DAMAGE.
 
 
 
 
Apache 2.0 license for AWS-LC content and mlkem-native
------------------------------------------------------
                                 Apache License
                           Version 2.0, January 2004
                        http://www.apache.org/licenses/
 
   TERMS AND CONDITIONS FOR USE, REPRODUCTION, AND DISTRIBUTION
 
   1. Definitions.
 
      "License" shall mean the terms and conditions for use, reproduction,
      and distribution as defined by Sections 1 through 9 of this document.
 
      "Licensor" shall mean the copyright owner or entity authorized by
      the copyright owner that is granting the License.
 
      "Legal Entity" shall mean the union of the acting entity and all
      other entities that control, are controlled by, or are under common
      control with that entity. For the purposes of this definition,
      "control" means (i) the power, direct or indirect, to cause the
      direction or management of such entity, whether by contract or
      otherwise, or (ii) ownership of fifty percent (50%) or more of the
      outstanding shares, or (iii) beneficial ownership of such entity.
 
      "You" (or "Your") shall mean an individual or Legal Entity
      exercising permissions granted by this License.
 
      "Source" form shall mean the preferred form for making modifications,
      including but not limited to software source code, documentation
      source, and configuration files.
 
      "Object" form shall mean any form resulting from mechanical
      transformation or translation of a Source form, including but
      not limited to compiled object code, generated documentation,
      and conversions to other media types.
 
      "Work" shall mean the work of authorship, whether in Source or
      Object form, made available under the License, as indicated by a
      copyright notice that is included in or attached to the work
      (an example is provided in the Appendix below).
 
      "Derivative Works" shall mean any work, whether in Source or Object
      form, that is based on (or derived from) the Work and for which the
      editorial revisions, annotations, elaborations, or other modifications
      represent, as a whole, an original work of authorship. For the purposes
      of this License, Derivative Works shall not include works that remain
      separable from, or merely link (or bind by name) to the interfaces of,
      the Work and Derivative Works thereof.
 
      "Contribution" shall mean any work of authorship, including
      the original version of the Work and any modifications or additions
      to that Work or Derivative Works thereof, that is intentionally
      submitted to Licensor for inclusion in the Work by the copyright owner
      or by an individual or Legal Entity authorized to submit on behalf of
      the copyright owner. For the purposes of this definition, "submitted"
      means any form of electronic, verbal, or written communication sent
      to the Licensor or its representatives, including but not limited to
      communication on electronic mailing lists, source code control systems,
      and issue tracking systems that are managed by, or on behalf of, the
      Licensor for the purpose of discussing and improving the Work, but
      excluding communication that is conspicuously marked or otherwise
      designated in writing by the copyright owner as "Not a Contribution."
 
      "Contributor" shall mean Licensor and any individual or Legal Entity
      on behalf of whom a Contribution has been received by Licensor and
      subsequently incorporated within the Work.
 
   2. Grant of Copyright License. Subject to the terms and conditions of
      this License, each Contributor hereby grants to You a perpetual,
      worldwide, non-exclusive, no-charge, royalty-free, irrevocable
      copyright license to reproduce, prepare Derivative Works of,
      publicly display, publicly perform, sublicense, and distribute the
      Work and such Derivative Works in Source or Object form.
 
   3. Grant of Patent License. Subject to the terms and conditions of
      this License, each Contributor hereby grants to You a perpetual,
      worldwide, non-exclusive, no-charge, royalty-free, irrevocable
      (except as stated in this section) patent license to make, have made,
      use, offer to sell, sell, import, and otherwise transfer the Work,
      where such license applies only to those patent claims licensable
      by such Contributor that are necessarily infringed by their
      Contribution(s) alone or by combination of their Contribution(s)
      with the Work to which such Contribution(s) was submitted. If You
      institute patent litigation against any entity (including a
      cross-claim or counterclaim in a lawsuit) alleging that the Work
      or a Contribution incorporated within the Work constitutes direct
      or contributory patent infringement, then any patent licenses
      granted to You under this License for that Work shall terminate
      as of the date such litigation is filed.
 
   4. Redistribution. You may reproduce and distribute copies of the
      Work or Derivative Works thereof in any medium, with or without
      modifications, and in Source or Object form, provided that You
      meet the following conditions:
 
      (a) You must give any other recipients of the Work or
          Derivative Works a copy of this License; and
 
      (b) You must cause any modified files to carry prominent notices
          stating that You changed the files; and
 
      (c) You must retain, in the Source form of any Derivative Works
          that You distribute, all copyright, patent, trademark, and
          attribution notices from the Source form of the Work,
          excluding those notices that do not pertain to any part of
          the Derivative Works; and
 
      (d) If the Work includes a "NOTICE" text file as part of its
          distribution, then any Derivative Works that You distribute must
          include a readable copy of the attribution notices contained
          within such NOTICE file, excluding those notices that do not
          pertain to any part of the Derivative Works, in at least one
          of the following places: within a NOTICE text file distributed
          as part of the Derivative Works; within the Source form or
          documentation, if provided along with the Derivative Works; or,
          within a display generated by the Derivative Works, if and
          wherever such third-party notices normally appear. The contents
          of the NOTICE file are for informational purposes only and
          do not modify the License. You may add Your own attribution
          notices within Derivative Works that You distribute, alongside
          or as an addendum to the NOTICE text from the Work, provided
          that such additional attribution notices cannot be construed
          as modifying the License.
 
      You may add Your own copyright statement to Your modifications and
      may provide additional or different license terms and conditions
      for use, reproduction, or distribution of Your modifications, or
      for any such Derivative Works as a whole, provided Your use,
      reproduction, and distribution of the Work otherwise complies with
      the conditions stated in this License.
 
   5. Submission of Contributions. Unless You explicitly state otherwise,
      any Contribution intentionally submitted for inclusion in the Work
      by You to the Licensor shall be under the terms and conditions of
      this License, without any additional terms or conditions.
      Notwithstanding the above, nothing herein shall supersede or modify
      the terms of any separate license agreement you may have executed
      with Licensor regarding such Contributions.
 
   6. Trademarks. This License does not grant permission to use the trade
      names, trademarks, service marks, or product names of the Licensor,
      except as required for reasonable and customary use in describing the
      origin of the Work and reproducing the content of the NOTICE file.
 
   7. Disclaimer of Warranty. Unless required by applicable law or
      agreed to in writing, Licensor provides the Work (and each
      Contributor provides its Contributions) on an "AS IS" BASIS,
      WITHOUT WARRANTIES OR CONDITIONS OF ANY KIND, either express or
      implied, including, without limitation, any warranties or conditions
      of TITLE, NON-INFRINGEMENT, MERCHANTABILITY, or FITNESS FOR A
      PARTICULAR PURPOSE. You are solely responsible for determining the
      appropriateness of using or redistributing the Work and assume any
      risks associated with Your exercise of permissions under this License.
 
   8. Limitation of Liability. In no event and under no legal theory,
      whether in tort (including negligence), contract, or otherwise,
      unless required by applicable law (such as deliberate and grossly
      negligent acts) or agreed to in writing, shall any Contributor be
      liable to You for damages, including any direct, indirect, special,
      incidental, or consequential damages of any character arising as a
      result of this License or out of the use or inability to use the
      Work (including but not limited to damages for loss of goodwill,
      work stoppage, computer failure or malfunction, or any and all
      other commercial damages or losses), even if such Contributor
      has been advised of the possibility of such damages.
 
   9. Accepting Warranty or Additional Liability. While redistributing
      the Work or Derivative Works thereof, You may choose to offer,
      and charge a fee for, acceptance of support, warranty, indemnity,
      or other liability obligations and/or rights consistent with this
      License. However, in accepting such obligations, You may act only
      on Your own behalf and on Your sole responsibility, not on behalf
      of any other Contributor, and only if You agree to indemnify,
      defend, and hold each Contributor harmless for any liability
      incurred by, or claims asserted against, such Contributor by reason
      of your accepting any such warranty or additional liability.
 
   END OF TERMS AND CONDITIONS


ISC license for AWS-LC content
-------------------------------------


Copyright Amazon.com, Inc. or its affiliates.

Permission to use, copy, modify, and/or distribute this software for any
purpose with or without fee is hereby granted, provided that the above
copyright notice and this permission notice appear in all copies.

THE SOFTWARE IS PROVIDED "AS IS" AND THE AUTHOR DISCLAIMS ALL WARRANTIES
WITH REGARD TO THIS SOFTWARE INCLUDING ALL IMPLIED WARRANTIES OF
MERCHANTABILITY AND FITNESS. IN NO EVENT SHALL THE AUTHOR BE LIABLE FOR
ANY SPECIAL, DIRECT, INDIRECT, OR CONSEQUENTIAL DAMAGES OR ANY DAMAGES
WHATSOEVER RESULTING FROM LOSS OF USE, DATA OR PROFITS, WHETHER IN AN
ACTION OF CONTRACT, NEGLIGENCE OR OTHER TORTIOUS ACTION, ARISING OUT OF
OR IN CONNECTION WITH THE USE OR PERFORMANCE OF THIS SOFTWARE.<|MERGE_RESOLUTION|>--- conflicted
+++ resolved
@@ -215,11 +215,6 @@
 code from sources and by authors listed in
 comments on top of the respective files.
 
-<<<<<<< HEAD
-The code in crypto/fipsmodule/ml_kem/mlkem is imported from mlkem-native
-(https://github.com/pq-code-package/mlkem-native) and carries the
-Apache 2.0 license. This license is reproduced at the bottom of this file.
-=======
 mlkem-native licensing
 ----------------------
 
@@ -266,7 +261,6 @@
 
 The Apache-2.0 license for mlkem-native content is reproduced at
 the bottom of this file.
->>>>>>> 7b9a58e0
 
 Licenses for support code
 -------------------------
