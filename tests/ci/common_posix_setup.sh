# Copyright Amazon.com, Inc. or its affiliates. All Rights Reserved.
# SPDX-License-Identifier: Apache-2.0 OR ISC

SRC_ROOT="$(pwd)"
if [ -v CODEBUILD_SRC_DIR ]; then
  SRC_ROOT="$CODEBUILD_SRC_DIR"
elif [ "$(basename "${SRC_ROOT}")" != 'aws-lc' ]; then
  SCRIPT_DIR="$( cd -- "$( dirname -- "${BASH_SOURCE[0]}" )" &> /dev/null && pwd )"
  SRC_ROOT="${SCRIPT_DIR}/../.."
fi
SRC_ROOT="$(readlink -f "${SRC_ROOT}")"
echo SRC_ROOT="$SRC_ROOT"

SYS_ROOT="$(readlink -f "${SRC_ROOT}/..")"
echo SYS_ROOT="$SYS_ROOT"

cd $SRC_ROOT

BUILD_ROOT="${SRC_ROOT}/test_build_dir"
echo BUILD_ROOT="$BUILD_ROOT"

PLATFORM=$(uname -m)

NUM_CPU_THREADS=''
KERNEL_NAME=$(uname -s)
if [[ "${KERNEL_NAME}" == "Darwin" || "${KERNEL_NAME}" =~ .*BSD ]]; then
  # On MacOS, /proc/cpuinfo does not exist.
  NUM_CPU_THREADS=$(sysctl -n hw.ncpu)
else
  # Assume KERNEL_NAME is Linux.
  NUM_CPU_THREADS=$(grep -c ^processor /proc/cpuinfo)
fi

# Pick cmake3 if possible. We don't know of any OS that installs a cmake3
# executable that is not at least version 3.0.
if [[ -x "$(command -v cmake3)" ]] ; then
  CMAKE_COMMAND="cmake3"
else
  CMAKE_COMMAND="cmake"
fi

function run_build {
  local cflags=("$@")
  rm -rf "${BUILD_ROOT:?}"
  mkdir -p "$BUILD_ROOT"
  cd "$BUILD_ROOT" || exit 1

  if [[ "${AWSLC_32BIT}" == "1" ]]; then
    cflags+=("-DCMAKE_TOOLCHAIN_FILE=${SRC_ROOT}/util/32-bit-toolchain.cmake")
  fi

  if [[ -x "$(command -v ninja)" ]]; then
    echo "Using Ninja build system (ninja)."
    BUILD_COMMAND="ninja"
    cflags+=(-GNinja)
  elif [[ -x "$(command -v ninja-build)" ]]; then
    echo "Using Ninja build system (ninja-build)."
    BUILD_COMMAND="ninja-build"
    cflags+=(-GNinja)
  else
    echo "Using Make."
    BUILD_COMMAND="make -j${NUM_CPU_THREADS}"
  fi

  ${CMAKE_COMMAND} "${cflags[@]}" "$SRC_ROOT"
  $BUILD_COMMAND
  cd "$SRC_ROOT"
}

function run_cmake_custom_target {
  $BUILD_COMMAND -C "$BUILD_ROOT" "$@"
}

function build_and_test {
  run_build "$@"
  run_cmake_custom_target 'run_tests'
}

function test_c_rehash {
  if [ -f "${BUILD_ROOT}/tool-openssl/c_rehash_test" ]; then
    "${BUILD_ROOT}/tool-openssl/c_rehash_test"
    local test_result=$?
    if [ $test_result -ne 0 ]; then
        echo "c_rehash test failed with exit code ${test_result}"
        exit 1
    fi
  else
    echo "c_rehash test script not found in ${BUILD_ROOT}/tool-openssl/"
    exit 1
  fi
}

function generate_symbols_file {
  # read_symbols.go currently only support static libraries
  if [ ! -f  "$BUILD_ROOT"/crypto/libcrypto.a ]; then
    echo "Static library not found: ${BUILD_ROOT}/crypto/libcrypto.a"
    exit 1
  fi

  go run "$SRC_ROOT"/util/read_symbols.go -out "$BUILD_ROOT"/symbols_crypto.txt "$BUILD_ROOT"/crypto/libcrypto.a
  go run "$SRC_ROOT"/util/read_symbols.go -out "$BUILD_ROOT"/symbols_ssl.txt "$BUILD_ROOT"/ssl/libssl.a

  # The $BUILD_ROOT gets deleted on each run. symbols.txt must be placed elsewhere.
  cat "$BUILD_ROOT"/symbols_crypto.txt  "$BUILD_ROOT"/symbols_ssl.txt >  "$SRC_ROOT"/symbols.txt
}


function verify_symbols_prefixed {
  go run "$SRC_ROOT"/util/read_symbols.go -out "$BUILD_ROOT"/symbols_final_crypto.txt "$BUILD_ROOT"/crypto/libcrypto.a
  go run "$SRC_ROOT"/util/read_symbols.go -out "$BUILD_ROOT"/symbols_final_ssl.txt "$BUILD_ROOT"/ssl/libssl.a
  cat "$BUILD_ROOT"/symbols_final_crypto.txt  "$BUILD_ROOT"/symbols_final_ssl.txt >  "$SRC_ROOT"/symbols_final.txt
  # Now filter out every line that has the unique prefix $CUSTOM_PREFIX. If we
  # have any lines left, then some symbol(s) weren't prefixed, unexpectedly.
  if [ $(grep -c -v ${CUSTOM_PREFIX}  "$SRC_ROOT"/symbols_final.txt) -ne 0 ]; then
    echo "Symbol(s) missing prefix!"
    exit 1
  fi
}


function build_prefix_and_test {
  CUSTOM_PREFIX=aws_lc_1_1_0
  run_build "$@"
  generate_symbols_file
  run_build "$@" "-DBORINGSSL_PREFIX=${CUSTOM_PREFIX}" "-DBORINGSSL_PREFIX_SYMBOLS=${SRC_ROOT}/symbols.txt"
  verify_symbols_prefixed
  run_cmake_custom_target 'run_tests'
}

function fips_build_and_test {
  run_build "$@" -DFIPS=1
  # Upon completion of the build process. The module’s status can be verified by 'tool/bssl isfips'.
  # https://csrc.nist.gov/CSRC/media/projects/cryptographic-module-validation-program/documents/security-policies/140sp3678.pdf
  # FIPS mode is enabled when 'defined(BORINGSSL_FIPS) && !defined(OPENSSL_ASAN)'.
  # https://github.com/aws/aws-lc/blob/220e266d4e415cf0101388b89a2bd855e0e4e203/crypto/fipsmodule/is_fips.c#L22
  expect_fips_mode=1
  for build_flag in "$@"
  do
    if [[ "${build_flag}" == '-DASAN=1' ]]; then
      expect_fips_mode=0
      break
    fi
  done
  module_status=$("${BUILD_ROOT}/tool/bssl" isfips)
  [[ "${expect_fips_mode}" == "${module_status}" ]] || { echo >&2 "FIPS Mode validation failed."; exit 1; }
  # Run tests.
  run_cmake_custom_target 'run_tests'
  "${BUILD_ROOT}/util/fipstools/test_fips"
}

function build_and_test_valgrind {
  run_build "$@"
  run_cmake_custom_target 'run_tests_valgrind'
}

function build_and_test_ssl_runner_valgrind {
  export AWS_LC_GO_TEST_TIMEOUT="60m"

  run_build "$@"
  run_cmake_custom_target 'run_ssl_runner_tests_valgrind'
}

function build_and_test_with_sde {
  run_build "$@"
  run_cmake_custom_target 'run_tests_with_sde'
}

function build_and_run_minimal_test {
  run_build "$@"
  run_cmake_custom_target 'run_minimal_tests'
}

# Install local build of AWS-LC for integration testing.
function aws_lc_build() {
  AWS_LC_DIR=${1}
  BUILD_FOLDER=${2}
  INSTALL_FOLDER=${3}

  echo "Building AWS-LC to ${BUILD_FOLDER} and installing to ${INSTALL_FOLDER} with CFlags "${@:4}""
<<<<<<< HEAD
  ${CMAKE_COMMAND} ${AWS_LC_DIR} -GNinja "-B${BUILD_FOLDER}" "-DCMAKE_INSTALL_PREFIX=${INSTALL_FOLDER}" "${@:4}"
=======
  ${CMAKE_COMMAND} ${AWS_LC_DIR} -GNinja "-B${BUILD_FOLDER}" "-DCMAKE_INSTALL_PREFIX=${INSTALL_FOLDER}" "-DCMAKE_INSTALL_LIBDIR=lib" "${@:4}"
>>>>>>> 53226d06
  ${CMAKE_COMMAND} --build ${BUILD_FOLDER} -- install
  ls -R ${INSTALL_FOLDER}
}

function print_executable_information {
  EXE_NAME=${1}
  EXE_ARGUMENT=${2}
  LABEL=${3}

  echo ""
  echo "${LABEL}:"
  if command -v ${EXE_NAME} &> /dev/null
  then
    ${EXE_NAME} ${EXE_ARGUMENT}
  else
    echo "${EXE_NAME} not found"
  fi
}

function sde_getenforce_check {
  # Based on Intel SDE README, SELinux should be turned off to allow pin to work.
  # https://software.intel.com/content/www/us/en/develop/articles/intel-software-development-emulator.html#system-configuration
  if [[ "$(getenforce)" == 'Disabled' ]]; then
    echo "SELinux is disabled. Disabling SELinux is needed by sde to allow pin work.";
  else
    echo "SELinux should be turned off to allow sde pin to work." && exit 1;
  fi
}

function build_openssl {
    branch=$1
    echo "building OpenSSL ${branch}"
    git clone --depth 1 --branch "${branch}" "${openssl_url}" "${scratch_folder}/openssl-${branch}"
    pushd "${scratch_folder}/openssl-${branch}"
    mkdir -p "${install_dir}/openssl-${branch}"
    ./config --prefix="${install_dir}/openssl-${branch}" --openssldir="${install_dir}/openssl-${branch}" -d
    make "-j${NUM_CPU_THREADS}" > /dev/null
    make install_sw
    popd
    rm -rf "${scratch_folder}/openssl-${branch}"
}

function build_openssl_no_debug {
    branch=$1
    echo "building OpenSSL ${branch}"
    git clone --depth 1 --branch "${branch}" "${openssl_url}" "${scratch_folder}/openssl-${branch}"
    pushd "${scratch_folder}/openssl-${branch}"
    mkdir -p "${install_dir}/openssl-${branch}"
    ./config --prefix="${install_dir}/openssl-${branch}" --openssldir="${install_dir}/openssl-${branch}"
    make "-j${NUM_CPU_THREADS}" > /dev/null
    make install_sw
    popd
    rm -rf "${scratch_folder}/openssl-${branch}"
}

print_executable_information "cmake" "--version" "CMake version"
print_executable_information "cmake3" "--version" "CMake version (cmake3 executable)"
print_executable_information "go" "version" "Go version"
print_executable_information "perl" "--version" "Perl version"
# Ninja executable names are not uniform over operating systems
print_executable_information "ninja-build" "--version" "Ninja version (ninja-build executable)"
print_executable_information "ninja" "--version" "Ninja version (ninja executable)"
print_executable_information "gcc" "--version" "gcc version"
print_executable_information "g++" "--version" "g++ version"
print_executable_information "clang" "--version" "clang version"
print_executable_information "clang++" "--version" "clang++ version"
print_executable_information "cc" "--version" "cc version"
print_executable_information "c++" "--version" "c++ version"
print_executable_information "make" "--version" "Make version"
print_executable_information "rustup" "show" "Rust toolchain"
echo ""
echo "Operating system information:"
uname -a
echo ""
echo "Environment variables:"
env<|MERGE_RESOLUTION|>--- conflicted
+++ resolved
@@ -177,11 +177,7 @@
   INSTALL_FOLDER=${3}
 
   echo "Building AWS-LC to ${BUILD_FOLDER} and installing to ${INSTALL_FOLDER} with CFlags "${@:4}""
-<<<<<<< HEAD
-  ${CMAKE_COMMAND} ${AWS_LC_DIR} -GNinja "-B${BUILD_FOLDER}" "-DCMAKE_INSTALL_PREFIX=${INSTALL_FOLDER}" "${@:4}"
-=======
   ${CMAKE_COMMAND} ${AWS_LC_DIR} -GNinja "-B${BUILD_FOLDER}" "-DCMAKE_INSTALL_PREFIX=${INSTALL_FOLDER}" "-DCMAKE_INSTALL_LIBDIR=lib" "${@:4}"
->>>>>>> 53226d06
   ${CMAKE_COMMAND} --build ${BUILD_FOLDER} -- install
   ls -R ${INSTALL_FOLDER}
 }
