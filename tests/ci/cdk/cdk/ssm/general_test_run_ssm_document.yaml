--- conflicted
+++ resolved
@@ -22,11 +22,6 @@
             shutdown -P +90
             sudo -i
             systemctl stop apt-daily.timer
-<<<<<<< HEAD
-            export DEBIAN_FRONTEND=noninteractive
-            export CPU_TYPE=$(dpkg --print-architecture)
-            export SOURCE={SOURCE}
-=======
             systemctl stop apt-daily-upgrade.timer
             systemctl stop unattended-upgrades.service
             systemctl stop apt-daily-upgrade.service
@@ -58,27 +53,18 @@
             export CPU_TYPE=$(dpkg --print-architecture)
             export SOURCE={SOURCE}
             
->>>>>>> 7b9a58e0
             # if we have a cpu type of x86, we want linux-x86
             if [ "${CPU_TYPE}" = amd64 ]; then export CPU_ARCH=linux-x86; export AWS_CLI_PREFIX=x86_; fi
             # if we have a cpu type of arm, we want linux-aarch
             if [ "${CPU_TYPE}" = arm64 ]; then export CPU_ARCH=linux-aarch; export AWS_CLI_PREFIX=aarch; fi
-<<<<<<< HEAD
-            # install aws-cli
-            killall apt apt-get || echo "No apt processes found"
-=======
             
             # install aws-cli
->>>>>>> 7b9a58e0
             apt-get update
             apt-get -y remove needrestart
             apt-get -y install unzip
             curl "https://awscli.amazonaws.com/awscli-exe-linux-${AWS_CLI_PREFIX}64.zip" -o "awscliv2.zip"
-<<<<<<< HEAD
-            unzip awscliv2.zip
-=======
             unzip -q awscliv2.zip
->>>>>>> 7b9a58e0
+
             ./aws/install
             # Check if the source code is on S3, otherwise treat the source as a PR.
             if [ "$(expr substr "$SOURCE" 1 16)" = "aws-lc-codebuild" ]; then
@@ -94,10 +80,7 @@
                 exit 1
               fi
             fi
-<<<<<<< HEAD
-=======
-            
->>>>>>> 7b9a58e0
+
             # install docker if its not already installed
             chmod +x ./tests/ci/benchmark_framework/install_docker.sh
             ./tests/ci/benchmark_framework/install_docker.sh
