--- conflicted
+++ resolved
@@ -638,8 +638,6 @@
         image: 620771051181.dkr.ecr.us-west-2.amazonaws.com/aws-lc-docker-images-linux-x86:amazonlinux-2_gcc-7x_latest
         variables:
           AWS_LC_CI_TARGET: "tests/ci/run_fips_callback_tests.sh"
-<<<<<<< HEAD
-=======
 
     - identifier: amazonlinux2023_gcc11x_x86_64_fips_callback
       buildspec: ./tests/ci/codebuild/common/run_simple_target.yml
@@ -649,5 +647,4 @@
         compute-type: BUILD_GENERAL1_LARGE
         image: 620771051181.dkr.ecr.us-west-2.amazonaws.com/aws-lc-docker-images-linux-x86:amazonlinux-2023_gcc-11x_latest
         variables:
-          AWS_LC_CI_TARGET: "tests/ci/run_fips_callback_tests.sh"
->>>>>>> 7b9a58e0
+          AWS_LC_CI_TARGET: "tests/ci/run_fips_callback_tests.sh"