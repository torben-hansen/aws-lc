# Copyright Amazon.com, Inc. or its affiliates. All Rights Reserved.
# SPDX-License-Identifier: Apache-2.0 OR ISC

version: 0.2

# Doc for batch https://docs.aws.amazon.com/codebuild/latest/userguide/batch-build-buildspec.html#build-spec.batch.build-list
batch:
  build-list:
    # Actual tests are ran on an Graviton2 ec2 instance via SSM Commands.
    - identifier: graviton2_tests_asan
      buildspec: ./tests/ci/codebuild/common/run_ec2_target.yml
      env:
        type: LINUX_CONTAINER
        privileged-mode: false
        compute-type: BUILD_GENERAL1_SMALL
        image: 620771051181.dkr.ecr.us-west-2.amazonaws.com/aws-lc-docker-images-linux-x86:ubuntu-20.04_clang-7x-bm-framework_latest
        variables:
          EC2_AMI: "ami-0e8c824f386e1de06"
          EC2_INSTANCE_TYPE: "c6g.2xlarge"
          ECR_DOCKER_TAG: "amazonlinux-2023_clang-15x_sanitizer"
          TARGET_TEST_SCRIPT: "./tests/ci/run_posix_sanitizers.sh"

    - identifier: graviton2_tests_fips
      buildspec: ./tests/ci/codebuild/common/run_ec2_target.yml
      env:
        type: LINUX_CONTAINER
        privileged-mode: false
        compute-type: BUILD_GENERAL1_SMALL
        image: 620771051181.dkr.ecr.us-west-2.amazonaws.com/aws-lc-docker-images-linux-x86:ubuntu-20.04_clang-7x-bm-framework_latest
        variables:
<<<<<<< HEAD
          EC2_AMI: "ami-0c29a2c5cf69b5a9c"
=======
          EC2_AMI: "ami-0e8c824f386e1de06"
>>>>>>> 7b9a58e0
          EC2_INSTANCE_TYPE: "c6g.4xlarge"
          ECR_DOCKER_TAG: "amazonlinux-2023_clang-15x_sanitizer"
          TARGET_TEST_SCRIPT: "./tests/ci/run_fips_tests.sh"

    # Actual tests are ran on an Graviton4 ec2 instance via SSM Commands.
    - identifier: graviton4_tests_asan
      buildspec: ./tests/ci/codebuild/common/run_ec2_target.yml
      env:
        type: LINUX_CONTAINER
        privileged-mode: false
        compute-type: BUILD_GENERAL1_SMALL
        image: 620771051181.dkr.ecr.us-west-2.amazonaws.com/aws-lc-docker-images-linux-x86:ubuntu-20.04_clang-7x-bm-framework_latest
        variables:
          EC2_AMI: "ami-0e8c824f386e1de06"
          EC2_INSTANCE_TYPE: "r8g.2xlarge"
          ECR_DOCKER_TAG: "amazonlinux-2023_clang-15x_sanitizer"
          TARGET_TEST_SCRIPT: "./tests/ci/run_posix_sanitizers.sh"

    - identifier: graviton4_tests_fips
      buildspec: ./tests/ci/codebuild/common/run_ec2_target.yml
      env:
        type: LINUX_CONTAINER
        privileged-mode: false
        compute-type: BUILD_GENERAL1_SMALL
        image: 620771051181.dkr.ecr.us-west-2.amazonaws.com/aws-lc-docker-images-linux-x86:ubuntu-20.04_clang-7x-bm-framework_latest
        variables:
          EC2_AMI: "ami-0e8c824f386e1de06"
          EC2_INSTANCE_TYPE: "r8g.2xlarge"
          ECR_DOCKER_TAG: "amazonlinux-2023_clang-15x_sanitizer"
          TARGET_TEST_SCRIPT: "./tests/ci/run_fips_tests.sh"<|MERGE_RESOLUTION|>--- conflicted
+++ resolved
@@ -28,11 +28,7 @@
         compute-type: BUILD_GENERAL1_SMALL
         image: 620771051181.dkr.ecr.us-west-2.amazonaws.com/aws-lc-docker-images-linux-x86:ubuntu-20.04_clang-7x-bm-framework_latest
         variables:
-<<<<<<< HEAD
-          EC2_AMI: "ami-0c29a2c5cf69b5a9c"
-=======
           EC2_AMI: "ami-0e8c824f386e1de06"
->>>>>>> 7b9a58e0
           EC2_INSTANCE_TYPE: "c6g.4xlarge"
           ECR_DOCKER_TAG: "amazonlinux-2023_clang-15x_sanitizer"
           TARGET_TEST_SCRIPT: "./tests/ci/run_fips_tests.sh"
