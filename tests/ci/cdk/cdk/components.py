--- conflicted
+++ resolved
@@ -86,21 +86,6 @@
             )
             # ec2:Describe* API actions do not support resource-level permissions.
             lambda_function.add_to_role_policy(
-<<<<<<< HEAD
-                iam.PolicyStatement(effect=iam.Effect.ALLOW,
-                                    actions=[
-                                        "ec2:DescribeInstances",
-                                    ],
-                                    resources=["*"]))
-            lambda_function.add_to_role_policy(
-                iam.PolicyStatement(effect=iam.Effect.ALLOW,
-                                    actions=[
-                                        "ssm:ListDocuments",
-                                        "ssm:DeleteDocument",
-                                    ],
-                                    resources=["arn:aws:ssm:{}:{}:*".format(AWS_REGION, AWS_ACCOUNT)]))
-
-=======
                 iam.PolicyStatement(
                     effect=iam.Effect.ALLOW,
                     actions=[
@@ -119,7 +104,6 @@
                     resources=["arn:aws:ssm:{}:{}:*".format(env.region, env.account)],
                 )
             )
->>>>>>> 7b9a58e0
 
         events.Rule(
             scope=self,
