# Copyright Amazon.com, Inc. or its affiliates. All Rights Reserved.
# SPDX-License-Identifier: Apache-2.0

from aws_cdk import core, aws_ec2 as ec2, aws_s3 as s3, aws_iam as iam, aws_ssm as ssm
from util.iam_policies import ecr_power_user_policy_in_json, s3_read_write_policy_in_json
<<<<<<< HEAD
from util.metadata import AWS_ACCOUNT, AWS_REGION, WINDOWS_ECR_REPO, S3_BUCKET_NAME, GITHUB_REPO_OWNER, WIN_EC2_TAG_KEY, \
=======
from util.metadata import AWS_ACCOUNT, AWS_REGION, WINDOWS_X86_ECR_REPO, S3_BUCKET_NAME, GITHUB_REPO_OWNER, WIN_EC2_TAG_KEY, \
>>>>>>> 10c6b738
    WIN_EC2_TAG_VALUE, SSM_DOCUMENT_NAME, GITHUB_SOURCE_VERSION
from util.yml_loader import YmlLoader


class WindowsDockerImageBuildStack(core.Stack):
    """Define a temporary stack used to build Windows Docker images. After build, this stack will be destroyed."""

    def __init__(self,
                 scope: core.Construct,
                 id: str,
                 **kwargs) -> None:
        super().__init__(scope, id, **kwargs)

        # Define SSM command document.
<<<<<<< HEAD
        ecr_repo = "{}.dkr.ecr.{}.amazonaws.com/{}".format(AWS_ACCOUNT, AWS_REGION, WINDOWS_ECR_REPO)
=======
        ecr_repo = "{}.dkr.ecr.{}.amazonaws.com/{}".format(AWS_ACCOUNT, AWS_REGION, WINDOWS_X86_ECR_REPO)
>>>>>>> 10c6b738
        placeholder_map = {"ECR_PLACEHOLDER": ecr_repo, "GITHUB_OWNER_PLACEHOLDER": GITHUB_REPO_OWNER,
                           "REGION_PLACEHOLDER": AWS_REGION, "GITHUB_SOURCE_VERSION_PLACEHOLDER": GITHUB_SOURCE_VERSION}
        content = YmlLoader.load("./cdk/ssm/windows_docker_build_ssm_document.yaml", placeholder_map)
        ssm.CfnDocument(scope=self,
                        id="{}-ssm-document".format(id),
                        name=SSM_DOCUMENT_NAME,
                        content=content,
                        document_type="Command")

        # Define a S3 bucket to store windows docker files and build scripts.
        s3.Bucket(scope=self,
                  id="{}-s3".format(id),
                  bucket_name=S3_BUCKET_NAME,
                  block_public_access=s3.BlockPublicAccess.BLOCK_ALL)

        # Define a role for EC2.
        ecr_power_user_policy = iam.PolicyDocument.from_json(ecr_power_user_policy_in_json())
        s3_read_write_policy = iam.PolicyDocument.from_json(s3_read_write_policy_in_json(S3_BUCKET_NAME))
        inline_policies = {"ecr_power_user_policy": ecr_power_user_policy, "s3_read_write_policy": s3_read_write_policy}
        role = iam.Role(scope=self, id="{}-role".format(id),
                        assumed_by=iam.ServicePrincipal("ec2.amazonaws.com"),
                        inline_policies=inline_policies,
                        managed_policies=[
                            iam.ManagedPolicy.from_aws_managed_policy_name("AmazonSSMManagedInstanceCore")
                        ])

        # Define Windows EC2 instance, where the SSM document will be executed.
        machine_image = ec2.MachineImage.latest_windows(ec2.WindowsVersion.WINDOWS_SERVER_2016_ENGLISH_FULL_CONTAINERS)
        vpc = ec2.Vpc(scope=self, id="{}-vpc".format(id))
        block_device_volume = ec2.BlockDeviceVolume.ebs(volume_size=200, delete_on_termination=True)
        block_device = ec2.BlockDevice(device_name="/dev/sda1", volume=block_device_volume)
        instance = ec2.Instance(scope=self,
                                id="{}-instance".format(id),
                                instance_type=ec2.InstanceType(instance_type_identifier="m5d.xlarge"),
                                vpc=vpc,
                                role=role,
                                block_devices=[block_device],
                                vpc_subnets=ec2.SubnetSelection(subnet_type=ec2.SubnetType.PUBLIC),
                                machine_image=machine_image)

        core.Tags.of(instance).add(WIN_EC2_TAG_KEY, WIN_EC2_TAG_VALUE)<|MERGE_RESOLUTION|>--- conflicted
+++ resolved
@@ -3,11 +3,7 @@
 
 from aws_cdk import core, aws_ec2 as ec2, aws_s3 as s3, aws_iam as iam, aws_ssm as ssm
 from util.iam_policies import ecr_power_user_policy_in_json, s3_read_write_policy_in_json
-<<<<<<< HEAD
-from util.metadata import AWS_ACCOUNT, AWS_REGION, WINDOWS_ECR_REPO, S3_BUCKET_NAME, GITHUB_REPO_OWNER, WIN_EC2_TAG_KEY, \
-=======
 from util.metadata import AWS_ACCOUNT, AWS_REGION, WINDOWS_X86_ECR_REPO, S3_BUCKET_NAME, GITHUB_REPO_OWNER, WIN_EC2_TAG_KEY, \
->>>>>>> 10c6b738
     WIN_EC2_TAG_VALUE, SSM_DOCUMENT_NAME, GITHUB_SOURCE_VERSION
 from util.yml_loader import YmlLoader
 
@@ -22,11 +18,7 @@
         super().__init__(scope, id, **kwargs)
 
         # Define SSM command document.
-<<<<<<< HEAD
-        ecr_repo = "{}.dkr.ecr.{}.amazonaws.com/{}".format(AWS_ACCOUNT, AWS_REGION, WINDOWS_ECR_REPO)
-=======
         ecr_repo = "{}.dkr.ecr.{}.amazonaws.com/{}".format(AWS_ACCOUNT, AWS_REGION, WINDOWS_X86_ECR_REPO)
->>>>>>> 10c6b738
         placeholder_map = {"ECR_PLACEHOLDER": ecr_repo, "GITHUB_OWNER_PLACEHOLDER": GITHUB_REPO_OWNER,
                            "REGION_PLACEHOLDER": AWS_REGION, "GITHUB_SOURCE_VERSION_PLACEHOLDER": GITHUB_SOURCE_VERSION}
         content = YmlLoader.load("./cdk/ssm/windows_docker_build_ssm_document.yaml", placeholder_map)
