--- conflicted
+++ resolved
@@ -4,10 +4,7 @@
 
 use aws_sdk_codebuild::types::BuildBatchFilter;
 use aws_sdk_ec2::operation::describe_instances::DescribeInstancesOutput;
-<<<<<<< HEAD
-=======
 use aws_sdk_ec2::primitives::DateTime;
->>>>>>> 28f56fd9
 use aws_sdk_ec2::types::Filter;
 use aws_sdk_ssm::types::DocumentKeyValuesFilter;
 use lambda_runtime::{service_fn, Error, LambdaEvent};
@@ -38,7 +35,7 @@
         std::env::var("GITHUB_TOKEN_SECRET_NAME")
             .map_err(|_| "failed to find github access token secret name")?,
     )
-        .await?;
+    .await?;
 
     let github = octocrab::initialise(octocrab::Octocrab::builder().personal_token(github_token))
         .map_err(|e| format!("failed to build github client: {e}"))?;
@@ -119,8 +116,6 @@
     let mut ec2_terminated_instances: Vec<String> = vec![];
     let mut stopped_builds: u64 = 0;
 
-<<<<<<< HEAD
-=======
     let now_as_secs = DateTime::from(SystemTime::now()).secs();
     // Instances do not properly shut down from time to time. Gather a list of all hanging ec2
     // instances longer than 2 hours that fall under that umbrella.
@@ -137,7 +132,6 @@
     }
     log::info!("Instances {:?}", ec2_terminated_instances);
 
->>>>>>> 28f56fd9
     for (k, v) in &pull_requests {
         if v.len() <= 1 {
             continue;
@@ -204,14 +198,6 @@
     }
 
     if !ssm_deleted_documents.is_empty() && is_ec2_test_framework {
-<<<<<<< HEAD
-        log::info!("Query for list of documents to delete with: {:?}",ssm_deleted_documents);
-
-        let all_documents = get_ssm_document_list(
-            &ssm_client_optional,
-            ssm_deleted_documents.clone(),
-        ).await?;
-=======
         log::info!(
             "Query for list of documents to delete with: {:?}",
             ssm_deleted_documents
@@ -219,7 +205,6 @@
 
         let all_documents =
             get_ssm_document_list(&ssm_client_optional, ssm_deleted_documents.clone()).await?;
->>>>>>> 28f56fd9
 
         // Prune hanging ssm documents corresponding to commits.
         for document in all_documents {
