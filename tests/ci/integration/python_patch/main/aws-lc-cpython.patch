diff --git a/Lib/test/test_ssl.py b/Lib/test/test_ssl.py
index 0e50d09..f4b7b3c 100644
--- a/Lib/test/test_ssl.py
+++ b/Lib/test/test_ssl.py
<<<<<<< HEAD
@@ -41,6 +41,7 @@
 from ssl import Purpose, TLSVersion, _TLSContentType, _TLSMessageType, _TLSAlertType
 
 Py_DEBUG_WIN32 = support.Py_DEBUG and sys.platform == 'win32'
+Py_OPENSSL_IS_AWSLC = "AWS-LC" in ssl.OPENSSL_VERSION
 
 PROTOCOLS = sorted(ssl._PROTOCOL_NAMES)
 HOST = socket_helper.HOST
@@ -174,7 +175,7 @@ def is_ubuntu():
     except FileNotFoundError:
         return False
 
-if is_ubuntu():
+if is_ubuntu() and not Py_OPENSSL_IS_AWSLC:
     def seclevel_workaround(*ctxs):
         """"Lower security level to '1' and allow all ciphers for TLS 1.0/1"""
         for ctx in ctxs:
@@ -4001,6 +4002,7 @@ def test_no_legacy_server_connect(self):
                                    sni_name=hostname)
 
     @unittest.skipIf(Py_DEBUG_WIN32, "Avoid mixing debug/release CRT on Windows")
+    @unittest.skipIf(Py_OPENSSL_IS_AWSLC, "AWS-LC doesn't support (FF)DHE")
     def test_dh_params(self):
         # Check we can get a connection with ephemeral Diffie-Hellman
         client_context, server_context, hostname = testing_context()
=======
>>>>>>> d1c1d72f
@@ -4443,14 +4445,14 @@ def server_callback(identity):
             self.assertEqual(identity, client_identity)
             return psk

-        client_context = ssl.SSLContext(ssl.PROTOCOL_TLS_CLIENT)
+        client_context, server_context, _ = testing_context()
+
         client_context.check_hostname = False
         client_context.verify_mode = ssl.CERT_NONE
         client_context.minimum_version = ssl.TLSVersion.TLSv1_3
         client_context.set_ciphers('PSK')
         client_context.set_psk_client_callback(client_callback)

-        server_context = ssl.SSLContext(ssl.PROTOCOL_TLS_SERVER)
         server_context.minimum_version = ssl.TLSVersion.TLSv1_3
         server_context.set_ciphers('PSK')
         server_context.set_psk_server_callback(server_callback, identity_hint)
diff --git a/Modules/Setup b/Modules/Setup
index cd1cf24..53bcc4c 100644
--- a/Modules/Setup
+++ b/Modules/Setup
@@ -208,11 +208,11 @@ PYTHONPATH=$(COREPYTHONPATH)
 #_hashlib _hashopenssl.c $(OPENSSL_INCLUDES) $(OPENSSL_LDFLAGS) -lcrypto
 
 # To statically link OpenSSL:
-# _ssl _ssl.c $(OPENSSL_INCLUDES) $(OPENSSL_LDFLAGS) \
-#     -l:libssl.a -Wl,--exclude-libs,libssl.a \
-#     -l:libcrypto.a -Wl,--exclude-libs,libcrypto.a
-# _hashlib _hashopenssl.c $(OPENSSL_INCLUDES) $(OPENSSL_LDFLAGS) \
-#     -l:libcrypto.a -Wl,--exclude-libs,libcrypto.a
+_ssl _ssl.c $(OPENSSL_INCLUDES) $(OPENSSL_LDFLAGS) \
+    -l:libssl.a -Wl,--exclude-libs,libssl.a \
+    -l:libcrypto.a -Wl,--exclude-libs,libcrypto.a
+_hashlib _hashopenssl.c $(OPENSSL_INCLUDES) $(OPENSSL_LDFLAGS) \
+    -l:libcrypto.a -Wl,--exclude-libs,libcrypto.a
 
 # The _tkinter module.
 #<|MERGE_RESOLUTION|>--- conflicted
+++ resolved
@@ -2,34 +2,6 @@
 index 0e50d09..f4b7b3c 100644
 --- a/Lib/test/test_ssl.py
 +++ b/Lib/test/test_ssl.py
-<<<<<<< HEAD
-@@ -41,6 +41,7 @@
- from ssl import Purpose, TLSVersion, _TLSContentType, _TLSMessageType, _TLSAlertType
- 
- Py_DEBUG_WIN32 = support.Py_DEBUG and sys.platform == 'win32'
-+Py_OPENSSL_IS_AWSLC = "AWS-LC" in ssl.OPENSSL_VERSION
- 
- PROTOCOLS = sorted(ssl._PROTOCOL_NAMES)
- HOST = socket_helper.HOST
-@@ -174,7 +175,7 @@ def is_ubuntu():
-     except FileNotFoundError:
-         return False
- 
--if is_ubuntu():
-+if is_ubuntu() and not Py_OPENSSL_IS_AWSLC:
-     def seclevel_workaround(*ctxs):
-         """"Lower security level to '1' and allow all ciphers for TLS 1.0/1"""
-         for ctx in ctxs:
-@@ -4001,6 +4002,7 @@ def test_no_legacy_server_connect(self):
-                                    sni_name=hostname)
- 
-     @unittest.skipIf(Py_DEBUG_WIN32, "Avoid mixing debug/release CRT on Windows")
-+    @unittest.skipIf(Py_OPENSSL_IS_AWSLC, "AWS-LC doesn't support (FF)DHE")
-     def test_dh_params(self):
-         # Check we can get a connection with ephemeral Diffie-Hellman
-         client_context, server_context, hostname = testing_context()
-=======
->>>>>>> d1c1d72f
 @@ -4443,14 +4445,14 @@ def server_callback(identity):
              self.assertEqual(identity, client_identity)
              return psk
