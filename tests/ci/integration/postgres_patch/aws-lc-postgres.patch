--- conflicted
+++ resolved
@@ -6,60 +6,6 @@
 # If we do ever get the chance to submit a patch upstream, this patch
 # should account for those error string discrepencies.
 #
-<<<<<<< HEAD
-diff --git a/configure b/configure
-index 93fddd6998..6a981cc247 100755
---- a/configure
-+++ b/configure
-@@ -12805,6 +12805,18 @@ if eval test \"x\$"$as_ac_var"\" = x"yes"; then :
- #define `$as_echo "HAVE_$ac_func" | $as_tr_cpp` 1
- _ACEOF
- 
-+fi
-+done
-+
-+  # Function specific to AWS-LC.
-+  for ac_func in awslc_version_string
-+do :
-+  ac_fn_c_check_func "$LINENO" "awslc_version_string" "ac_cv_func_awslc_version_string"
-+if test "x$ac_cv_func_awslc_version_string" = xyes; then :
-+  cat >>confdefs.h <<_ACEOF
-+#define HAVE_AWSLC_VERSION_STRING 1
-+_ACEOF
-+
- fi
- done
- 
-diff --git a/configure.ac b/configure.ac
-index b6d02f5ecc..f2ba62b35d 100644
---- a/configure.ac
-+++ b/configure.ac
-@@ -1371,6 +1371,8 @@ if test "$with_ssl" = openssl ; then
-   AC_CHECK_FUNCS([SSL_CTX_set_cert_cb])
-   # Function introduced in OpenSSL 1.1.1, not in LibreSSL.
-   AC_CHECK_FUNCS([X509_get_signature_info SSL_CTX_set_num_tickets])
-+  # Function specific to AWS-LC.
-+  AC_CHECK_FUNCS([awslc_version_string])
-   AC_DEFINE([USE_OPENSSL], 1, [Define to 1 to build with OpenSSL support. (--with-ssl=openssl)])
- elif test "$with_ssl" != no ; then
-   AC_MSG_ERROR([--with-ssl must specify openssl])
-diff --git a/src/include/pg_config.h.in b/src/include/pg_config.h.in
-index db6454090d..0fa2ebe3a3 100644
---- a/src/include/pg_config.h.in
-+++ b/src/include/pg_config.h.in
-@@ -364,6 +364,9 @@
- /* Define to 1 if you have the `SSL_CTX_set_num_tickets' function. */
- #undef HAVE_SSL_CTX_SET_NUM_TICKETS
- 
-+/* Define to 1 if you have the declaration of `awslc_version_string'. */
-+#undef HAVE_AWSLC_VERSION_STRING
-+
- /* Define to 1 if you have the <stdint.h> header file. */
- #undef HAVE_STDINT_H
-
-diff --git a/src/test/ssl/t/002_scram.pl b/src/test/ssl/t/002_scram.pl
-index fffc51f404..93e2b4f8ae 100644
-=======
 # Ideally we wouldn't be commenting out the test below, but we'd rather
 # do an AC_CHECK_FUNCS check against |awslc_version_string| to determine
 # whether Postgres is using AWS-LC. That change touches significantly
@@ -86,7 +32,6 @@
  
 diff --git a/src/test/ssl/t/002_scram.pl b/src/test/ssl/t/002_scram.pl
 index 9e4947f4e3c..bf5edfeef48 100644
->>>>>>> 7b9a58e0
 --- a/src/test/ssl/t/002_scram.pl
 +++ b/src/test/ssl/t/002_scram.pl
 @@ -46,8 +46,10 @@ my $SERVERHOSTCIDR = '127.0.0.1/32';
