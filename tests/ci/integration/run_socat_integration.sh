#!/usr/bin/env bash
# Copyright Amazon.com, Inc. or its affiliates. All Rights Reserved.
# SPDX-License-Identifier: Apache-2.0 OR ISC

set -exu

source tests/ci/common_posix_setup.sh

# Set up environment.
# SRC_ROOT(aws-lc)
#  - SCRATCH_FOLDER
#    - SOCAT_SRC
#    - AWS_LC_BUILD_FOLDER
#    - AWS_LC_INSTALL_FOLDER

# Assumes script is executed from the root of aws-lc directory
SCRATCH_FOLDER=${SRC_ROOT}/"scratch"
AWS_LC_BUILD_FOLDER="${SCRATCH_FOLDER}/aws-lc-build"
AWS_LC_INSTALL_FOLDER="${SCRATCH_FOLDER}/aws-lc-install"
SOCAT_SRC="${SCRATCH_FOLDER}/socat"

function build_and_test_socat() {
  pushd "$SOCAT_SRC"
  autoconf
  ./configure --enable-openssl-base="$AWS_LC_INSTALL_FOLDER"
  make -j "$NUM_CPU_THREADS"
  # See: t/V1497389456.
  # socat decreased the test wait time to 3 milliseconds, which causes failures when additional warnings/logs are written.
  # Extending the wait time to 50 milliseconds is just right for us.
<<<<<<< HEAD
  sed -i 's/MILLIs=\$((3/MILLIs=\$((50/' ./test.sh
=======
  # Use Perl so the command will fail if no replacement performed:
  perl -pi -e 'BEGIN{$x=0} $x=1 if s/MICROS=\${MILLIs}000/MICROS=50000/; END{exit 1 if !$x}' ./test.sh
>>>>>>> 7b9a58e0
  # test 146 OPENSSLLISTENDSA: fails because AWS-LC doesn't support FFDH ciphersuites which are needed for DSA
  # test 216 UDP6MULTICAST_UNIDIR: known flaky test in socat with newer kernels
  # test 309 OPENSSLRENEG1: AWS-LC doesn't support renegotiation by default, it can be enabled by calling SSL_set_renegotiate_mode
  # but that has caveats. See PORTING.md 'TLS renegotiation'
  # test 310 OPENSSLRENEG2: AWS-LC doesn't support renegotiation by default, it can be enabled by calling SSL_set_renegotiate_mode
  # but that has caveats. See PORTING.md 'TLS renegotiation'
  # test 399 OPENSSL_DTLS_CLIENT: Unknown issue running openssl s_server
  # test 467 EXEC_FDS: Something broken with exec'ing and not inheriting LD_LIBRARY_PATH
  # test 468 EXEC_SNIFF: Something broken with exec'ing and not inheriting LD_LIBRARY_PATH
  # test 478 SIGUSR1_STATISTICS: GHA does not support tty
  # test 492 ACCEPT_FD: uses systemd-socket-activate which doesn't inherit the LD_LIBRARY_PATH so socat can't find libcrypto.so
  # test 498 SHELL_SOCKETPAIR: GHA does not specify expected shell environment variables
  # test 499 SHELL_PIPES: GHA does not specify expected shell environment variables
  # test 500 SHELL_PTY: GHA does not specify expected shell environment variables
  # test 501 SHELL_SOCKETPAIR_FLUSH: GHA does not specify expected shell environment variables
  # test 502 SHELL_PIPES: GHA does not specify expected shell environment variables
  # test 503 SYSTEM_SIGINT: GHA does not specify expected shell environment variables
  # test 506 CHDIR_ON_SHELL: GHA does not specify expected shell environment variables
  # test 508 UMASK_ON_SYSTEM: GHA does not specify expected shell environment variables
  # test 528 PROCAN_CTTY: GHA does not support tty
  ./test.sh -d -v --expect-fail 146,216,309,310,399,467,468,478,492,498,499,500,501,502,503,506,508,528
  popd
}

# Make script execution idempotent.
mkdir -p ${SCRATCH_FOLDER}
rm -rf "${SCRATCH_FOLDER:?}"/*

mkdir -p "$AWS_LC_BUILD_FOLDER" "$AWS_LC_INSTALL_FOLDER"
git clone --depth 1 https://repo.or.cz/socat.git "$SOCAT_SRC"

aws_lc_build "$SRC_ROOT" "$AWS_LC_BUILD_FOLDER" "$AWS_LC_INSTALL_FOLDER" -DBUILD_SHARED_LIBS=1 -DBUILD_TESTING=0 -DCMAKE_BUILD_TYPE=RelWithDebInfo
export LD_LIBRARY_PATH="${AWS_LC_INSTALL_FOLDER}/lib/:${AWS_LC_INSTALL_FOLDER}/lib64/:${LD_LIBRARY_PATH:-}"
build_and_test_socat

ldd "${SOCAT_SRC}/socat" | grep "${AWS_LC_INSTALL_FOLDER}/lib/libcrypto.so" || exit 1
ldd "${SOCAT_SRC}/socat" | grep "${AWS_LC_INSTALL_FOLDER}/lib/libssl.so" || exit 1<|MERGE_RESOLUTION|>--- conflicted
+++ resolved
@@ -27,12 +27,8 @@
   # See: t/V1497389456.
   # socat decreased the test wait time to 3 milliseconds, which causes failures when additional warnings/logs are written.
   # Extending the wait time to 50 milliseconds is just right for us.
-<<<<<<< HEAD
-  sed -i 's/MILLIs=\$((3/MILLIs=\$((50/' ./test.sh
-=======
   # Use Perl so the command will fail if no replacement performed:
   perl -pi -e 'BEGIN{$x=0} $x=1 if s/MICROS=\${MILLIs}000/MICROS=50000/; END{exit 1 if !$x}' ./test.sh
->>>>>>> 7b9a58e0
   # test 146 OPENSSLLISTENDSA: fails because AWS-LC doesn't support FFDH ciphersuites which are needed for DSA
   # test 216 UDP6MULTICAST_UNIDIR: known flaky test in socat with newer kernels
   # test 309 OPENSSLRENEG1: AWS-LC doesn't support renegotiation by default, it can be enabled by calling SSL_set_renegotiate_mode
