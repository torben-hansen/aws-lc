# Copyright Amazon.com, Inc. or its affiliates. All Rights Reserved.
# SPDX-License-Identifier: Apache-2.0 OR ISC

function shard_gtest() {
    export GTEST_TOTAL_SHARDS=${NUM_CPU_THREADS}
    if [ -n "${2}" ]; then
        GTEST_TOTAL_SHARDS="${2}"
    fi
    if [ -z ${GTEST_TOTAL_SHARDS} -o ${GTEST_TOTAL_SHARDS} -lt 1 ]; then
        GTEST_TOTAL_SHARDS=4
    fi

    echo shard_gtest-Command: ${1}
    PIDS=()
    COUNTER=0
    while [ $COUNTER -lt $GTEST_TOTAL_SHARDS ]; do
        export GTEST_SHARD_INDEX=$COUNTER
        ${1} &
        PIDS[${COUNTER}]=$!
        COUNTER=$(( COUNTER+1 ))
    done

    RESULT=0
    for PID in ${PIDS[*]}; do
        # The exit status of wait is the exit status of $PID
        # `if` considers a zero exit status to be "true", but we need to branch on a non-zero exit status
        if ! wait -f $PID; then
          RESULT=1
        fi
    done
    unset GTEST_SHARD_INDEX
    unset GTEST_TOTAL_SHARDS
<<<<<<< HEAD
=======

    if [ $RESULT -ne "0" ]; then
      #  Run w/o sharding to isolate the problem
      echo shard_gtest-Command: ${1} failed
      echo Running again w/o sharding
      ${1}
    fi

>>>>>>> 7b9a58e0
    return $RESULT
}<|MERGE_RESOLUTION|>--- conflicted
+++ resolved
@@ -30,8 +30,6 @@
     done
     unset GTEST_SHARD_INDEX
     unset GTEST_TOTAL_SHARDS
-<<<<<<< HEAD
-=======
 
     if [ $RESULT -ne "0" ]; then
       #  Run w/o sharding to isolate the problem
@@ -40,6 +38,5 @@
       ${1}
     fi
 
->>>>>>> 7b9a58e0
     return $RESULT
 }