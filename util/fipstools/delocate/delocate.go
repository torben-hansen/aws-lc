// Copyright (c) 2017, Google Inc.
//
// Permission to use, copy, modify, and/or distribute this software for any
// purpose with or without fee is hereby granted, provided that the above
// copyright notice and this permission notice appear in all copies.
//
// THE SOFTWARE IS PROVIDED "AS IS" AND THE AUTHOR DISCLAIMS ALL WARRANTIES
// WITH REGARD TO THIS SOFTWARE INCLUDING ALL IMPLIED WARRANTIES OF
// MERCHANTABILITY AND FITNESS. IN NO EVENT SHALL THE AUTHOR BE LIABLE FOR ANY
// SPECIAL, DIRECT, INDIRECT, OR CONSEQUENTIAL DAMAGES OR ANY DAMAGES
// WHATSOEVER RESULTING FROM LOSS OF USE, DATA OR PROFITS, WHETHER IN AN ACTION
// OF CONTRACT, NEGLIGENCE OR OTHER TORTIOUS ACTION, ARISING OUT OF OR IN
// CONNECTION WITH THE USE OR PERFORMANCE OF THIS SOFTWARE.

// delocate performs several transformations of textual assembly code. See
// crypto/fipsmodule/FIPS.md for an overview.
package main

import (
	"bytes"
	"errors"
	"flag"
	"fmt"
	"os"
	"os/exec"
	"path/filepath"
	"sort"
	"strconv"
	"strings"

	"boringssl.googlesource.com/boringssl/util/ar"
	"boringssl.googlesource.com/boringssl/util/fipstools/fipscommon"
)

// inputFile represents a textual assembly file.
type inputFile struct {
	path string
	// index is a unique identifier given to this file. It's used for
	// mapping local symbols.
	index int
	// isArchive indicates that the input should be processed as an ar
	// file.
	isArchive bool
	// contents contains the contents of the file.
	contents string
	// ast points to the head of the syntax tree.
	ast *node32
}

type stringWriter interface {
	WriteString(string) (int, error)
}

type processorType int

const (
	ppc64le processorType = iota + 1
	x86_64
	aarch64
)

// represents a unique symbol for an occurrence of OPENSSL_ia32cap_P.
type cpuCapUniqueSymbol struct {
	registerName     string
	suffixUniqueness string
}

const cpuCapx86SymbolPrefix = "LOPENSSL_ia32cap_P_"

func (uniqueSymbol cpuCapUniqueSymbol) getx86Symbol() string {
	return cpuCapx86SymbolPrefix + uniqueSymbol.registerName + uniqueSymbol.suffixUniqueness
}

func (uniqueSymbol cpuCapUniqueSymbol) getx86SymbolReturn() string {
	return uniqueSymbol.getx86Symbol() + "_return"
}

// uniqueness must be a globally unique integer value.
func newCpuCapUniqueSymbol(uniqueness int, registerName string) *cpuCapUniqueSymbol {
	return &cpuCapUniqueSymbol{
		registerName:     strings.Trim(registerName, "%"), // should work with both AT&T and Intel syntax.
		suffixUniqueness: strconv.Itoa(uniqueness),
	}
}

// delocation holds the state needed during a delocation operation.
type delocation struct {
	processor processorType
	output    stringWriter
	// commentIndicator starts a comment, e.g. "//" or "#"
	commentIndicator string

	// symbols is the set of symbols defined in the module.
	symbols map[string]struct{}
	// localEntrySymbols is the set of symbols with .localentry directives.
	localEntrySymbols map[string]struct{}
	// cpuCapUniqueSymbols represents the set of unique symbols for each
	// discovered occurrence of OPENSSL_ia32cap_P.
	cpuCapUniqueSymbols []*cpuCapUniqueSymbol
	// redirectors maps from out-call symbol name to the name of a
	// redirector function for that symbol. E.g. “memcpy” ->
	// “bcm_redirector_memcpy”.
	redirectors map[string]string
	// bssAccessorsNeeded maps from a BSS symbol name to the symbol that
	// should be used to reference it. E.g. “P384_data_storage” ->
	// “P384_data_storage”.
	// Symbols saved in bssAccessorsNeeded will be rewritten with a "_bss_get"
	// accessor appended.
	bssAccessorsNeeded map[string]string
	// tocLoaders is a set of symbol names for which TOC helper functions
	// are required. (ppc64le only.)
	tocLoaders map[string]struct{}
	// gotExternalsNeeded is a set of symbol names for which we need
	// “delta” symbols: symbols that contain the offset from their location
	// to the memory in question.
	gotExternalsNeeded map[string]struct{}
	// gotDeltaNeeded is true if the code needs to load the value of
	// _GLOBAL_OFFSET_TABLE_.
	gotDeltaNeeded bool
	// gotOffsetsNeeded contains the symbols whose @GOT offsets are needed.
	gotOffsetsNeeded map[string]struct{}
	// gotOffOffsetsNeeded contains the symbols whose @GOTOFF offsets are needed.
	gotOffOffsetsNeeded map[string]struct{}

	currentInput inputFile
}

func (d *delocation) contents(node *node32) string {
	return d.currentInput.contents[node.begin:node.end]
}

// writeNode writes out an AST node.
func (d *delocation) writeNode(node *node32) {
	if _, err := d.output.WriteString(d.contents(node)); err != nil {
		panic(err)
	}
}

func (d *delocation) writeCommentedNode(node *node32) {
	line := d.contents(node)
	if _, err := d.output.WriteString(d.commentIndicator + " WAS " + strings.TrimSpace(line) + "\n"); err != nil {
		panic(err)
	}
}

func locateError(err error, with *node32, in inputFile) error {
	posMap := translatePositions([]rune(in.contents), []int{int(with.begin)})
	var line int
	for _, pos := range posMap {
		line = pos.line
	}

	return fmt.Errorf("error while processing %q on line %d: %q", in.contents[with.begin:with.end], line, err)
}

func (d *delocation) processInput(input inputFile) (err error) {
	d.currentInput = input

	var origStatement *node32
	defer func() {
		if err := recover(); err != nil {
			panic(locateError(fmt.Errorf("%s", err), origStatement, input))
		}
	}()

	for statement := input.ast.up; statement != nil; statement = statement.next {
		assertNodeType(statement, ruleStatement)
		origStatement = statement

		node := skipWS(statement.up)
		if node == nil {
			d.writeNode(statement)
			continue
		}

		switch node.pegRule {
		case ruleGlobalDirective, ruleComment, ruleLocationDirective, ruleZeroDirective:
			d.writeNode(statement)
		case ruleDirective:
			statement, err = d.processDirective(statement, node.up)
		case ruleLabelContainingDirective:
			statement, err = d.processLabelContainingDirective(statement, node.up)
		case ruleLabel:
			statement, err = d.processLabel(statement, node.up)
		case ruleInstruction:
			switch d.processor {
			case x86_64:
				statement, err = d.processIntelInstruction(statement, node.up)
			case ppc64le:
				statement, err = d.processPPCInstruction(statement, node.up)
			case aarch64:
				statement, err = d.processAarch64Instruction(statement, node.up)
			default:
				panic("unknown processor")
			}
		default:
			panic(fmt.Sprintf("unknown top-level statement type %q", rul3s[node.pegRule]))
		}

		if err != nil {
			return locateError(err, origStatement, input)
		}
	}

	return nil
}

func (d *delocation) processDirective(statement, directive *node32) (*node32, error) {
	assertNodeType(directive, ruleDirectiveName)
	directiveName := d.contents(directive)

	var args []string
	forEachPath(directive, func(arg *node32) {
		// If the argument is a quoted string, use the raw contents.
		// (Note that this doesn't unescape the string, but that's not
		// needed so far.
		if arg.up != nil {
			arg = arg.up
			assertNodeType(arg, ruleQuotedArg)
			if arg.up == nil {
				args = append(args, "")
				return
			}
			arg = arg.up
			assertNodeType(arg, ruleQuotedText)
		}
		args = append(args, d.contents(arg))
	}, ruleArgs, ruleArg)

	switch directiveName {
	case "comm", "lcomm":
		if len(args) < 1 {
			return nil, errors.New("comm directive has no arguments")
		}
		d.bssAccessorsNeeded[args[0]] = args[0]
		d.writeNode(statement)

	case "data":
		// ASAN and some versions of MSAN are adding a .data section,
		// and adding references to symbols within it to the code. We
		// will have to work around this in the future.
		return nil, errors.New(".data section found in module")

	case "section":
		section := args[0]

		if section == ".data.rel.ro" {
			// In a normal build, this is an indication of a
			// problem but any references from the module to this
			// section will result in a relocation and thus will
			// break the integrity check. ASAN can generate these
			// sections and so we will likely have to work around
			// that in the future.
			return nil, errors.New(".data.rel.ro section found in module")
		}

		sectionType, ok := sectionType(section)
		if !ok {
			// Unknown sections are permitted in order to be robust
			// to different compiler modes.
			d.writeNode(statement)
			break
		}

		switch sectionType {
		case ".rodata", ".text":
			// Move .rodata to .text so it may be accessed without
			// a relocation. GCC with -fmerge-constants will place
			// strings into separate sections, so we move all
			// sections named like .rodata. Also move .text.startup
			// so the self-test function is also in the module.
			d.writeCommentedNode(statement)
			d.output.WriteString(".text\n")

		case ".data":
			// See above about .data
			return nil, errors.New(".data section found in module")

		case ".init_array", ".fini_array", ".ctors", ".dtors":
			// init_array/ctors/dtors contains function
			// pointers to constructor/destructor
			// functions. These contain relocations, but
			// they're in a different section anyway.
			d.writeNode(statement)
			break

		case ".debug", ".note", ".toc":
			d.writeNode(statement)
			break

		case ".bss":
			d.writeNode(statement)
			return d.handleBSS(statement)
		}

	default:
		d.writeNode(statement)
	}

	return statement, nil
}

func (d *delocation) processSymbolExpr(expr *node32, b *strings.Builder) bool {
	changed := false
	assertNodeType(expr, ruleSymbolExpr)

	for expr != nil {
		atom := expr.up
		assertNodeType(atom, ruleSymbolAtom)

		for term := atom.up; term != nil; term = skipWS(term.next) {
			if term.pegRule == ruleSymbolExpr {
				changed = d.processSymbolExpr(term, b) || changed
				continue
			}

			if term.pegRule != ruleLocalSymbol {
				b.WriteString(d.contents(term))
				continue
			}

			oldSymbol := d.contents(term)
			newSymbol := d.mapLocalSymbol(oldSymbol)
			if newSymbol != oldSymbol {
				changed = true
			}

			b.WriteString(newSymbol)
		}

		next := skipWS(atom.next)
		if next == nil {
			break
		}
		assertNodeType(next, ruleSymbolOperator)
		b.WriteString(d.contents(next))
		next = skipWS(next.next)
		assertNodeType(next, ruleSymbolExpr)
		expr = next
	}
	return changed
}

func (d *delocation) processLabelContainingDirective(statement, directive *node32) (*node32, error) {
	// The symbols within directives need to be mapped so that local
	// symbols in two different .s inputs don't collide.
	changed := false
	assertNodeType(directive, ruleLabelContainingDirectiveName)
	name := d.contents(directive)

	node := directive.next
	assertNodeType(node, ruleWS)

	node = node.next
	assertNodeType(node, ruleSymbolArgs)

	var args []string
	for node = skipWS(node.up); node != nil; node = skipWS(node.next) {
		assertNodeType(node, ruleSymbolArg)
		arg := node.up
		assertNodeType(arg, ruleSymbolExpr)

		var b strings.Builder
		changed = d.processSymbolExpr(arg, &b) || changed

		args = append(args, b.String())
	}

	if !changed {
		d.writeNode(statement)
	} else {
		d.writeCommentedNode(statement)
		d.output.WriteString("\t" + name + "\t" + strings.Join(args, ", ") + "\n")
	}

	if name == ".localentry" {
		d.output.WriteString(localEntryName(args[0]) + ":\n")
	}

	return statement, nil
}

func (d *delocation) processLabel(statement, label *node32) (*node32, error) {
	symbol := d.contents(label)

	switch label.pegRule {
	case ruleLocalLabel:
		d.output.WriteString(symbol + ":\n")
	case ruleLocalSymbol:
		// symbols need to be mapped so that local symbols from two
		// different .s inputs don't collide.
		d.output.WriteString(d.mapLocalSymbol(symbol) + ":\n")
	case ruleSymbolName:
		d.output.WriteString(localTargetName(symbol) + ":\n")
		d.writeNode(statement)
	default:
		return nil, fmt.Errorf("unknown label type %q", rul3s[label.pegRule])
	}

	return statement, nil
}

// instructionArgs collects all the arguments to an instruction.
func instructionArgs(node *node32) (argNodes []*node32) {
	for node = skipWS(node); node != nil; node = skipWS(node.next) {
		assertNodeType(node, ruleInstructionArg)
		argNodes = append(argNodes, node.up)
	}

	return argNodes
}

// Aarch64 support

// gotHelperName returns the name of a synthesised function that returns an
// address from the GOT.
func gotHelperName(symbol string) string {
	return ".Lboringssl_loadgot_" + symbol
}

// loadAarch64Address emits instructions to put the address of |symbol|
// (optionally adjusted by |offsetStr|) into |targetReg|.
func (d *delocation) loadAarch64Address(statement *node32, targetReg string, symbol string, offsetStr string) (*node32, error) {
	// There are two paths here: either the symbol is known to be local in which
	// case adr is used to get the address (within 1MiB), or a GOT reference is
	// really needed in which case the code needs to jump to a helper function.
	//
	// A helper function is needed because using code appears to be the only way
	// to load a GOT value. On other platforms we have ".quad foo@GOT" outside of
	// the module, but on Aarch64 that results in a "COPY" relocation and linker
	// comments suggest it's a weird hack. So, for each GOT symbol needed, we emit
	// a function outside of the module that returns the address from the GOT in
	// x0.

	d.writeCommentedNode(statement)

	_, isKnown := d.symbols[symbol]
	isLocal := strings.HasPrefix(symbol, ".L")
	if isKnown || isLocal || isSynthesized(symbol, aarch64) {
		if isLocal {
			symbol = d.mapLocalSymbol(symbol)
		} else if isKnown {
			symbol = localTargetName(symbol)
		}

		d.output.WriteString("\tadr " + targetReg + ", " + symbol + offsetStr + "\n")

		return statement, nil
	}

	if len(offsetStr) != 0 {
		panic("non-zero offset for helper-based reference")
	}

	var helperFunc string
	if symbol == "OPENSSL_armcap_P" {
		helperFunc = ".LOPENSSL_armcap_P_addr"
	} else {
		// GOT helpers also dereference the GOT entry, thus the subsequent ldr
		// instruction, which would normally do the dereferencing, needs to be
		// dropped. GOT helpers have to include the dereference because the
		// assembler doesn't support ":got_lo12:foo" offsets except in an ldr
		// instruction.
		d.gotExternalsNeeded[symbol] = struct{}{}
		helperFunc = gotHelperName(symbol)
	}

	// Clear the red-zone. I can't find a definitive answer about whether Linux
	// Aarch64 includes a red-zone, but Microsoft has a 16-byte one and Apple a
	// 128-byte one. Thus conservatively clear a 128-byte red-zone.
	d.output.WriteString("\tsub sp, sp, 128\n")

	// Save x0 (which will be stomped by the return value) and the link register
	// to the stack. Then save the program counter into the link register and
	// jump to the helper function.
	d.output.WriteString("\tstp x0, x30, [sp, #-16]!\n")
	d.output.WriteString("\tbl " + helperFunc + "\n")

	if targetReg == "x0" {
		// If the target happens to be x0 then restore the link register from the
		// stack and send the saved value of x0 to the zero register.
		d.output.WriteString("\tldp xzr, x30, [sp], #16\n")
	} else if targetReg == "x30" {
		// If the target is x30, restore x0 only because the lr (just an alias
		// name for x30) register is used as a general-purpose register.
		// We assume that if the target register is x30 then the routine handles
		// returning the correct return address to x30 before the routine
		// returns. One case requiring handling x30 is gcc 11.4 that emitted:
		//   adrp x30, :got:__stack_chk_guard
		d.output.WriteString("\tmov " + targetReg + ", x0\n")
		d.output.WriteString("\tldp x0, xzr, [sp], #16\n")
	} else {
		// Otherwise move the result into place and restore registers.
		d.output.WriteString("\tmov " + targetReg + ", x0\n")
		d.output.WriteString("\tldp x0, x30, [sp], #16\n")
	}

	// Revert the red-zone adjustment.
	d.output.WriteString("\tadd sp, sp, 128\n")

	return statement, nil
}

func (d *delocation) processAarch64Instruction(statement, instruction *node32) (*node32, error) {
	assertNodeType(instruction, ruleInstructionName)
	instructionName := d.contents(instruction)

	argNodes := instructionArgs(instruction.next)

	switch instructionName {
	case "ccmn", "ccmp", "cinc", "cinv", "cneg", "csel", "cset", "csetm", "csinc", "csinv", "csneg", "fcsel":
		// These functions are special because they take a condition-code name as
		// an argument and that looks like a symbol reference.
		d.writeNode(statement)
		return statement, nil

	case "mrs":
		// Functions that take special register names also look like a symbol
		// reference to the parser.
		d.writeNode(statement)
		return statement, nil

	case "adrp":
		// adrp always generates a relocation, even when the target symbol is in the
		// same segment, because the page-offset of the code isn't known until link
		// time. Thus adrp instructions are turned into either adr instructions
		// (limiting the module to 1MiB offsets) or calls to helper functions, both of
		// which load the full address. Later instructions, which add the low 12 bits
		// of offset, are tweaked to remove the offset since it's already included.
		// Loads of GOT symbols are slightly more complex because it's not possible to
		// avoid dereferencing a GOT entry with Clang's assembler. Thus the later ldr
		// instruction, which would normally do the dereferencing, is dropped
		// completely. (Or turned into a mov if it targets a different register.)
		assertNodeType(argNodes[0], ruleRegisterOrConstant)
		targetReg := d.contents(argNodes[0])
		if !strings.HasPrefix(targetReg, "x") {
			panic("adrp targetting register " + targetReg + ", which has the wrong size")
		}

		var symbol, offset string
		switch argNodes[1].pegRule {
		case ruleGOTSymbolOffset:
			symbol = d.contents(argNodes[1].up)
		case ruleMemoryRef:
			assertNodeType(argNodes[1].up, ruleSymbolRef)
			node, empty := d.gatherOffsets(argNodes[1].up.up, "")
			if len(empty) != 0 {
				panic("prefix offsets found for adrp")
			}
			symbol = d.contents(node)
			_, offset = d.gatherOffsets(node.next, "")
		default:
			panic("Unhandled adrp argument type " + rul3s[argNodes[1].pegRule])
		}

		return d.loadAarch64Address(statement, targetReg, symbol, offset)
	case "bl":
		// We were relying on symbols defined with ".comm" to populate bssAccessorsNeeded,
		// but the gcc release build does not use ".comm" to define common symbols. The
		// symbols requiring accessor functions (i.e. with a suffix "_bss_get") are defined
		// with a ".type $symbol %object" followed with a ".size $symbol $symbol_size"
		// instead. These definition methods are generic and do not only apply to symbols
		// that need accessors. Thus we attempt to reverse engineer the accessor symbols
		// by populating bssAccessorsNeeded with labels from "bl" that have the accessor
		// "_bss_get" at the suffix.
		bss_get_symbol := d.contents(argNodes[0])
		if strings.HasSuffix(bss_get_symbol, "_bss_get") {
			trimmed_symbol := strings.TrimSuffix(bss_get_symbol, "_bss_get")
			d.bssAccessorsNeeded[trimmed_symbol] = trimmed_symbol
		}
	}

	var args []string
	changed := false

	for _, arg := range argNodes {
		fullArg := arg

		switch arg.pegRule {
		case ruleRegisterOrConstant, ruleLocalLabelRef, ruleARMConstantTweak:
			args = append(args, d.contents(fullArg))

		case ruleGOTSymbolOffset:
			// These should only be arguments to adrp and thus unreachable.
			panic("unreachable")

		case ruleMemoryRef:
			ref := arg.up

			switch ref.pegRule {
			case ruleSymbolRef:
				// This is a branch. Either the target needs to be written to a local
				// version of the symbol to ensure that no relocations are emitted, or
				// it needs to jump to a redirector function.
				symbol, offset, _, didChange, symbolIsLocal, _ := d.parseMemRef(arg.up)
				changed = didChange

				if isFipsScopeMarkers(symbol) {
					// fips scope markers are known. But they challenge the adr
					// reach, so go through GOT via an adrp outside the scope.
					redirector := redirectorName(symbol)
					d.redirectors[symbol] = redirector
					symbol = redirector
					changed = true
				} else if _, knownSymbol := d.symbols[symbol]; knownSymbol {
					symbol = localTargetName(symbol)
					changed = true
				} else if !symbolIsLocal && !isSynthesized(symbol, aarch64) {
					redirector := redirectorName(symbol)
					d.redirectors[symbol] = redirector
					symbol = redirector
					changed = true
				} else if didChange && symbolIsLocal && len(offset) > 0 {
					// didChange is set when the inputFile index is not 0; which is the index of the
					// first file copied to the output, which is the generated assembly of bcm.c.
					// In subsequently copied assembly files, local symbols are changed by appending (BCM_ + index)
					// in order to ensure they don't collide. `index` gets incremented per file.
					// If there is offset after the symbol, append the `offset`.
					symbol = symbol + offset
				}

				args = append(args, symbol)

			case ruleARMBaseIndexScale:
				parts := ref.up
				assertNodeType(parts, ruleARMRegister)
				baseAddrReg := d.contents(parts)
				parts = skipWS(parts.next)

				// Only two forms need special handling. First there's memory references
				// like "[x*, :got_lo12:foo]". The base register here will have been the
				// target of an adrp instruction to load the page address, but the adrp
				// will have turned into loading the full address *and dereferencing it*,
				// above. Thus this instruction needs to be dropped otherwise we'll be
				// dereferencing twice.
				//
				// Second there are forms like "[x*, :lo12:foo]" where the code has used
				// adrp to load the page address into x*. That adrp will have been turned
				// into loading the full address so just the offset needs to be dropped.

				if parts != nil {
					if parts.pegRule == ruleARMGOTLow12 {
						if instructionName != "ldr" && instructionName != "ldrsw" {
							panic("Symbol reference outside of ldr/ldrsw instruction")
						}

						if skipWS(parts.next) != nil || parts.up.next != nil {
							panic("can't handle tweak or post-increment with symbol references")
						}

						// The GOT helper already dereferenced the entry so, at most, just a mov
						// is needed to put things in the right register.
						d.writeCommentedNode(statement)
						if baseAddrReg != args[0] {
							d.output.WriteString("\tmov " + args[0] + ", " + baseAddrReg + "\n")
						}
						return statement, nil
					} else if parts.pegRule == ruleLow12BitsSymbolRef {
						if instructionName != "ldr" && instructionName != "ldrsw" {
							panic("Symbol reference outside of ldr/ldrsw instruction")
						}

						// The check for "parts.up.next != nil" was removed because gcc/release appends an
						// offset to the symbol reference. ex: #:lo12:.LC9+8
						if skipWS(parts.next) != nil {
							panic("can't handle tweak with symbol references")
						}

						// Suppress the offset; adrp loaded the full address.
						args = append(args, "["+baseAddrReg+"]")
						changed = true
						continue
					}
				}

				args = append(args, d.contents(fullArg))

			case ruleLow12BitsSymbolRef:
				// These are the second instruction in a pair:
				//   adrp x0, symbol           // Load the page address into x0
				//   add x1, x0, :lo12:symbol  // Adds the page offset.
				//
				// The adrp instruction will have been turned into a sequence that loads
				// the full address, above, thus the offset is turned into zero. If that
				// results in the instruction being a nop, then it is deleted.
				if instructionName != "add" {
					panic(fmt.Sprintf("unsure how to handle %q instruction using lo12", instructionName))
				}

				if !strings.HasPrefix(args[0], "x") || !strings.HasPrefix(args[1], "x") {
					panic("address arithmetic with incorrectly sized register")
				}

				if args[0] == args[1] {
					d.writeCommentedNode(statement)
					return statement, nil
				}

				args = append(args, "#0")
				changed = true

			default:
				panic(fmt.Sprintf("unhandled MemoryRef type %s", rul3s[ref.pegRule]))
			}

		default:
			panic(fmt.Sprintf("unknown instruction argument type %q", rul3s[arg.pegRule]))
		}
	}

	if changed {
		d.writeCommentedNode(statement)
		replacement := "\t" + instructionName + "\t" + strings.Join(args, ", ") + "\n"
		d.output.WriteString(replacement)
	} else {
		d.writeNode(statement)
	}

	return statement, nil
}

/* ppc64le

[PABI]: “64-Bit ELF V2 ABI Specification. Power Architecture.” March 21st,
        2017

(Also useful is “Power ISA Version 2.07 B”. Note that version three of that
document is /not/ good as that's POWER9 specific.)

ppc64le doesn't have IP-relative addressing and does a lot to work around this.
Rather than reference a PLT and GOT direction, it has a single structure called
the TOC (Table Of Contents). Within the TOC is the contents of .rodata, .data,
.got, .plt, .bss, etc sections [PABI;3.3].

A pointer to the TOC is maintained in r2 and the following pattern is used to
load the address of an element into a register:

  addis <address register>, 2, foo@toc@ha
  addi <address register>, <address register>, foo@toc@l

The “addis” instruction shifts a signed constant left 16 bits and adds the
result to its second argument, saving the result in the first argument. The
“addi” instruction does the same, but without shifting. Thus the “@toc@ha"
suffix on a symbol means “the top 16 bits of the TOC offset” and “@toc@l” means
“the bottom 16 bits of the offset”. However, note that both values are signed,
thus offsets in the top half of a 64KB chunk will have an @ha value that's one
greater than expected and a negative @l value.

The TOC is specific to a “module” (basically an executable or shared object).
This means that there's not a single TOC in a process and that r2 needs to
change as control moves between modules. Thus functions have two entry points:
the “global” entry point and the “local” entry point. Jumps from within the
same module can use the local entry while jumps from other modules must use the
global entry. The global entry establishes the correct value of r2 before
running the function and the local entry skips that code.

The global entry point for a function is defined by its label. The local entry
is a power-of-two number of bytes from the global entry, set by the
“.localentry” directive. (ppc64le instructions are always 32 bits, so an offset
of 1 or 2 bytes is treated as an offset of zero.)

In order to help the global entry code set r2 to point to the local TOC, r12 is
set to the address of the global entry point when called [PABI;2.2.1.1]. Thus
the global entry will typically use an addis+addi pair to add a known offset to
r12 and store it in r2. For example:

foo:
  addis 2, 12, .TOC. - foo@ha
  addi  2, 2,  .TOC. - foo@l

(It's worth noting that the '@' operator binds very loosely, so the 3rd
arguments parse as (.TOC. - foo)@ha and (.TOC. - foo)@l.)

When calling a function, the compiler doesn't know whether that function is in
the same module or not. Thus it doesn't know whether r12 needs to be set nor
whether r2 will be clobbered on return. Rather than always assume the worst,
the linker fixes stuff up once it knows that a call is going out of module:

Firstly, calling, say, memcpy (which we assume to be in a different module)
won't actually jump directly to memcpy, or even a PLT resolution function.
It'll call a synthesised function that:
  a) saves r2 in the caller's stack frame
  b) loads the address of memcpy@PLT into r12
  c) jumps to r12.

As this synthesised function loads memcpy@PLT, a call to memcpy from the
compiled code just references “memcpy” directly, not “memcpy@PLT”.

Since it jumps directly to memcpy@PLT, it can't restore r2 on return. Thus
calls must be followed by a nop. If the call ends up going out-of-module, the
linker will rewrite that nop to load r2 from the stack.

Speaking of the stack, the stack pointer is kept in r1 and there's a 288-byte
red-zone. The format of the stack frame is defined [PABI;2.2.2] and must be
followed as called functions will write into their parent's stack frame. For
example, the synthesised out-of-module trampolines will save r2 24 bytes into
the caller's frame and all non-leaf functions save the return address 16 bytes
into the caller's frame.

A final point worth noting: some RISC ISAs have r0 wired to zero: all reads
result in zero and all writes are discarded. POWER does something a little like
that, but r0 is only special in certain argument positions for certain
instructions. You just have to read the manual to know which they are.


Delocation is easier than Intel because there's just TOC references, but it's
also harder because there's no IP-relative addressing.

Jumps are IP-relative however, and have a 24-bit immediate value. So we can
jump to functions that set a register to the needed value. (r3 is the
return-value register and so that's what is generally used here.) */

// isPPC64LEAPair recognises an addis+addi pair that's adding the offset of
// source to relative and writing the result to target.
func (d *delocation) isPPC64LEAPair(statement *node32) (target, source, relative string, ok bool) {
	instruction := skipWS(statement.up).up
	assertNodeType(instruction, ruleInstructionName)
	name1 := d.contents(instruction)
	args1 := instructionArgs(instruction.next)

	statement = statement.next
	instruction = skipWS(statement.up).up
	assertNodeType(instruction, ruleInstructionName)
	name2 := d.contents(instruction)
	args2 := instructionArgs(instruction.next)

	if name1 != "addis" ||
		len(args1) != 3 ||
		name2 != "addi" ||
		len(args2) != 3 {
		return "", "", "", false
	}

	target = d.contents(args1[0])
	relative = d.contents(args1[1])
	source1 := d.contents(args1[2])
	source2 := d.contents(args2[2])

	if !strings.HasSuffix(source1, "@ha") ||
		!strings.HasSuffix(source2, "@l") ||
		source1[:len(source1)-3] != source2[:len(source2)-2] ||
		d.contents(args2[0]) != target ||
		d.contents(args2[1]) != target {
		return "", "", "", false
	}

	source = source1[:len(source1)-3]
	ok = true
	return
}

// establishTOC writes the global entry prelude for a function. The standard
// prelude involves relocations so this version moves the relocation outside
// the integrity-checked area.
func establishTOC(w stringWriter) {
	w.WriteString("999:\n")
	w.WriteString("\taddis 2, 12, .LBORINGSSL_external_toc-999b@ha\n")
	w.WriteString("\taddi 2, 2, .LBORINGSSL_external_toc-999b@l\n")
	w.WriteString("\tld 12, 0(2)\n")
	w.WriteString("\tadd 2, 2, 12\n")
}

// loadTOCFuncName returns the name of a synthesized function that sets r3 to
// the value of “symbol+offset”.
func loadTOCFuncName(symbol, offset string) string {
	symbol = strings.Replace(symbol, ".", "_dot_", -1)
	ret := ".Lbcm_loadtoc_" + symbol
	if len(offset) != 0 {
		offset = strings.Replace(offset, "+", "_plus_", -1)
		offset = strings.Replace(offset, "-", "_minus_", -1)
		ret += "_" + offset
	}
	return ret
}

func (d *delocation) loadFromTOC(w stringWriter, symbol, offset, dest string) wrapperFunc {
	d.tocLoaders[symbol+"\x00"+offset] = struct{}{}

	return func(k func()) {
		w.WriteString("\taddi 1, 1, -288\n")   // Clear the red zone.
		w.WriteString("\tmflr " + dest + "\n") // Stash the link register.
		w.WriteString("\tstd " + dest + ", -8(1)\n")
		// The TOC loader will use r3, so stash it if necessary.
		if dest != "3" {
			w.WriteString("\tstd 3, -16(1)\n")
		}

		// Because loadTOCFuncName returns a “.L” name, we don't need a
		// nop after this call.
		w.WriteString("\tbl " + loadTOCFuncName(symbol, offset) + "\n")

		// Cycle registers around. We need r3 -> destReg, -8(1) ->
		// lr and, optionally, -16(1) -> r3.
		w.WriteString("\tstd 3, -24(1)\n")
		w.WriteString("\tld 3, -8(1)\n")
		w.WriteString("\tmtlr 3\n")
		w.WriteString("\tld " + dest + ", -24(1)\n")
		if dest != "3" {
			w.WriteString("\tld 3, -16(1)\n")
		}
		w.WriteString("\taddi 1, 1, 288\n")

		k()
	}
}

func (d *delocation) gatherOffsets(symRef *node32, offsets string) (*node32, string) {
	for symRef != nil && symRef.pegRule == ruleOffset {
		offset := d.contents(symRef)
		if offset[0] != '+' && offset[0] != '-' {
			offset = "+" + offset
		}
		offsets = offsets + offset
		symRef = symRef.next
	}
	return symRef, offsets
}

func (d *delocation) parseMemRef(memRef *node32) (symbol, offset, section string, didChange, symbolIsLocal bool, nextRef *node32) {
	if memRef.pegRule != ruleSymbolRef {
		return "", "", "", false, false, memRef
	}

	symRef := memRef.up
	nextRef = memRef.next

	// (Offset* '+')?
	symRef, offset = d.gatherOffsets(symRef, offset)

	// (LocalSymbol / SymbolName)
	symbol = d.contents(symRef)
	if symRef.pegRule == ruleLocalSymbol {
		symbolIsLocal = true
		mapped := d.mapLocalSymbol(symbol)
		if mapped != symbol {
			symbol = mapped
			didChange = true
		}
	}
	symRef = symRef.next

	// Offset*
	symRef, offset = d.gatherOffsets(symRef, offset)

	// ('@' Section / Offset*)?
	if symRef != nil {
		assertNodeType(symRef, ruleSection)
		section = d.contents(symRef)
		symRef = symRef.next

		symRef, offset = d.gatherOffsets(symRef, offset)
	}

	if symRef != nil {
		panic(fmt.Sprintf("unexpected token in SymbolRef: %q", rul3s[symRef.pegRule]))
	}

	return
}

func (d *delocation) processPPCInstruction(statement, instruction *node32) (*node32, error) {
	assertNodeType(instruction, ruleInstructionName)
	instructionName := d.contents(instruction)
	isBranch := instructionName[0] == 'b'

	argNodes := instructionArgs(instruction.next)

	var wrappers wrapperStack
	var args []string
	changed := false

Args:
	for i, arg := range argNodes {
		fullArg := arg
		isIndirect := false

		if arg.pegRule == ruleIndirectionIndicator {
			arg = arg.next
			isIndirect = true
		}

		switch arg.pegRule {
		case ruleRegisterOrConstant, ruleLocalLabelRef:
			args = append(args, d.contents(fullArg))

		case ruleTOCRefLow:
			return nil, errors.New("Found low TOC reference outside preamble pattern")

		case ruleTOCRefHigh:
			target, _, relative, ok := d.isPPC64LEAPair(statement)
			if !ok {
				return nil, errors.New("Found high TOC reference outside preamble pattern")
			}

			if relative != "12" {
				return nil, fmt.Errorf("preamble is relative to %q, not r12", relative)
			}

			if target != "2" {
				return nil, fmt.Errorf("preamble is setting %q, not r2", target)
			}

			statement = statement.next
			establishTOC(d.output)
			instructionName = ""
			changed = true
			break Args

		case ruleMemoryRef:
			symbol, offset, section, didChange, symbolIsLocal, memRef := d.parseMemRef(arg.up)
			changed = didChange

			if len(symbol) > 0 {
				if _, localEntrySymbol := d.localEntrySymbols[symbol]; localEntrySymbol && isBranch {
					symbol = localEntryName(symbol)
					changed = true
				} else if _, knownSymbol := d.symbols[symbol]; knownSymbol {
					symbol = localTargetName(symbol)
					changed = true
				} else if !symbolIsLocal && !isSynthesized(symbol, ppc64le) && len(section) == 0 {
					changed = true
					d.redirectors[symbol] = redirectorName(symbol)
					symbol = redirectorName(symbol)
					// TODO(davidben): This should sanity-check the next
					// instruction is a nop and ideally remove it.
					wrappers = append(wrappers, func(k func()) {
						k()
						// Like the linker's PLT stubs, redirector functions
						// expect callers to restore r2.
						d.output.WriteString("\tld 2, 24(1)\n")
					})
				}
			}

			switch section {
			case "":

			case "tls":
				// This section identifier just tells the
				// assembler to use r13, the pointer to the
				// thread-local data [PABI;3.7.3.3].

			case "toc@ha":
				// Delete toc@ha instructions. Per
				// [PABI;3.6.3], the linker is allowed to erase
				// toc@ha instructions. We take advantage of
				// this by unconditionally erasing the toc@ha
				// instructions and doing the full lookup when
				// processing toc@l.
				//
				// Note that any offset here applies before @ha
				// and @l. That is, 42+foo@toc@ha is
				// #ha(42+foo-.TOC.), not 42+#ha(foo-.TOC.). Any
				// corresponding toc@l references are required
				// by the ABI to have the same offset. The
				// offset will be incorporated in full when
				// those are processed.
				if instructionName != "addis" || len(argNodes) != 3 || i != 2 || args[1] != "2" {
					return nil, errors.New("can't process toc@ha reference")
				}
				changed = true
				instructionName = ""
				break Args

			case "toc@l":
				// Per [PAB;3.6.3], this instruction must take
				// as input a register which was the output of
				// a toc@ha computation and compute the actual
				// address of some symbol. The toc@ha
				// computation was elided, so we ignore that
				// input register and compute the address
				// directly.
				changed = true

				// For all supported toc@l instructions, the
				// destination register is the first argument.
				destReg := args[0]

				wrappers = append(wrappers, d.loadFromTOC(d.output, symbol, offset, destReg))
				switch instructionName {
				case "addi":
					// The original instruction was:
					//   addi destReg, tocHaReg, offset+symbol@toc@l
					instructionName = ""

				case "ld", "lhz", "lwz":
					// The original instruction was:
					//   l?? destReg, offset+symbol@toc@l(tocHaReg)
					//
					// We transform that into the
					// equivalent dereference of destReg:
					//   l?? destReg, 0(destReg)
					origInstructionName := instructionName
					instructionName = ""

					assertNodeType(memRef, ruleBaseIndexScale)
					assertNodeType(memRef.up, ruleRegisterOrConstant)
					if memRef.next != nil || memRef.up.next != nil {
						return nil, errors.New("expected single register in BaseIndexScale for ld argument")
					}

					baseReg := destReg
					if baseReg == "0" {
						// Register zero is special as the base register for a load.
						// Avoid it by spilling and using r3 instead.
						baseReg = "3"
						wrappers = append(wrappers, func(k func()) {
							d.output.WriteString("\taddi 1, 1, -288\n") // Clear the red zone.
							d.output.WriteString("\tstd " + baseReg + ", -8(1)\n")
							d.output.WriteString("\tmr " + baseReg + ", " + destReg + "\n")
							k()
							d.output.WriteString("\tld " + baseReg + ", -8(1)\n")
							d.output.WriteString("\taddi 1, 1, 288\n") // Clear the red zone.
						})
					}

					wrappers = append(wrappers, func(k func()) {
						d.output.WriteString("\t" + origInstructionName + " " + destReg + ", 0(" + baseReg + ")\n")
					})
				default:
					return nil, fmt.Errorf("can't process TOC argument to %q", instructionName)
				}

			default:
				return nil, fmt.Errorf("Unknown section type %q", section)
			}

			argStr := ""
			if isIndirect {
				argStr += "*"
			}
			argStr += symbol
			if len(offset) > 0 {
				argStr += offset
			}
			if len(section) > 0 {
				argStr += "@"
				argStr += section
			}

			for ; memRef != nil; memRef = memRef.next {
				argStr += d.contents(memRef)
			}

			args = append(args, argStr)

		default:
			panic(fmt.Sprintf("unknown instruction argument type %q", rul3s[arg.pegRule]))
		}
	}

	if changed {
		d.writeCommentedNode(statement)

		var replacement string
		if len(instructionName) > 0 {
			replacement = "\t" + instructionName + "\t" + strings.Join(args, ", ") + "\n"
		}

		wrappers.do(func() {
			d.output.WriteString(replacement)
		})
	} else {
		d.writeNode(statement)
	}

	return statement, nil
}

/* Intel */

type instructionType int

// also update stringifier when making changes to this enum.
const (
	instrPush instructionType = iota
	instrMove
	// instrTransformingMove is essentially a move, but it performs some
	// transformation of the data during the process.
	instrTransformingMove
	instrJump
	instrConditionalMove
	// instrCombine merges the source and destination in some fashion, for example
	// a 2-operand bitwise operation.
	instrCombine
	// instrMemoryVectorCombine is similer to instrCombine, but the source
	// register must be a memory reference and the destination register
	// must be a vector register.
	instrMemoryVectorCombine
	// instrTwoArg for simple instructions with source and destination
	instrTwoArg
	// instrThreeArg merges two sources into a destination in some fashion.
	instrThreeArg
	// instrFourArg merges three sources into a destination in some fashion.
	instrFourArg
	// instrCompare takes two arguments and writes outputs to the flags register.
	instrCompare
	instrOther
)

func (index instructionType) String() string {
	return [...]string{"instrPush", "instrMove", "instrTransformingMove",
		"instrJump", "instrConditionalMove", "instrCombine",
		"instrMemoryVectorCombine", "instrTwoArg", "instrThreeArg", "instrFourArg",
		"instrCompare", "instrOther"}[index]
}

func classifyInstruction(instr string, args []*node32) instructionType {
	switch instr {
	case "push", "pushq":
		if len(args) == 1 {
			return instrPush
		}

	case "mov", "movq", "vmovq", "movsd", "vmovsd":
		if len(args) == 2 {
			return instrMove
		}

	case "cmovneq", "cmoveq":
		if len(args) == 2 {
			return instrConditionalMove
		}

	case "call", "callq", "jmp", "jo", "jno", "js", "jns", "je", "jz", "jne", "jnz", "jb", "jnae", "jc", "jnb", "jae", "jnc", "jbe", "jna", "ja", "jnbe", "jl", "jnge", "jge", "jnl", "jle", "jng", "jg", "jnle", "jp", "jpe", "jnp", "jpo":
		if len(args) == 1 {
			return instrJump
		}

	case "orq", "andq", "xorq":
		if len(args) == 2 {
			return instrCombine
		}

	case "cmpq":
		if len(args) == 2 {
			return instrCompare
		}

	case "sarxq", "shlxq", "shrxq", "pinsrq":
		if len(args) == 3 {
			return instrThreeArg
		}

	case "vpinsrq":
		if len(args) == 4 {
			return instrFourArg
		}

	case "vpbroadcastq":
		if len(args) == 2 {
			return instrTransformingMove
		}

	case "movlps", "movhps":
		if len(args) == 2 {
			return instrMemoryVectorCombine
		}

	case "addq":
		if len(args) == 2 {
			return instrTwoArg
		}
	}

	return instrOther
}

func push(w stringWriter) wrapperFunc {
	return func(k func()) {
		w.WriteString("\tpushq %rax\n")
		k()
		w.WriteString("\txchg %rax, (%rsp)\n")
	}
}

func compare(w stringWriter, instr, a, b string) wrapperFunc {
	return func(k func()) {
		k()
		w.WriteString(fmt.Sprintf("\t%s %s, %s\n", instr, a, b))
	}
}

func twoArgOp(w stringWriter, instr, a, b string) wrapperFunc {
	return func(k func()) {
		k()
		w.WriteString(fmt.Sprintf("\t%s %s, %s\n", instr, a, b))
	}
}

func (d *delocation) loadFromGOT(w stringWriter, destination, symbol, section string, redzoneCleared bool) wrapperFunc {
	d.gotExternalsNeeded[symbol+"@"+section] = struct{}{}

	return func(k func()) {
		if !redzoneCleared {
			w.WriteString("\tleaq -128(%rsp), %rsp\n") // Clear the red zone.
		}
		w.WriteString("\tpushf\n")
		w.WriteString(fmt.Sprintf("\tleaq %s_%s_external(%%rip), %s\n", symbol, section, destination))
		w.WriteString(fmt.Sprintf("\taddq (%s), %s\n", destination, destination))
		w.WriteString(fmt.Sprintf("\tmovq (%s), %s\n", destination, destination))
		w.WriteString("\tpopf\n")
		if !redzoneCleared {
			w.WriteString("\tleaq\t128(%rsp), %rsp\n")
		}
	}
}

func saveRegister(w stringWriter, avoidRegs []string) (wrapperFunc, string) {
	candidates := []string{"%rax", "%rbx", "%rcx", "%rdx"}

	var reg string
NextCandidate:
	for _, candidate := range candidates {
		for _, avoid := range avoidRegs {
			if candidate == avoid {
				continue NextCandidate
			}
		}

		reg = candidate
		break
	}

	if len(reg) == 0 {
		panic("too many excluded registers")
	}

	return func(k func()) {
		w.WriteString("\tleaq -128(%rsp), %rsp\n") // Clear the red zone.
		w.WriteString("\tpushq " + reg + "\n")
		k()
		w.WriteString("\tpopq " + reg + "\n")
		w.WriteString("\tleaq 128(%rsp), %rsp\n")
	}, reg
}

func moveTo(w stringWriter, target string, isAVX bool, source string) wrapperFunc {
	return func(k func()) {
		k()
		prefix := ""
		if isAVX {
			prefix = "v"
		}
		w.WriteString("\t" + prefix + "movq " + source + ", " + target + "\n")
	}
}

func finalTransform(w stringWriter, transformInstruction, reg string) wrapperFunc {
	return func(k func()) {
		k()
		w.WriteString("\t" + transformInstruction + " " + reg + ", " + reg + "\n")
	}
}

func combineOp(w stringWriter, instructionName, source, dest string) wrapperFunc {
	return func(k func()) {
		k()
		w.WriteString("\t" + instructionName + " " + source + ", " + dest + "\n")
	}
}

func threeArgCombineOp(w stringWriter, instructionName, source1, source2, dest string) wrapperFunc {
	return func(k func()) {
		k()
		w.WriteString("\t" + instructionName + " " + source1 + ", " + source2 + ", " + dest + "\n")
	}
}

func fourArgCombineOp(w stringWriter, instructionName, source1, source2, source3, dest string) wrapperFunc {
	return func(k func()) {
		k()
		w.WriteString("\t" + instructionName + " " + source1 + ", " + source2 + ", " + source3 + ", " + dest + "\n")
	}
}

func memoryVectorCombineOp(w stringWriter, instructionName, source, dest string) wrapperFunc {
	return func(k func()) {
		k()
		// These instructions can only read from memory, so push
		// tempReg and read from the stack. Note we assume the red zone
		// was previously cleared by saveRegister().
		w.WriteString("\tpushq " + source + "\n")
		w.WriteString("\t" + instructionName + " (%rsp), " + dest + "\n")
		w.WriteString("\tleaq 8(%rsp), %rsp\n")
	}
}

func isValidLEATarget(reg string) bool {
	return !strings.HasPrefix(reg, "%xmm") && !strings.HasPrefix(reg, "%ymm") && !strings.HasPrefix(reg, "%zmm")
}

func undoConditionalMove(w stringWriter, instr string) wrapperFunc {
	var invertedCondition string

	switch instr {
	case "cmoveq":
		invertedCondition = "ne"
	case "cmovneq":
		invertedCondition = "e"
	default:
		panic(fmt.Sprintf("don't know how to handle conditional move instruction %q", instr))
	}

	return func(k func()) {
		w.WriteString("\tj" + invertedCondition + " 999f\n")
		k()
		w.WriteString("999:\n")
	}
}

func (d *delocation) isRIPRelative(node *node32) bool {
	return node != nil && node.pegRule == ruleBaseIndexScale && d.contents(node) == "(%rip)"
}

func (d *delocation) processIntelInstruction(statement, instruction *node32) (*node32, error) {
	assertNodeType(instruction, ruleInstructionName)
	instructionName := d.contents(instruction)

	argNodes := instructionArgs(instruction.next)

	var wrappers wrapperStack
	var args []string
	changed := false

Args:
	for i, arg := range argNodes {
		fullArg := arg
		isIndirect := false

		if arg.pegRule == ruleIndirectionIndicator {
			arg = arg.next
			isIndirect = true
		}

		switch arg.pegRule {
		case ruleRegisterOrConstant, ruleLocalLabelRef:
			args = append(args, d.contents(fullArg))

		// The AVX-512 mask register is appended to its
		// preceding `RegisterOrConstant` without whitespace
		// or a comma.
		case ruleAVX512Token:
			tail := &args[len(args)-1];
			*tail += d.contents(fullArg);

		case ruleMemoryRef:
			symbol, offset, section, didChange, symbolIsLocal, memRef := d.parseMemRef(arg.up)
			changed = didChange

			if symbol == "OPENSSL_ia32cap_P" && section == "" {
				if instructionName != "leaq" {
					return nil, fmt.Errorf("non-leaq instruction %q referenced OPENSSL_ia32cap_P directly", instructionName)
				}

				if i != 0 || len(argNodes) != 2 || !d.isRIPRelative(memRef) || len(offset) > 0 {
					return nil, fmt.Errorf("invalid OPENSSL_ia32cap_P reference in instruction %q", instructionName)
				}

				target := argNodes[1]
				assertNodeType(target, ruleRegisterOrConstant)
				reg := d.contents(target)

				if !strings.HasPrefix(reg, "%r") {
					return nil, fmt.Errorf("tried to load OPENSSL_ia32cap_P into %q, which is not a standard register.", reg)
				}

				uniqueSymbol := newCpuCapUniqueSymbol(len(d.cpuCapUniqueSymbols), reg)
				wrappers = append(wrappers, func(k func()) {
					d.output.WriteString("\tjmp\t" + uniqueSymbol.getx86Symbol() + "\n")
					d.output.WriteString(uniqueSymbol.getx86SymbolReturn() + ":\n")
				})
				d.cpuCapUniqueSymbols = append(d.cpuCapUniqueSymbols, uniqueSymbol)

				changed = true

				break Args
			}

			switch section {
			case "":
				if _, knownSymbol := d.symbols[symbol]; knownSymbol {
					symbol = localTargetName(symbol)
					changed = true
				}

			case "PLT":
				if classifyInstruction(instructionName, argNodes) != instrJump {
					return nil, fmt.Errorf("Cannot rewrite PLT reference for non-jump instruction %q", instructionName)
				}

				if _, knownSymbol := d.symbols[symbol]; knownSymbol {
					symbol = localTargetName(symbol)
					changed = true
				} else if !symbolIsLocal && !isSynthesized(symbol, x86_64) {
					// Unknown symbol via PLT is an
					// out-call from the module, e.g.
					// memcpy.
					d.redirectors[symbol+"@"+section] = redirectorName(symbol)
					symbol = redirectorName(symbol)
				}

				changed = true

			case "GOTPCREL":
				if len(offset) > 0 {
					return nil, errors.New("loading from GOT with offset is unsupported")
				}
				if !d.isRIPRelative(memRef) {
					return nil, errors.New("GOT access must be IP-relative")
				}

				useGOT := false
				if _, knownSymbol := d.symbols[symbol]; knownSymbol {
					symbol = localTargetName(symbol)
					changed = true
				} else if !isSynthesized(symbol, x86_64) {
					useGOT = true
				}

				classification := classifyInstruction(instructionName, argNodes)
				if classification != instrFourArg && classification != instrThreeArg && classification != instrCompare && i != 0 {
					return nil, fmt.Errorf("GOT access must be source operand, %s", classification)
				}

				// Reduce the instruction to movq symbol@GOTPCREL, targetReg.
				var targetReg string
				var redzoneCleared bool
				switch classification {
				case instrPush:
					wrappers = append(wrappers, push(d.output))
					targetReg = "%rax"
				case instrConditionalMove:
					wrappers = append(wrappers, undoConditionalMove(d.output, instructionName))
					fallthrough
				case instrMove:
					assertNodeType(argNodes[1], ruleRegisterOrConstant)
					targetReg = d.contents(argNodes[1])
				case instrCompare:
					otherSource := d.contents(argNodes[i^1])
					saveRegWrapper, tempReg := saveRegister(d.output, []string{otherSource})
					redzoneCleared = true
					wrappers = append(wrappers, saveRegWrapper)
					if i == 0 {
						wrappers = append(wrappers, compare(d.output, instructionName, tempReg, otherSource))
					} else {
						wrappers = append(wrappers, compare(d.output, instructionName, otherSource, tempReg))
					}
					targetReg = tempReg
				case instrTransformingMove:
					assertNodeType(argNodes[1], ruleRegisterOrConstant)
					targetReg = d.contents(argNodes[1])
					wrappers = append(wrappers, finalTransform(d.output, instructionName, targetReg))
					if isValidLEATarget(targetReg) {
						return nil, errors.New("Currently transforming moves are assumed to target XMM registers. Otherwise we'll pop %rax before reading it to do the transform.")
					}
				case instrCombine:
					targetReg = d.contents(argNodes[1])
					if !isValidLEATarget(targetReg) {
						return nil, fmt.Errorf("cannot handle combining instructions targeting non-general registers")
					}
					saveRegWrapper, tempReg := saveRegister(d.output, []string{targetReg})
					redzoneCleared = true
					wrappers = append(wrappers, saveRegWrapper)

					wrappers = append(wrappers, combineOp(d.output, instructionName, tempReg, targetReg))
					targetReg = tempReg
				case instrMemoryVectorCombine:
					assertNodeType(argNodes[1], ruleRegisterOrConstant)
					targetReg = d.contents(argNodes[1])
					if isValidLEATarget(targetReg) {
						return nil, errors.New("target register must be an XMM register")
					}
					saveRegWrapper, tempReg := saveRegister(d.output, nil)
					wrappers = append(wrappers, saveRegWrapper)
					redzoneCleared = true
					wrappers = append(wrappers, memoryVectorCombineOp(d.output, instructionName, tempReg, targetReg))
					targetReg = tempReg
				case instrThreeArg:
					if n := len(argNodes); n != 3 {
						return nil, fmt.Errorf("three-argument instruction has %d arguments", n)
					}
					if i != 0 && i != 1 {
						return nil, errors.New("GOT access must be from source operand")
					}
					targetReg = d.contents(argNodes[2])

					otherSource := d.contents(argNodes[1])
					if i == 1 {
						otherSource = d.contents(argNodes[0])
					}

					saveRegWrapper, tempReg := saveRegister(d.output, []string{targetReg, otherSource})
					redzoneCleared = true
					wrappers = append(wrappers, saveRegWrapper)

					if i == 0 {
						wrappers = append(wrappers, threeArgCombineOp(d.output, instructionName, tempReg, otherSource, targetReg))
					} else {
						wrappers = append(wrappers, threeArgCombineOp(d.output, instructionName, otherSource, tempReg, targetReg))
					}
					targetReg = tempReg
				case instrFourArg:
					if n := len(argNodes); n != 4 {
						return nil, fmt.Errorf("four-argument instruction has %d arguments", n)
					}
					// Only support vpinsrq where the second argument is the GOT reloc.
					if i != 1 {
						return nil, errors.New("GOT access must be from source operand")
					}

					// vpinsrq imm8, r64/m64, xmm2, xmm1
					targetReg = d.contents(argNodes[3])
					otherSource := d.contents(argNodes[2])
					gotSource := d.contents(argNodes[1])
					immediate := d.contents(argNodes[0])

					// Choose free register and prepare stack.
					saveRegWrapper, tempReg := saveRegister(d.output, []string{targetReg, gotSource})
					redzoneCleared = true
					wrappers = append(wrappers, saveRegWrapper)

					// Rewrite instruction arguments to use the free register.
					wrappers = append(wrappers, fourArgCombineOp(d.output, instructionName, immediate, tempReg, otherSource, targetReg))
					targetReg = tempReg
				case instrTwoArg:
					if n := len(argNodes); n != 2 {
						return nil, fmt.Errorf("two-argument instruction has %d arguments", n)
					}
					assertNodeType(argNodes[1], ruleRegisterOrConstant)
					targetReg = d.contents(argNodes[1])
					saveRegWrapper, tempReg := saveRegister(d.output, []string{targetReg})
					redzoneCleared = true
					wrappers = append(wrappers, saveRegWrapper)
					wrappers = append(wrappers, twoArgOp(d.output, instructionName, tempReg, targetReg))
					targetReg = tempReg
				default:
					return nil, fmt.Errorf("Cannot rewrite GOTPCREL reference for instruction %q", instructionName)
				}

				if !isValidLEATarget(targetReg) {
					// Sometimes the compiler will load from the GOT to an
					// XMM register, which is not a valid target of an LEA
					// instruction.
					saveRegWrapper, tempReg := saveRegister(d.output, nil)
					wrappers = append(wrappers, saveRegWrapper)
					isAVX := strings.HasPrefix(instructionName, "v")
					wrappers = append(wrappers, moveTo(d.output, targetReg, isAVX, tempReg))
					targetReg = tempReg
					if redzoneCleared {
						return nil, fmt.Errorf("internal error: Red Zone was already cleared")
					}
					redzoneCleared = true
				}

				if symbol == "OPENSSL_ia32cap_P" {

					uniqueSymbol := newCpuCapUniqueSymbol(len(d.cpuCapUniqueSymbols), targetReg)
					wrappers = append(wrappers, func(k func()) {
						d.output.WriteString("\tjmp\t" + uniqueSymbol.getx86Symbol() + "\n")
						d.output.WriteString(uniqueSymbol.getx86SymbolReturn() + ":\n")
					})
					d.cpuCapUniqueSymbols = append(d.cpuCapUniqueSymbols, uniqueSymbol)

				} else if useGOT {
					wrappers = append(wrappers, d.loadFromGOT(d.output, targetReg, symbol, section, redzoneCleared))
				} else {
					wrappers = append(wrappers, func(k func()) {
						d.output.WriteString(fmt.Sprintf("\tleaq\t%s(%%rip), %s\n", symbol, targetReg))
					})
				}
				changed = true
				break Args

			default:
				return nil, fmt.Errorf("Unknown section type %q", section)
			}

			if !changed && len(section) > 0 {
				panic("section was not handled")
			}
			section = ""

			argStr := ""
			if isIndirect {
				argStr += "*"
			}
			argStr += symbol
			argStr += offset

			for ; memRef != nil; memRef = memRef.next {
				argStr += d.contents(memRef)
			}

			args = append(args, argStr)

		case ruleGOTLocation:
			if instructionName != "movabsq" {
				return nil, fmt.Errorf("_GLOBAL_OFFSET_TABLE_ lookup didn't use movabsq")
			}
			if i != 0 || len(argNodes) != 2 {
				return nil, fmt.Errorf("movabs of _GLOBAL_OFFSET_TABLE_ didn't expected form")
			}

			d.gotDeltaNeeded = true
			changed = true
			instructionName = "movq"
			assertNodeType(arg.up, ruleLocalSymbol)
			baseSymbol := d.mapLocalSymbol(d.contents(arg.up))
			targetReg := d.contents(argNodes[1])
			args = append(args, ".Lboringssl_got_delta(%rip)")
			wrappers = append(wrappers, func(k func()) {
				k()
				d.output.WriteString(fmt.Sprintf("\taddq $.Lboringssl_got_delta-%s, %s\n", baseSymbol, targetReg))
			})

		case ruleGOTSymbolOffset:
			if instructionName != "movabsq" {
				return nil, fmt.Errorf("_GLOBAL_OFFSET_TABLE_ offset didn't use movabsq")
			}
			if i != 0 || len(argNodes) != 2 {
				return nil, fmt.Errorf("movabs of _GLOBAL_OFFSET_TABLE_ offset didn't have expected form")
			}

			assertNodeType(arg.up, ruleSymbolName)
			symbol := d.contents(arg.up)
			if strings.HasPrefix(symbol, ".L") {
				symbol = d.mapLocalSymbol(symbol)
			}
			targetReg := d.contents(argNodes[1])

			var prefix string
			isGOTOFF := strings.HasSuffix(d.contents(arg), "@GOTOFF")
			if isGOTOFF {
				prefix = "gotoff"
				d.gotOffOffsetsNeeded[symbol] = struct{}{}
			} else {
				prefix = "got"
				d.gotOffsetsNeeded[symbol] = struct{}{}
			}
			changed = true

			wrappers = append(wrappers, func(k func()) {
				// Even if one tries to use 32-bit GOT offsets, Clang's linker (at the time
				// of writing) emits 64-bit relocations anyway, so the following four bytes
				// get stomped. Thus we use 64-bit offsets.
				d.output.WriteString(fmt.Sprintf("\tmovq .Lboringssl_%s_%s(%%rip), %s\n", prefix, symbol, targetReg))
			})

		default:
			panic(fmt.Sprintf("unknown instruction argument type %q", rul3s[arg.pegRule]))
		}
	}

	if changed {
		d.writeCommentedNode(statement)
		replacement := "\t" + instructionName + "\t" + strings.Join(args, ", ") + "\n"
		wrappers.do(func() {
			d.output.WriteString(replacement)
		})
	} else {
		d.writeNode(statement)
	}

	return statement, nil
}

func (d *delocation) handleBSS(statement *node32) (*node32, error) {
	lastStatement := statement
	for statement = statement.next; statement != nil; lastStatement, statement = statement, statement.next {
		node := skipWS(statement.up)
		if node == nil {
			d.writeNode(statement)
			continue
		}

		switch node.pegRule {
		case ruleGlobalDirective, ruleComment, ruleInstruction, ruleLocationDirective, ruleZeroDirective:
			d.writeNode(statement)

		case ruleDirective:
			directive := node.up
			assertNodeType(directive, ruleDirectiveName)
			directiveName := d.contents(directive)
			if directiveName == "text" || directiveName == "section" || directiveName == "data" {
				return lastStatement, nil
			}
			d.writeNode(statement)

		case ruleLabel:
			label := node.up
			d.writeNode(statement)

			if label.pegRule != ruleLocalSymbol {
				symbol := d.contents(label)
				localSymbol := localTargetName(symbol)
				d.output.WriteString(fmt.Sprintf("\n%s:\n", localSymbol))

				d.bssAccessorsNeeded[symbol] = localSymbol
			}

		case ruleLabelContainingDirective:
			var err error
			statement, err = d.processLabelContainingDirective(statement, node.up)
			if err != nil {
				return nil, err
			}

		default:
			return nil, fmt.Errorf("unknown BSS statement type %q in %q", rul3s[node.pegRule], d.contents(statement))
		}
	}

	return lastStatement, nil
}

func writeAarch64Function(w stringWriter, funcName string, writeContents func(stringWriter)) {
	w.WriteString(".p2align 2\n")
	w.WriteString(".hidden " + funcName + "\n")
	w.WriteString(".type " + funcName + ", @function\n")
	w.WriteString(funcName + ":\n")
	w.WriteString(".cfi_startproc\n")
	// We insert a landing pad (`bti c` instruction) unconditionally at the beginning of
	// every generated function so that they can be called indirectly (with `blr` or
	// `br x16/x17`). The instruction is encoded in the HINT space as `hint #34` and is
	// a no-op on machines or program states not supporting BTI (Branch Target Identification).
	// None of the generated function bodies call other functions (with bl or blr), so we only
	// insert a landing pad instead of signing and validating $lr with `paciasp` and `autiasp`.
	// Normally we would also generate a .note.gnu.property section to annotate the assembly
	// file as BTI-compatible, but if the input assembly files are BTI-compatible, they should
	// already have those sections so there is no need to add an extra one ourselves.
	w.WriteString("\thint #34 // bti c\n")
	writeContents(w)
	w.WriteString(".cfi_endproc\n")
	w.WriteString(".size " + funcName + ", .-" + funcName + "\n")
}

func transform(w stringWriter, includes []string, inputs []inputFile, startEndDebugDirectives bool) error {
	// symbols contains all defined symbols.
	symbols := make(map[string]struct{})
	// localEntrySymbols contains all symbols with a .localentry directive.
	localEntrySymbols := make(map[string]struct{})
	// fileNumbers is the set of IDs seen in .file directives.
	fileNumbers := make(map[int]struct{})
	// maxObservedFileNumber contains the largest seen file number in a
	// .file directive. Zero is not a valid number.
	maxObservedFileNumber := 0
	// fileDirectivesContainMD5 is true if the compiler is outputting MD5
	// checksums in .file directives. If it does so, then this script needs
	// to match that behaviour otherwise warnings result.
	fileDirectivesContainMD5 := false

	// OPENSSL_ia32cap_get will be synthesized by this script.
	symbols["OPENSSL_ia32cap_get"] = struct{}{}

	for _, include := range includes {
		relative, err := relativeHeaderIncludePath(include)
		if err != nil {
			return err
		}
		w.WriteString(fmt.Sprintf("#include <%s>\n", relative))
	}

	for _, input := range inputs {
		forEachPath(input.ast.up, func(node *node32) {
			symbol := input.contents[node.begin:node.end]
			if _, ok := symbols[symbol]; ok {
				panic(fmt.Sprintf("Duplicate symbol found: %q in %q", symbol, input.path))
			}
			symbols[symbol] = struct{}{}
		}, ruleStatement, ruleLabel, ruleSymbolName)

		forEachPath(input.ast.up, func(node *node32) {
			node = node.up
			assertNodeType(node, ruleLabelContainingDirectiveName)
			directive := input.contents[node.begin:node.end]
			if directive != ".localentry" {
				return
			}
			// Extract the first argument.
			node = skipWS(node.next)
			assertNodeType(node, ruleSymbolArgs)
			node = node.up
			assertNodeType(node, ruleSymbolArg)
			symbol := input.contents[node.begin:node.end]
			if _, ok := localEntrySymbols[symbol]; ok {
				panic(fmt.Sprintf("Duplicate .localentry directive found: %q in %q", symbol, input.path))
			}
			localEntrySymbols[symbol] = struct{}{}
		}, ruleStatement, ruleLabelContainingDirective)

		forEachPath(input.ast.up, func(node *node32) {
			assertNodeType(node, ruleLocationDirective)
			directive := input.contents[node.begin:node.end]
			if !strings.HasPrefix(directive, ".file") {
				return
			}
			parts := strings.Fields(directive)
			if len(parts) == 2 {
				// This is a .file directive with just a
				// filename. Clang appears to generate just one
				// of these at the beginning of the output for
				// the compilation unit. Ignore it.
				return
			}
			fileNo, err := strconv.Atoi(parts[1])
			if err != nil {
				panic(fmt.Sprintf("Failed to parse file number from .file: %q", directive))
			}

			if _, ok := fileNumbers[fileNo]; ok {
				panic(fmt.Sprintf("Duplicate file number %d observed", fileNo))
			}
			fileNumbers[fileNo] = struct{}{}

			if fileNo > maxObservedFileNumber {
				maxObservedFileNumber = fileNo
			}

			for _, token := range parts[2:] {
				if token == "md5" {
					fileDirectivesContainMD5 = true
				}
			}
		}, ruleStatement, ruleLocationDirective)
	}

	processor := x86_64
	if len(inputs) > 0 {
		processor = detectProcessor(inputs[0])
	}

	commentIndicator := "#"
	if processor == aarch64 {
		commentIndicator = "//"
	}

	d := &delocation{
		symbols:             symbols,
		localEntrySymbols:   localEntrySymbols,
		processor:           processor,
		commentIndicator:    commentIndicator,
		output:              w,
		cpuCapUniqueSymbols: []*cpuCapUniqueSymbol{},
		redirectors:         make(map[string]string),
		bssAccessorsNeeded:  make(map[string]string),
		tocLoaders:          make(map[string]struct{}),
		gotExternalsNeeded:  make(map[string]struct{}),
		gotOffsetsNeeded:    make(map[string]struct{}),
		gotOffOffsetsNeeded: make(map[string]struct{}),
	}

	w.WriteString(".text\n")
	if startEndDebugDirectives {
		var fileTrailing string
		if fileDirectivesContainMD5 {
			fileTrailing = " md5 0x00000000000000000000000000000000"
		}
		w.WriteString(fmt.Sprintf(".file %d \"inserted_by_delocate.c\"%s\n", maxObservedFileNumber+1, fileTrailing))
		w.WriteString(fmt.Sprintf(".loc %d 1 0\n", maxObservedFileNumber+1))
	}

	if d.processor == aarch64 {
		// Grab the address of BORINGSSL_bcm_text_hash via a relocation
		// from a redirector function. For this to work, need to add the markers
		// to the symbol table.
		w.WriteString(".global BORINGSSL_bcm_text_hash\n")
		w.WriteString(".type BORINGSSL_bcm_text_hash, @function\n")
 	} else {
		w.WriteString(".type BORINGSSL_bcm_text_hash, @object\n")
		w.WriteString(".size BORINGSSL_bcm_text_hash, 32\n")
 	}
	w.WriteString("BORINGSSL_bcm_text_hash:\n")
	for _, b := range fipscommon.UninitHashValue {
		w.WriteString(".byte 0x" + strconv.FormatUint(uint64(b), 16) + "\n")
	}

	if d.processor == aarch64 {
		// Grab the address of BORINGSSL_bcm_text_[start,end] via a relocation
		// from a redirector function. For this to work, need to add the markers
		// to the symbol table.
		w.WriteString(fmt.Sprintf(".global BORINGSSL_bcm_text_start\n"))
		w.WriteString(fmt.Sprintf(".type BORINGSSL_bcm_text_start, @function\n"))
	}
	w.WriteString("BORINGSSL_bcm_text_start:\n")

	for _, input := range inputs {
		if err := d.processInput(input); err != nil {
			return err
		}
	}

	w.WriteString(".text\n")
	if startEndDebugDirectives {
		w.WriteString(fmt.Sprintf(".loc %d 2 0\n", maxObservedFileNumber+1))
		if d.processor == aarch64 {
			w.WriteString(fmt.Sprintf(".global BORINGSSL_bcm_text_end\n"))
			w.WriteString(fmt.Sprintf(".type BORINGSSL_bcm_text_end, @function\n"))
		}
	}
	w.WriteString("BORINGSSL_bcm_text_end:\n")

	// Emit redirector functions. Each is a single jump instruction.
	var redirectorNames []string
	for name := range d.redirectors {
		redirectorNames = append(redirectorNames, name)
	}
	sort.Strings(redirectorNames)

	for _, name := range redirectorNames {
		redirector := d.redirectors[name]
		switch d.processor {
		case ppc64le:
			w.WriteString(".section \".toc\", \"aw\"\n")
			w.WriteString(".Lredirector_toc_" + name + ":\n")
			w.WriteString(".quad " + name + "\n")
			w.WriteString(".text\n")
			w.WriteString(".type " + redirector + ", @function\n")
			w.WriteString(redirector + ":\n")
			// |name| will clobber r2, so save it. This is matched by a restore in
			// redirector calls.
			w.WriteString("\tstd 2, 24(1)\n")
			// Load and call |name|'s global entry point.
			w.WriteString("\taddis 12, 2, .Lredirector_toc_" + name + "@toc@ha\n")
			w.WriteString("\tld 12, .Lredirector_toc_" + name + "@toc@l(12)\n")
			w.WriteString("\tmtctr 12\n")
			w.WriteString("\tbctr\n")

		case aarch64:
			writeAarch64Function(w, redirector, func(w stringWriter) {
				w.WriteString("\tb " + name + "\n")
			})

		case x86_64:
			w.WriteString(".type " + redirector + ", @function\n")
			w.WriteString(redirector + ":\n")
			w.WriteString("\tjmp\t" + name + "\n")
		}
	}

	var accessorNames []string
	for accessor := range d.bssAccessorsNeeded {
		accessorNames = append(accessorNames, accessor)
	}
	sort.Strings(accessorNames)

	// Emit BSS accessor functions. Each is a single LEA followed by RET.
	for _, name := range accessorNames {
		funcName := accessorName(name)
		target := d.bssAccessorsNeeded[name]

		switch d.processor {
		case ppc64le:
			w.WriteString(".type " + funcName + ", @function\n")
			w.WriteString(funcName + ":\n")
			w.WriteString("\taddis 3, 2, " + target + "@toc@ha\n")
			w.WriteString("\taddi 3, 3, " + target + "@toc@l\n")
			w.WriteString("\tblr\n")

		case x86_64:
			w.WriteString(".type " + funcName + ", @function\n")
			w.WriteString(funcName + ":\n")
			w.WriteString("\tleaq\t" + target + "(%rip), %rax\n\tret\n")

		case aarch64:
			writeAarch64Function(w, funcName, func(w stringWriter) {
				w.WriteString("\tadrp x0, " + target + "\n")
				w.WriteString("\tadd x0, x0, :lo12:" + target + "\n")
				w.WriteString("\tret\n")
			})
		}
	}

	switch d.processor {
	case ppc64le:
		loadTOCNames := sortedSet(d.tocLoaders)
		for _, symbolAndOffset := range loadTOCNames {
			parts := strings.SplitN(symbolAndOffset, "\x00", 2)
			symbol, offset := parts[0], parts[1]

			funcName := loadTOCFuncName(symbol, offset)
			ref := symbol + offset

			w.WriteString(".type " + funcName[2:] + ", @function\n")
			w.WriteString(funcName[2:] + ":\n")
			w.WriteString(funcName + ":\n")
			w.WriteString("\taddis 3, 2, " + ref + "@toc@ha\n")
			w.WriteString("\taddi 3, 3, " + ref + "@toc@l\n")
			w.WriteString("\tblr\n")
		}

		w.WriteString(".LBORINGSSL_external_toc:\n")
		w.WriteString(".quad .TOC.-.LBORINGSSL_external_toc\n")

	case aarch64:
		externalNames := sortedSet(d.gotExternalsNeeded)
		for _, symbol := range externalNames {
			writeAarch64Function(w, gotHelperName(symbol), func(w stringWriter) {
				w.WriteString("\tadrp x0, :got:" + symbol + "\n")
				w.WriteString("\tldr x0, [x0, :got_lo12:" + symbol + "]\n")
				w.WriteString("\tret\n")
			})
		}

		writeAarch64Function(w, ".LOPENSSL_armcap_P_addr", func(w stringWriter) {
			w.WriteString("\tadrp x0, OPENSSL_armcap_P\n")
			w.WriteString("\tadd x0, x0, :lo12:OPENSSL_armcap_P\n")
			w.WriteString("\tret\n")
		})

	case x86_64:
		externalNames := sortedSet(d.gotExternalsNeeded)
		for _, name := range externalNames {
			parts := strings.SplitN(name, "@", 2)
			symbol, section := parts[0], parts[1]
			w.WriteString(".type " + symbol + "_" + section + "_external, @object\n")
			w.WriteString(".size " + symbol + "_" + section + "_external, 8\n")
			w.WriteString(symbol + "_" + section + "_external:\n")
			// Ideally this would be .quad foo@GOTPCREL, but clang's
			// assembler cannot emit a 64-bit GOTPCREL relocation. Instead,
			// we manually sign-extend the value, knowing that the GOT is
			// always at the end, thus foo@GOTPCREL has a positive value.
			w.WriteString("\t.long " + symbol + "@" + section + "\n")
			w.WriteString("\t.long 0\n")
		}

		w.WriteString(".type OPENSSL_ia32cap_get, @function\n")
		w.WriteString(".globl OPENSSL_ia32cap_get\n")
		w.WriteString(localTargetName("OPENSSL_ia32cap_get") + ":\n")
		w.WriteString("OPENSSL_ia32cap_get:\n")
		w.WriteString("\tleaq OPENSSL_ia32cap_P(%rip), %rax\n")
		w.WriteString("\tret\n")

		// Luckily, this is a fixed order iteration. So, we can write
		// deterministic tests for this in /testdata.
		for _, uniqueSymbol := range d.cpuCapUniqueSymbols {
			w.WriteString(".type " + uniqueSymbol.getx86Symbol() + ", @function\n")
			w.WriteString(uniqueSymbol.getx86Symbol() + ":\n")
			w.WriteString("\tleaq OPENSSL_ia32cap_P(%rip), %" + uniqueSymbol.registerName + "\n")
			w.WriteString("\tjmp " + uniqueSymbol.getx86SymbolReturn() + "\n")
		}

		if d.gotDeltaNeeded {
			w.WriteString(".Lboringssl_got_delta:\n")
			w.WriteString("\t.quad _GLOBAL_OFFSET_TABLE_-.Lboringssl_got_delta\n")
		}

		for _, name := range sortedSet(d.gotOffsetsNeeded) {
			w.WriteString(".Lboringssl_got_" + name + ":\n")
			w.WriteString("\t.quad " + name + "@GOT\n")
		}
		for _, name := range sortedSet(d.gotOffOffsetsNeeded) {
			w.WriteString(".Lboringssl_gotoff_" + name + ":\n")
			w.WriteString("\t.quad " + name + "@GOTOFF\n")
		}
	}

	return nil
}

// preprocess runs source through the C preprocessor.
func preprocess(cppCommand []string, path string) ([]byte, error) {
	var args []string
	args = append(args, cppCommand...)
	args = append(args, path)

	cpp := exec.Command(args[0], args[1:]...)
	cpp.Stderr = os.Stderr
	var result bytes.Buffer
	cpp.Stdout = &result

	if err := cpp.Run(); err != nil {
		return nil, err
	}

	return result.Bytes(), nil
}

func parseInputs(inputs []inputFile, cppCommand []string) error {
	for i, input := range inputs {
		var contents string

		if input.isArchive {
			arFile, err := os.Open(input.path)
			if err != nil {
				return err
			}
			defer arFile.Close()

			ar, err := ar.ParseAR(arFile)
			if err != nil {
				return err
			}

			if len(ar) != 1 {
				return fmt.Errorf("expected one file in archive, but found %d", len(ar))
			}

			for _, c := range ar {
				contents = string(c)
			}
		} else {
			var inBytes []byte
			var err error

			if len(cppCommand) > 0 {
				inBytes, err = preprocess(cppCommand, input.path)
			} else {
				inBytes, err = os.ReadFile(input.path)
			}

			if err != nil {
				return err
			}

			contents = string(inBytes)
		}

		asm := Asm{Buffer: contents, Pretty: true}
		asm.Init()
		if err := asm.Parse(); err != nil {
			return fmt.Errorf("error while parsing %q: %s", input.path, err)
		}
		ast := asm.AST()

		inputs[i].contents = contents
		inputs[i].ast = ast
	}

	return nil
}

// includePathFromHeaderFilePath returns an include directory path based on the
// path of a specific header file. It walks up the path and assumes that the
// include files are rooted in a directory called "openssl".
func includePathFromHeaderFilePath(path string) (string, error) {
	dir := path
	for {
		var file string
		dir, file = filepath.Split(dir)

		if file == "openssl" {
			return dir, nil
		}

		if len(dir) == 0 {
			break
		}
		dir = dir[:len(dir)-1]
	}

	return "", fmt.Errorf("failed to find 'openssl' path element in header file path %q", path)
}

// relativeHeaderIncludePath returns the relative header path for usage in #include statements.
func relativeHeaderIncludePath(path string) (string, error) {
	dir, err := includePathFromHeaderFilePath(path)
	if err != nil {
		return "", err
	}

	relative, err := filepath.Rel(dir, path)
	if err != nil {
		return "", err
	}

	return relative, nil
}

func main() {
	// The .a file, if given, is expected to be an archive of textual
	// assembly sources. That's odd, but CMake really wants to create
	// archive files so it's the only way that we can make it work.
	arInput := flag.String("a", "", "Path to a .a file containing assembly sources")
	outFile := flag.String("o", "", "Path to output assembly")
	ccPath := flag.String("cc", "", "Path to the C compiler for preprocessing inputs")
	ccFlags := flag.String("cc-flags", "", "Flags for the C compiler when preprocessing")
	noStartEndDebugDirectives := flag.Bool("no-se-debug-directives", false, "Disables .file/.loc directives on boundary start and end symbols")

	flag.Parse()

	if len(*outFile) == 0 {
		fmt.Fprintf(os.Stderr, "Must give argument to -o.\n")
		os.Exit(1)
	}

	var inputs []inputFile
	if len(*arInput) > 0 {
		inputs = append(inputs, inputFile{
			path:      *arInput,
			index:     0,
			isArchive: true,
		})
	}

	var includes []string
	includePaths := make(map[string]struct{})

	for i, path := range flag.Args() {
		if len(path) == 0 {
			continue
		}

		// Header files are not processed but their path is remembered
		// and passed as -I arguments when invoking the preprocessor.
		if strings.HasSuffix(path, ".h") {
			dir, err := includePathFromHeaderFilePath(path)
			if err != nil {
				fmt.Fprintf(os.Stderr, "%s\n", err)
				os.Exit(1)
			}
			includes = append(includes, path)
			includePaths[dir] = struct{}{}
			continue
		}

		inputs = append(inputs, inputFile{
			path:  path,
			index: i + 1,
		})
	}

	var cppCommand []string
	if len(*ccPath) > 0 {
		cppCommand = append(cppCommand, *ccPath)
		cppCommand = append(cppCommand, strings.Fields(*ccFlags)...)
		// Some of ccFlags might be superfluous when running the
		// preprocessor, but we don't want the compiler complaining that
		// "argument unused during compilation".
		cppCommand = append(cppCommand, "-Wno-unused-command-line-argument")

		for includePath := range includePaths {
			cppCommand = append(cppCommand, "-I"+includePath)
		}

		// -E requests only preprocessing.
		cppCommand = append(cppCommand, "-E")

		// Output ‘#include’ directives in addition to the result of preprocessing.
		cppCommand = append(cppCommand, "-dI")
	}

	if err := parseInputs(inputs, cppCommand); err != nil {
		fmt.Fprintf(os.Stderr, "%s\n", err)
		os.Exit(1)
	}

	out, err := os.OpenFile(*outFile, os.O_CREATE|os.O_TRUNC|os.O_WRONLY, 0644)
	if err != nil {
		panic(err)
	}
	defer out.Close()

	if err := transform(out, includes, inputs, !*noStartEndDebugDirectives); err != nil {
		fmt.Fprintf(os.Stderr, "%s\n", err)
		os.Exit(1)
	}
}

func forEachPath(node *node32, cb func(*node32), rules ...pegRule) {
	if node == nil {
		return
	}

	if len(rules) == 0 {
		cb(node)
		return
	}

	rule := rules[0]
	childRules := rules[1:]

	for ; node != nil; node = node.next {
		if node.pegRule != rule {
			continue
		}

		if len(childRules) == 0 {
			cb(node)
		} else {
			forEachPath(node.up, cb, childRules...)
		}
	}
}

func skipNodes(node *node32, ruleToSkip pegRule) *node32 {
	for ; node != nil && node.pegRule == ruleToSkip; node = node.next {
	}
	return node
}

func skipWS(node *node32) *node32 {
	return skipNodes(node, ruleWS)
}

func assertNodeType(node *node32, expected pegRule) {
	if rule := node.pegRule; rule != expected {
		panic(fmt.Sprintf("node was %q, but wanted %q", rul3s[rule], rul3s[expected]))
	}
}

type wrapperFunc func(func())

type wrapperStack []wrapperFunc

func (w *wrapperStack) do(baseCase func()) {
	if len(*w) == 0 {
		baseCase()
		return
	}

	wrapper := (*w)[0]
	*w = (*w)[1:]
	wrapper(func() { w.do(baseCase) })
}

// localTargetName returns the name of the local target label for a global
// symbol named name.
func localTargetName(name string) string {
	return ".L" + name + "_local_target"
}

func localEntryName(name string) string {
	return ".L" + name + "_local_entry"
}

func isSynthesized(symbol string, processor processorType) bool {
	SymbolisSynthesized := strings.HasSuffix(symbol, "_bss_get") ||
<<<<<<< HEAD
		symbol == "OPENSSL_ia32cap_get" ||
		symbol == "BORINGSSL_bcm_text_hash" ||
		symbol == "s3_3_c2_c4_0"
=======
		symbol == "OPENSSL_ia32cap_get"
>>>>>>> 28f56fd9

	// While BORINGSSL_bcm_text_[start,end] are known symbols, on aarch64 we go
	// through the GOT because adr doesn't have adequate reach.
	if processor != aarch64 {
		SymbolisSynthesized = SymbolisSynthesized || strings.HasPrefix(symbol, "BORINGSSL_bcm_text_")
	}

	return SymbolisSynthesized
}

func isFipsScopeMarkers(symbol string) bool {
	return symbol == "BORINGSSL_bcm_text_start" ||
		symbol == "BORINGSSL_bcm_text_end" ||
		symbol == "BORINGSSL_bcm_text_hash"
}

func redirectorName(symbol string) string {
	return ".Lbcm_redirector_" + symbol
}

// sectionType returns the type of a section. I.e. a section called “.text.foo”
// is a “.text” section.
func sectionType(section string) (string, bool) {
	if len(section) == 0 || section[0] != '.' {
		return "", false
	}

	i := strings.Index(section[1:], ".")
	if i != -1 {
		section = section[:i+1]
	}

	if strings.HasPrefix(section, ".debug_") {
		return ".debug", true
	}

	return section, true
}

// accessorName returns the name of the accessor function for a BSS symbol
// named name.
func accessorName(name string) string {
	return name + "_bss_get"
}

func (d *delocation) mapLocalSymbol(symbol string) string {
	if d.currentInput.index == 0 {
		return symbol
	}
	return symbol + "_BCM_" + strconv.Itoa(d.currentInput.index)
}

func detectProcessor(input inputFile) processorType {
	for statement := input.ast.up; statement != nil; statement = statement.next {
		node := skipNodes(statement.up, ruleWS)
		if node == nil || node.pegRule != ruleInstruction {
			continue
		}

		instruction := node.up
		instructionName := input.contents[instruction.begin:instruction.end]

		switch instructionName {
		case "movq", "call", "leaq":
			return x86_64
		case "addis", "addi", "mflr":
			return ppc64le
		case "str", "bl", "ldr", "st1":
			return aarch64
		}
	}

	panic("processed entire input and didn't recognise any instructions.")
}

func sortedSet(m map[string]struct{}) []string {
	ret := make([]string, 0, len(m))
	for key := range m {
		ret = append(ret, key)
	}
	sort.Strings(ret)
	return ret
}<|MERGE_RESOLUTION|>--- conflicted
+++ resolved
@@ -2426,13 +2426,7 @@
 
 func isSynthesized(symbol string, processor processorType) bool {
 	SymbolisSynthesized := strings.HasSuffix(symbol, "_bss_get") ||
-<<<<<<< HEAD
-		symbol == "OPENSSL_ia32cap_get" ||
-		symbol == "BORINGSSL_bcm_text_hash" ||
-		symbol == "s3_3_c2_c4_0"
-=======
 		symbol == "OPENSSL_ia32cap_get"
->>>>>>> 28f56fd9
 
 	// While BORINGSSL_bcm_text_[start,end] are known symbols, on aarch64 we go
 	// through the GOT because adr doesn't have adequate reach.
