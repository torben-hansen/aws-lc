--- conflicted
+++ resolved
@@ -57,11 +57,8 @@
 #include "../../../../crypto/fipsmodule/hmac/internal.h"
 #include "../../../../crypto/fipsmodule/rand/internal.h"
 #include "../../../../crypto/fipsmodule/curve25519/internal.h"
-<<<<<<< HEAD
-=======
 #include "../../../../crypto/fipsmodule/ml_dsa/ml_dsa.h"
 #include "../../../../crypto/fipsmodule/ml_dsa/ml_dsa_ref/params.h"
->>>>>>> 28f56fd9
 #include "modulewrapper.h"
 
 
@@ -1367,21 +1364,14 @@
         "revision": "1.0",
         "curve": ["ED-25519"],
         "pure": true,
-<<<<<<< HEAD
-        "preHash": false
-=======
         "preHash": true,
         "contextLength": [{"min": 0, "max": 255, "increment": 1}]
->>>>>>> 28f56fd9
       },{
         "algorithm": "EDDSA",
         "mode": "sigVer",
         "revision": "1.0",
         "curve": ["ED-25519"],
         "pure": true,
-<<<<<<< HEAD
-        "preHash": false
-=======
         "preHash": true,
         "contextLength": [{"min": 0, "max": 255, "increment": 1}]
       },)"
@@ -1442,7 +1432,6 @@
           false
         ],
         "signatureInterfaces": ["internal"]
->>>>>>> 28f56fd9
       }])";
   return write_reply({Span<const uint8_t>(
       reinterpret_cast<const uint8_t *>(kConfig), sizeof(kConfig) - 1)});
@@ -2927,8 +2916,6 @@
   if (!::SSHKDF(md, key.data(), key.size(), hash.data(), hash.size(),
                 session_id.data(), session_id.size(), type_val, out.data(),
                 out_bytes_uint)) {
-<<<<<<< HEAD
-=======
     return false;
   }
 
@@ -2949,44 +2936,12 @@
   std::vector<uint8_t> out(out_bytes_uint);
   if (!::HKDF_expand(out.data(), out_bytes_uint, md, key_in.data(),
                      key_in.size(), fixed_data.data(), fixed_data.size())) {
->>>>>>> 28f56fd9
     return false;
   }
 
   return write_reply({Span<const uint8_t>(out)});
 }
 
-template <const EVP_MD *(MDFunc)()>
-<<<<<<< HEAD
-static bool HKDF_expand(const Span<const uint8_t> args[],
-                        ReplyCallback write_reply) {
-=======
-static bool KBKDF_CTR_HMAC(const Span<const uint8_t> args[],
-                           ReplyCallback write_reply) {
->>>>>>> 28f56fd9
-  const Span<const uint8_t> out_bytes = args[0];
-  const Span<const uint8_t> key_in = args[1];
-  const Span<const uint8_t> fixed_data = args[2];
-  const EVP_MD *md = MDFunc();
-
-  unsigned int out_bytes_uint;
-  memcpy(&out_bytes_uint, out_bytes.data(), sizeof(out_bytes_uint));
-
-  std::vector<uint8_t> out(out_bytes_uint);
-<<<<<<< HEAD
-  if (!::HKDF_expand(out.data(), out_bytes_uint, md, key_in.data(),
-                     key_in.size(), fixed_data.data(), fixed_data.size())) {
-=======
-  if (!::KBKDF_ctr_hmac(out.data(), out_bytes_uint, md, key_in.data(),
-                        key_in.size(), fixed_data.data(), fixed_data.size())) {
->>>>>>> 28f56fd9
-    return false;
-  }
-
-  return write_reply({Span<const uint8_t>(out)});
-}
-
-<<<<<<< HEAD
 template <const EVP_MD *(MDFunc)()>
 static bool KBKDF_CTR_HMAC(const Span<const uint8_t> args[],
                            ReplyCallback write_reply) {
@@ -3007,8 +2962,6 @@
   return write_reply({Span<const uint8_t>(out)});
 }
 
-=======
->>>>>>> 28f56fd9
 template <int nid>
 static bool ML_KEM_KEYGEN(const Span<const uint8_t> args[],
                           ReplyCallback write_reply) {
@@ -3175,8 +3128,6 @@
   return write_reply({Span<const uint8_t>(reply)});
 }
 
-<<<<<<< HEAD
-=======
 static bool ED25519phSigGen(const Span<const uint8_t> args[],
                             ReplyCallback write_reply) {
   const Span<const uint8_t> seed = args[0];
@@ -3381,7 +3332,6 @@
   return write_reply({Span<const uint8_t>(reply)});
 }
 
->>>>>>> 28f56fd9
 static struct {
   char name[kMaxNameLength + 1];
   uint8_t num_expected_args;
@@ -3630,9 +3580,6 @@
     {"EDDSA/ED-25519/keyGen", 0, ED25519KeyGen},
     {"EDDSA/ED-25519/keyVer", 1, ED25519KeyVer},
     {"EDDSA/ED-25519/sigGen", 2, ED25519SigGen},
-<<<<<<< HEAD
-    {"EDDSA/ED-25519/sigVer", 3, ED25519SigVer}};
-=======
     {"EDDSA/ED-25519/sigGen/preHash", 3, ED25519phSigGen},
     {"EDDSA/ED-25519/sigVer", 3, ED25519SigVer},
     {"EDDSA/ED-25519/sigVer/preHash", 4, ED25519phSigVer},
@@ -3645,7 +3592,6 @@
     {"ML-DSA/ML-DSA-44/sigVer", 5, ML_DSA_SIGVER<NID_MLDSA44>},
     {"ML-DSA/ML-DSA-65/sigVer", 5, ML_DSA_SIGVER<NID_MLDSA65>},
     {"ML-DSA/ML-DSA-87/sigVer", 5, ML_DSA_SIGVER<NID_MLDSA87>}};
->>>>>>> 28f56fd9
 
 Handler FindHandler(Span<const Span<const uint8_t>> args) {
   const bssl::Span<const uint8_t> algorithm = args[0];
