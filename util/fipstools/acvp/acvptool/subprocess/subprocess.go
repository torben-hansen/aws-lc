--- conflicted
+++ resolved
@@ -155,10 +155,7 @@
 		"PBKDF":          &pbkdf{},
 		"ML-KEM":         &mlKem{},
 		"EDDSA":          &eddsa{},
-<<<<<<< HEAD
-=======
 		"ML-DSA":         &mlDsa{},
->>>>>>> 28f56fd9
 	}
 	m.primitives["ECDSA"] = &ecdsa{"ECDSA", map[string]bool{"P-224": true, "P-256": true, "P-384": true, "P-521": true}, m.primitives}
 
