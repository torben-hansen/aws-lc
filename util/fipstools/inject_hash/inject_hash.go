// Copyright (c) 2017, Google Inc.
//
// Permission to use, copy, modify, and/or distribute this software for any
// purpose with or without fee is hereby granted, provided that the above
// copyright notice and this permission notice appear in all copies.
//
// THE SOFTWARE IS PROVIDED "AS IS" AND THE AUTHOR DISCLAIMS ALL WARRANTIES
// WITH REGARD TO THIS SOFTWARE INCLUDING ALL IMPLIED WARRANTIES OF
// MERCHANTABILITY AND FITNESS. IN NO EVENT SHALL THE AUTHOR BE LIABLE FOR ANY
// SPECIAL, DIRECT, INDIRECT, OR CONSEQUENTIAL DAMAGES OR ANY DAMAGES
// WHATSOEVER RESULTING FROM LOSS OF USE, DATA OR PROFITS, WHETHER IN AN ACTION
// OF CONTRACT, NEGLIGENCE OR OTHER TORTIOUS ACTION, ARISING OUT OF OR IN
// CONNECTION WITH THE USE OR PERFORMANCE OF THIS SOFTWARE. */

// inject_hash parses an archive containing a file object file. It finds a FIPS
// module inside that object, calculates its hash and replaces the default hash
// value in the object with the calculated value.
package main

import (
	"bytes"
	"crypto/hmac"
	"crypto/sha256"
	"debug/elf"
	"debug/macho"
	"encoding/binary"
	"errors"
	"flag"
	"fmt"
	"io"
	"io/ioutil"
	"os"
	"strings"

	"boringssl.googlesource.com/boringssl/util/ar"
	"boringssl.googlesource.com/boringssl/util/fipstools/fipscommon"
)

<<<<<<< HEAD
func doLinux(objectBytes []byte, isStatic bool) ([]byte, []byte, error) {
=======
func do(outPath, oInput string, arInput string) error {
	var objectBytes []byte
	var isStatic bool
	var perm os.FileMode

	if len(arInput) > 0 {
		isStatic = true

		if len(oInput) > 0 {
			return fmt.Errorf("-in-archive and -in-object are mutually exclusive")
		}

		fi, err := os.Stat(arInput)
		if err != nil {
			return err
		}
		perm = fi.Mode()

		arFile, err := os.Open(arInput)
		if err != nil {
			return err
		}
		defer arFile.Close()

		ar, err := ar.ParseAR(arFile)
		if err != nil {
			return err
		}

		if len(ar) != 1 {
			return fmt.Errorf("expected one file in archive, but found %d", len(ar))
		}

		for _, contents := range ar {
			objectBytes = contents
		}
	} else if len(oInput) > 0 {
		fi, err := os.Stat(oInput)
		if err != nil {
			return err
		}
		perm = fi.Mode()

		if objectBytes, err = ioutil.ReadFile(oInput); err != nil {
			return err
		}
		isStatic = strings.HasSuffix(oInput, ".o")
	} else {
		return fmt.Errorf("exactly one of -in-archive or -in-object is required")
	}
>>>>>>> f7e1a94b

	object, err := elf.NewFile(bytes.NewReader(objectBytes))
	if err != nil {
		return nil, nil, errors.New("failed to parse object: " + err.Error())
	}

	// Find the .text and, optionally, .data sections.

	var textSection, rodataSection *elf.Section
	var textSectionIndex, rodataSectionIndex elf.SectionIndex
	for i, section := range object.Sections {
		switch section.Name {
		case ".text":
			textSectionIndex = elf.SectionIndex(i)
			textSection = section
		case ".rodata":
			rodataSectionIndex = elf.SectionIndex(i)
			rodataSection = section
		}
	}

	if textSection == nil {
		return nil, nil, errors.New("failed to find .text section in object")
	}

	// Find the starting and ending symbols for the module.

	var textStart, textEnd, rodataStart, rodataEnd *uint64

	symbols, err := object.Symbols()
	if err != nil {
		return nil, nil, errors.New("failed to parse symbols: " + err.Error())
	}

	for _, symbol := range symbols {
		var base uint64
		switch symbol.Section {
		case textSectionIndex:
			base = textSection.Addr
		case rodataSectionIndex:
			if rodataSection == nil {
				continue
			}
			base = rodataSection.Addr
		default:
			continue
		}

		if isStatic {
			// Static objects appear to have different semantics about whether symbol
			// values are relative to their section or not.
			base = 0
		} else if symbol.Value < base {
			return nil, nil, fmt.Errorf("symbol %q at %x, which is below base of %x", symbol.Name, symbol.Value, base)
		}

		value := symbol.Value - base
		switch symbol.Name {
		case "BORINGSSL_bcm_text_start":
			if textStart != nil {
				return nil, nil, errors.New("duplicate start symbol found")
			}
			textStart = &value
		case "BORINGSSL_bcm_text_end":
			if textEnd != nil {
				return nil, nil, errors.New("duplicate end symbol found")
			}
			textEnd = &value
		case "BORINGSSL_bcm_rodata_start":
			if rodataStart != nil {
				return nil, nil, errors.New("duplicate rodata start symbol found")
			}
			rodataStart = &value
		case "BORINGSSL_bcm_rodata_end":
			if rodataEnd != nil {
				return nil, nil, errors.New("duplicate rodata end symbol found")
			}
			rodataEnd = &value
		default:
			continue
		}
	}

	if textStart == nil || textEnd == nil {
		return nil, nil, errors.New("could not find .text module boundaries in object")
	}

	if (rodataStart == nil) != (rodataSection == nil) {
		return nil, nil, errors.New("rodata start marker inconsistent with rodata section presence")
	}

	if (rodataStart != nil) != (rodataEnd != nil) {
		return nil, nil, errors.New("rodata marker presence inconsistent")
	}

	if max := textSection.Size; *textStart > max || *textStart > *textEnd || *textEnd > max {
		return nil, nil, fmt.Errorf("invalid module .text boundaries: start: %x, end: %x, max: %x", *textStart, *textEnd, max)
	}

	if rodataSection != nil {
		if max := rodataSection.Size; *rodataStart > max || *rodataStart > *rodataEnd || *rodataEnd > max {
			return nil, nil, fmt.Errorf("invalid module .rodata boundaries: start: %x, end: %x, max: %x", *rodataStart, *rodataEnd, max)
		}
	}

	// Extract the module from the .text section and hash it.

	text := textSection.Open()
	if _, err := text.Seek(int64(*textStart), 0); err != nil {
		return nil, nil, errors.New("failed to seek to module start in .text: " + err.Error())
	}
	moduleText := make([]byte, *textEnd-*textStart)
	if _, err := io.ReadFull(text, moduleText); err != nil {
		return nil, nil, errors.New("failed to read .text: " + err.Error())
	}

	// Maybe extract the module's read-only data too
	var moduleROData []byte
	if rodataSection != nil {
		rodata := rodataSection.Open()
		if _, err := rodata.Seek(int64(*rodataStart), 0); err != nil {
			return nil, nil, errors.New("failed to seek to module start in .rodata: " + err.Error())
		}
		moduleROData = make([]byte, *rodataEnd-*rodataStart)
		if _, err := io.ReadFull(rodata, moduleROData); err != nil {
			return nil, nil, errors.New("failed to read .rodata: " + err.Error())
		}
	}

	return moduleText, moduleROData, nil
}


func doAppleOS(objectBytes []byte) ([]byte, []byte, error) {

	object, err := macho.NewFile(bytes.NewReader(objectBytes))
	if err != nil {
		return nil, nil, errors.New("failed to parse object: " + err.Error())
	}

	// Find the __text and, optionally, __const sections.
	// They are both in __TEXT segment and are unique.
	var textSection, rodataSection *macho.Section
	var textSectionIndex, rodataSectionIndex int
	for i, section := range object.Sections {
		if section.Seg == "__TEXT" && section.Name == "__text" {
			textSection = section
			textSectionIndex = i + 1
		}
		if section.Seg == "__TEXT" && section.Name == "__const" {
			rodataSection = section
			rodataSectionIndex = i + 1
		}
	}

	if textSection == nil {
		return nil, nil, errors.New("failed to find __text section in object")
	}

	// Find the starting and ending symbols for the module.
	var textStart, textEnd, rodataStart, rodataEnd *uint64

	symbols := object.Symtab.Syms
	if symbols == nil {
		return nil, nil, errors.New("failed to parse symbols: " + err.Error())
	}

	for _, symbol := range symbols {
		var base uint64
		switch int(symbol.Sect) {
		case textSectionIndex:
			base = textSection.Addr
		case rodataSectionIndex:
			if rodataSection == nil {
				continue
			}
			base = rodataSection.Addr
		default:
			continue
		}

		if symbol.Name != "" && symbol.Name != " " && symbol.Value < base {
			return nil, nil, fmt.Errorf("symbol %q at %x, which is below base of %x\n", symbol.Name, symbol.Value, base)
		}

		value := symbol.Value - base
		switch symbol.Name {
		case "_BORINGSSL_bcm_text_start":
			if textStart != nil {
				return nil, nil, errors.New("duplicate start symbol found")
			}
			textStart = &value
		case "_BORINGSSL_bcm_text_end":
			if textEnd != nil {
				return nil, nil, errors.New("duplicate end symbol found")
			}
			textEnd = &value
		case "_BORINGSSL_bcm_rodata_start":
			if rodataStart != nil {
				return nil, nil, errors.New("duplicate rodata start symbol found")
			}
			rodataStart = &value
		case "_BORINGSSL_bcm_rodata_end":
			if rodataEnd != nil {
				return nil, nil, errors.New("duplicate rodata end symbol found")
			}
			rodataEnd = &value
		default:
			continue
		}
	}

	if textStart == nil || textEnd == nil {
		return nil, nil, errors.New("could not find .text module boundaries in object")
	}

	if (rodataStart == nil) != (rodataSection == nil) {
		return nil, nil, errors.New("rodata start marker inconsistent with rodata section presence")
	}

	if (rodataStart != nil) != (rodataEnd != nil) {
		return nil, nil, errors.New("rodata marker presence inconsistent")
	}

	if max := textSection.Size; *textStart > max || *textStart > *textEnd || *textEnd > max {
		return nil, nil, fmt.Errorf("invalid module __text boundaries: start: %x, end: %x, max: %x", *textStart, *textEnd, max)
	}

	if rodataSection != nil {
		if max := rodataSection.Size; *rodataStart > max || *rodataStart > *rodataEnd || *rodataEnd > max {
			return nil, nil, fmt.Errorf("invalid module __const boundaries: start: %x, end: %x, max: %x", *rodataStart, *rodataEnd, max)
		}
	}

	// Extract the module from the __text section.
	text := textSection.Open()
	if _, err := text.Seek(int64(*textStart), 0); err != nil {
		return nil, nil, errors.New("failed to seek to module start in __text: " + err.Error())
	}
	moduleText := make([]byte, *textEnd-*textStart)
	if _, err := io.ReadFull(text, moduleText); err != nil {
		return nil, nil, errors.New("failed to read __text: " + err.Error())
	}

	// Maybe extract the module's read-only data too
	var moduleROData []byte
	if rodataSection != nil {
		rodata := rodataSection.Open()
		if _, err := rodata.Seek(int64(*rodataStart), 0); err != nil {
			return nil, nil, errors.New("failed to seek to module start in __const: " + err.Error())
		}
		moduleROData = make([]byte, *rodataEnd-*rodataStart)
		if _, err := io.ReadFull(rodata, moduleROData); err != nil {
			return nil, nil, errors.New("failed to read __const: " + err.Error())
		}
	}

	return moduleText, moduleROData, nil
}



func do(outPath, oInput string, arInput string, useSHA256 bool, appleOS bool) error {
	var objectBytes []byte
	var isStatic bool
	var perm os.FileMode

	if len(arInput) > 0 {
		isStatic = true

		if len(oInput) > 0 {
			return fmt.Errorf("-in-archive and -in-object are mutually exclusive")
		}

		if appleOS {
			return fmt.Errorf("only shared libraries can be handled on macOS/iOS")
		}

		fi, err := os.Stat(arInput)
		if err != nil {
			return err
		}
		perm = fi.Mode()

		arFile, err := os.Open(arInput)
		if err != nil {
			return err
		}
		defer arFile.Close()

		ar, err := ar.ParseAR(arFile)
		if err != nil {
			return err
		}

		if len(ar) != 1 {
			return fmt.Errorf("expected one file in archive, but found %d", len(ar))
		}

		for _, contents := range ar {
			objectBytes = contents
		}
	} else if len(oInput) > 0 {
		fi, err := os.Stat(oInput)
		if err != nil {
			return err
		}
		perm = fi.Mode()

		if objectBytes, err = ioutil.ReadFile(oInput); err != nil {
			return err
		}
		isStatic = strings.HasSuffix(oInput, ".o")
	} else {
		return fmt.Errorf("exactly one of -in-archive or -in-object is required")
	}

	var moduleText, moduleROData []byte
	var err error
	if appleOS == true {
		moduleText, moduleROData, err = doAppleOS(objectBytes)
	} else {
		moduleText, moduleROData, err = doLinux(objectBytes, isStatic)
	}

	if err != nil {
		return err
	}


	var zeroKey [64]byte
	mac := hmac.New(sha256.New, zeroKey[:])

	if moduleROData != nil {
		var lengthBytes [8]byte
		binary.LittleEndian.PutUint64(lengthBytes[:], uint64(len(moduleText)))
		mac.Write(lengthBytes[:])
		mac.Write(moduleText)

		binary.LittleEndian.PutUint64(lengthBytes[:], uint64(len(moduleROData)))
		mac.Write(lengthBytes[:])
		mac.Write(moduleROData)
	} else {
		mac.Write(moduleText)
	}
	calculated := mac.Sum(nil)

	// Replace the default hash value in the object with the calculated
	// value and write it out.

	offset := bytes.Index(objectBytes, fipscommon.UninitHashValue[:])
	if offset < 0 {
		return errors.New("did not find uninitialised hash value in object file")
	}

	if bytes.Index(objectBytes[offset+1:], fipscommon.UninitHashValue[:]) >= 0 {
		return errors.New("found two occurrences of uninitialised hash value in object file")
	}

	copy(objectBytes[offset:], calculated)

	return ioutil.WriteFile(outPath, objectBytes, perm & 0777)
}

func main() {
	arInput := flag.String("in-archive", "", "Path to a .a file")
	oInput := flag.String("in-object", "", "Path to a .o file")
	outPath := flag.String("o", "", "Path to output object")
<<<<<<< HEAD
	sha256 := flag.Bool("sha256", false, "Whether to use SHA-256 over SHA-512. This must match what the compiled module expects.")
	appleOS := flag.Bool("apple", false, "Whether the FIPS module is built for macOS/iOS or not.")

	flag.Parse()

	if err := do(*outPath, *oInput, *arInput, *sha256, *appleOS); err != nil {
=======

	flag.Parse()

	if err := do(*outPath, *oInput, *arInput); err != nil {
>>>>>>> f7e1a94b
		fmt.Fprintf(os.Stderr, "%s\n", err)
		os.Exit(1)
	}
}<|MERGE_RESOLUTION|>--- conflicted
+++ resolved
@@ -36,60 +36,7 @@
 	"boringssl.googlesource.com/boringssl/util/fipstools/fipscommon"
 )
 
-<<<<<<< HEAD
 func doLinux(objectBytes []byte, isStatic bool) ([]byte, []byte, error) {
-=======
-func do(outPath, oInput string, arInput string) error {
-	var objectBytes []byte
-	var isStatic bool
-	var perm os.FileMode
-
-	if len(arInput) > 0 {
-		isStatic = true
-
-		if len(oInput) > 0 {
-			return fmt.Errorf("-in-archive and -in-object are mutually exclusive")
-		}
-
-		fi, err := os.Stat(arInput)
-		if err != nil {
-			return err
-		}
-		perm = fi.Mode()
-
-		arFile, err := os.Open(arInput)
-		if err != nil {
-			return err
-		}
-		defer arFile.Close()
-
-		ar, err := ar.ParseAR(arFile)
-		if err != nil {
-			return err
-		}
-
-		if len(ar) != 1 {
-			return fmt.Errorf("expected one file in archive, but found %d", len(ar))
-		}
-
-		for _, contents := range ar {
-			objectBytes = contents
-		}
-	} else if len(oInput) > 0 {
-		fi, err := os.Stat(oInput)
-		if err != nil {
-			return err
-		}
-		perm = fi.Mode()
-
-		if objectBytes, err = ioutil.ReadFile(oInput); err != nil {
-			return err
-		}
-		isStatic = strings.HasSuffix(oInput, ".o")
-	} else {
-		return fmt.Errorf("exactly one of -in-archive or -in-object is required")
-	}
->>>>>>> f7e1a94b
 
 	object, err := elf.NewFile(bytes.NewReader(objectBytes))
 	if err != nil {
@@ -352,7 +299,7 @@
 
 
 
-func do(outPath, oInput string, arInput string, useSHA256 bool, appleOS bool) error {
+func do(outPath, oInput string, arInput string, appleOS bool) error {
 	var objectBytes []byte
 	var isStatic bool
 	var perm os.FileMode
@@ -458,19 +405,11 @@
 	arInput := flag.String("in-archive", "", "Path to a .a file")
 	oInput := flag.String("in-object", "", "Path to a .o file")
 	outPath := flag.String("o", "", "Path to output object")
-<<<<<<< HEAD
-	sha256 := flag.Bool("sha256", false, "Whether to use SHA-256 over SHA-512. This must match what the compiled module expects.")
 	appleOS := flag.Bool("apple", false, "Whether the FIPS module is built for macOS/iOS or not.")
 
 	flag.Parse()
 
-	if err := do(*outPath, *oInput, *arInput, *sha256, *appleOS); err != nil {
-=======
-
-	flag.Parse()
-
-	if err := do(*outPath, *oInput, *arInput); err != nil {
->>>>>>> f7e1a94b
+	if err := do(*outPath, *oInput, *arInput, *appleOS); err != nil {
 		fmt.Fprintf(os.Stderr, "%s\n", err)
 		os.Exit(1)
 	}
