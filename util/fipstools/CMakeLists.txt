if(FIPS AND BUILD_TESTING)
  add_executable(
    test_fips

    test_fips.c
  )
  target_link_libraries(test_fips crypto)
<<<<<<< HEAD
  target_include_directories(test_fips BEFORE PRIVATE ${AWSLC_BINARY_DIR}/symbol_prefix_include)
=======
  target_add_awslc_include_paths(TARGET test_fips SCOPE PRIVATE)
>>>>>>> 53226d06

  add_subdirectory(inject_hash/macho_parser/tests)
endif()<|MERGE_RESOLUTION|>--- conflicted
+++ resolved
@@ -5,11 +5,7 @@
     test_fips.c
   )
   target_link_libraries(test_fips crypto)
-<<<<<<< HEAD
-  target_include_directories(test_fips BEFORE PRIVATE ${AWSLC_BINARY_DIR}/symbol_prefix_include)
-=======
   target_add_awslc_include_paths(TARGET test_fips SCOPE PRIVATE)
->>>>>>> 53226d06
 
   add_subdirectory(inject_hash/macho_parser/tests)
 endif()