--- conflicted
+++ resolved
@@ -27,22 +27,6 @@
           repository: aws/aws-lc-rs
           path: ./aws-lc-rs
           submodules: false
-<<<<<<< HEAD
-      - uses: dtolnay/rust-toolchain@master
-        with:
-          # Our aws-lc-sys generation scripts require nightly.
-          toolchain: ${{ env.RUST_NIGHTLY_TOOLCHAIN }}
-      - run: rustup override set $RUST_NIGHTLY_TOOLCHAIN
-      - uses: actions-rs/cargo@v1
-        with:
-          command: install
-          args: rust-script
-      - name: Install OS Dependencies
-        run: |
-          sudo apt-get update -o Acquire::Languages=none -o Acquire::Translation=none
-          sudo apt-get -y --no-install-recommends install cmake gcc clang ninja-build golang
-=======
->>>>>>> 28f56fd9
       - name: Remove aws-lc submodule from crate directory
         working-directory: ./aws-lc-rs/aws-lc-sys
         run: |
