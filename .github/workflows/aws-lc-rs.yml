name: aws-lc-rs tests
on:
  push:
    branches: [ '*' ]
  pull_request:
    branches: [ '*' ]
concurrency:
  group: ${{ github.workflow }}-${{ github.ref_name }}
  cancel-in-progress: true
env:
  GOPROXY: https://proxy.golang.org,direct
  AWS_LC_SYS_CMAKE_BUILDER: 1
  RUST_NIGHTLY_TOOLCHAIN: nightly
  RUST_SCRIPT_NIGHTLY_TOOLCHAIN: nightly
jobs:
  aws-lc-rs-bindgen:
    if: github.repository_owner == 'aws'
    runs-on: ${{ matrix.os }}
    name: aws-lc-rs bindgen on ${{ matrix.os }}
    strategy:
      fail-fast: false
      matrix:
<<<<<<< HEAD
        os: [ ubuntu-latest, macos-14-xlarge ]
=======
        os: [ ubuntu-latest, macos-14-xlarge, windows-latest ]
>>>>>>> d1c1d72f
    steps:
      - uses: actions/checkout@v3
        with:
          repository: aws/aws-lc-rs
          path: ./aws-lc-rs
          submodules: false
      - name: Remove aws-lc submodule from crate directory
        working-directory: ./aws-lc-rs/aws-lc-sys
        shell: bash
        run: |
          rm -rf aws-lc
      - uses: actions/checkout@v3
        with:
          path: ./aws-lc-rs/aws-lc-sys/aws-lc
      - uses: dtolnay/rust-toolchain@master
        with:
          toolchain: ${{ env.RUST_SCRIPT_NIGHTLY_TOOLCHAIN }}
      - uses: dtolnay/rust-toolchain@stable
      - uses: actions/setup-go@v4
        with:
          go-version: '>=1.20'
      - name: Install current Bash on macOS
        if: runner.os == 'macOS'
        run: brew install bash coreutils
<<<<<<< HEAD
=======
      - uses: ilammy/setup-nasm@v1
        if: runner.os == 'Windows'
>>>>>>> d1c1d72f
      - name: No-prefix build for ${{ matrix.os }}
        env:
          AWS_LC_SYS_NO_PREFIX: "1"
          # Ensure that we collect symbols unique to C99 builds
          AWS_LC_SYS_C_STD: "99"
        working-directory: ./aws-lc-rs
<<<<<<< HEAD
        run: |
          cargo test -p aws-lc-sys --features bindgen
      - name: Collect symbols
        working-directory: ./aws-lc-rs
        run: |
          ./scripts/build/collect_symbols.sh -c aws-lc-sys
      - name: Generate Prefix Headers
        working-directory: ./aws-lc-rs
        run: ./scripts/generate/_generate_prefix_headers.sh -c aws-lc-sys
      - name: Update sys-crate metadata
        working-directory: ./aws-lc-rs
        run: ./scripts/ci/update_sys_crate_metadata.sh aws-lc-sys
      - name: Generate bindings for ${{ matrix.os }}
        env:
          AWS_LC_SYS_PREGENERATING_BINDINGS: "1"
        working-directory: ./aws-lc-rs
        run: |
          cargo test -p aws-lc-sys --features bindgen
      - name: Collect source from ${{ matrix.os }}
        working-directory: ./aws-lc-rs
        run: ./scripts/build/collect_build_src.sh
  windows-aws-lc-rs-bindgen:
    if: github.repository_owner == 'aws'
    runs-on: ${{ matrix.os }}
    name: aws-lc-rs bindgen on ${{ matrix.os }}
    strategy:
      fail-fast: false
      matrix:
        os: [ windows-latest ]
        target: [ x86_64-pc-windows-msvc ]
    steps:
      - uses: actions/checkout@v3
        with:
          repository: aws/aws-lc-rs
          path: ./aws-lc-rs
          submodules: false
      - name: Remove aws-lc submodule from crate directory
        working-directory: ./aws-lc-rs/aws-lc-sys
        shell: bash
        run: |
          rm -rf aws-lc
      - uses: actions/checkout@v3
        with:
          path: ./aws-lc-rs/aws-lc-sys/aws-lc
      - uses: dtolnay/rust-toolchain@master
        with:
          toolchain: ${{ env.RUST_SCRIPT_NIGHTLY_TOOLCHAIN }}
      - uses: dtolnay/rust-toolchain@stable
      - uses: actions/setup-go@v4
        with:
          go-version: '>=1.20'
      - uses: ilammy/setup-nasm@v1
      - name: No-prefix build for ${{ matrix.target }}
        env:
          AWS_LC_SYS_NO_PREFIX: "1"
        working-directory: ./aws-lc-rs
        run: |
          cargo test -p aws-lc-sys --features bindgen --target  ${{ matrix.target }}
      - name: Collect symbols
        working-directory: ./aws-lc-rs
        shell: bash
        run: |
          ./scripts/build/collect_symbols.sh -c aws-lc-sys -t ${{ matrix.target }}
      - name: Generate Prefix Headers
        working-directory: ./aws-lc-rs
        shell: bash
        run: ./scripts/generate/_generate_prefix_headers.sh -c aws-lc-sys
      - name: Update sys-crate metadata
        working-directory: ./aws-lc-rs
        shell: bash
        run: ./scripts/ci/update_sys_crate_metadata.sh aws-lc-sys
      - name: Generate bindings for ${{ matrix.target }}
        env:
          AWS_LC_SYS_PREGENERATING_BINDINGS: "1"
        working-directory: ./aws-lc-rs
        run: |
          cargo test -p aws-lc-sys --features bindgen --target ${{ matrix.target }}
=======
        run: |
          cargo test -p aws-lc-sys --features bindgen
      - name: Delete current symbol files and headers
        working-directory: ./aws-lc-rs
        shell: bash
        run: |
          rm -rf ./aws-lc-sys/symbols/* ./aws-lc-sys/generated-include/*
          mkdir -p ./aws-lc-sys/symbols ./aws-lc-sys/generated-include/openssl
      - name: Collect symbols
        working-directory: ./aws-lc-rs
        shell: bash
        run: |
          ./scripts/build/collect_symbols.sh -c aws-lc-sys
      - name: Generate Prefix Headers
        working-directory: ./aws-lc-rs
        shell: bash
        run: ./scripts/generate/_generate_prefix_headers.sh -c aws-lc-sys
      - name: Update sys-crate metadata
        working-directory: ./aws-lc-rs
        shell: bash
        run: ./scripts/ci/update_sys_crate_metadata.sh aws-lc-sys
      - name: Clean
        working-directory: ./aws-lc-rs
        run: |
          cargo clean
      - name: Generate bindings for ${{ matrix.os }}
        env:
          AWS_LC_SYS_PREGENERATING_BINDINGS: "1"
        working-directory: ./aws-lc-rs
        run: |
          cargo test -p aws-lc-sys --features bindgen
      - name: Collect source from ${{ matrix.os }}
        if: runner.os != 'Windows'
        working-directory: ./aws-lc-rs
        run: ./scripts/build/collect_build_src.sh
>>>>>>> d1c1d72f
<|MERGE_RESOLUTION|>--- conflicted
+++ resolved
@@ -20,11 +20,7 @@
     strategy:
       fail-fast: false
       matrix:
-<<<<<<< HEAD
-        os: [ ubuntu-latest, macos-14-xlarge ]
-=======
         os: [ ubuntu-latest, macos-14-xlarge, windows-latest ]
->>>>>>> d1c1d72f
     steps:
       - uses: actions/checkout@v3
         with:
@@ -49,96 +45,14 @@
       - name: Install current Bash on macOS
         if: runner.os == 'macOS'
         run: brew install bash coreutils
-<<<<<<< HEAD
-=======
       - uses: ilammy/setup-nasm@v1
         if: runner.os == 'Windows'
->>>>>>> d1c1d72f
       - name: No-prefix build for ${{ matrix.os }}
         env:
           AWS_LC_SYS_NO_PREFIX: "1"
           # Ensure that we collect symbols unique to C99 builds
           AWS_LC_SYS_C_STD: "99"
         working-directory: ./aws-lc-rs
-<<<<<<< HEAD
-        run: |
-          cargo test -p aws-lc-sys --features bindgen
-      - name: Collect symbols
-        working-directory: ./aws-lc-rs
-        run: |
-          ./scripts/build/collect_symbols.sh -c aws-lc-sys
-      - name: Generate Prefix Headers
-        working-directory: ./aws-lc-rs
-        run: ./scripts/generate/_generate_prefix_headers.sh -c aws-lc-sys
-      - name: Update sys-crate metadata
-        working-directory: ./aws-lc-rs
-        run: ./scripts/ci/update_sys_crate_metadata.sh aws-lc-sys
-      - name: Generate bindings for ${{ matrix.os }}
-        env:
-          AWS_LC_SYS_PREGENERATING_BINDINGS: "1"
-        working-directory: ./aws-lc-rs
-        run: |
-          cargo test -p aws-lc-sys --features bindgen
-      - name: Collect source from ${{ matrix.os }}
-        working-directory: ./aws-lc-rs
-        run: ./scripts/build/collect_build_src.sh
-  windows-aws-lc-rs-bindgen:
-    if: github.repository_owner == 'aws'
-    runs-on: ${{ matrix.os }}
-    name: aws-lc-rs bindgen on ${{ matrix.os }}
-    strategy:
-      fail-fast: false
-      matrix:
-        os: [ windows-latest ]
-        target: [ x86_64-pc-windows-msvc ]
-    steps:
-      - uses: actions/checkout@v3
-        with:
-          repository: aws/aws-lc-rs
-          path: ./aws-lc-rs
-          submodules: false
-      - name: Remove aws-lc submodule from crate directory
-        working-directory: ./aws-lc-rs/aws-lc-sys
-        shell: bash
-        run: |
-          rm -rf aws-lc
-      - uses: actions/checkout@v3
-        with:
-          path: ./aws-lc-rs/aws-lc-sys/aws-lc
-      - uses: dtolnay/rust-toolchain@master
-        with:
-          toolchain: ${{ env.RUST_SCRIPT_NIGHTLY_TOOLCHAIN }}
-      - uses: dtolnay/rust-toolchain@stable
-      - uses: actions/setup-go@v4
-        with:
-          go-version: '>=1.20'
-      - uses: ilammy/setup-nasm@v1
-      - name: No-prefix build for ${{ matrix.target }}
-        env:
-          AWS_LC_SYS_NO_PREFIX: "1"
-        working-directory: ./aws-lc-rs
-        run: |
-          cargo test -p aws-lc-sys --features bindgen --target  ${{ matrix.target }}
-      - name: Collect symbols
-        working-directory: ./aws-lc-rs
-        shell: bash
-        run: |
-          ./scripts/build/collect_symbols.sh -c aws-lc-sys -t ${{ matrix.target }}
-      - name: Generate Prefix Headers
-        working-directory: ./aws-lc-rs
-        shell: bash
-        run: ./scripts/generate/_generate_prefix_headers.sh -c aws-lc-sys
-      - name: Update sys-crate metadata
-        working-directory: ./aws-lc-rs
-        shell: bash
-        run: ./scripts/ci/update_sys_crate_metadata.sh aws-lc-sys
-      - name: Generate bindings for ${{ matrix.target }}
-        env:
-          AWS_LC_SYS_PREGENERATING_BINDINGS: "1"
-        working-directory: ./aws-lc-rs
-        run: |
-          cargo test -p aws-lc-sys --features bindgen --target ${{ matrix.target }}
-=======
         run: |
           cargo test -p aws-lc-sys --features bindgen
       - name: Delete current symbol files and headers
@@ -173,5 +87,4 @@
       - name: Collect source from ${{ matrix.os }}
         if: runner.os != 'Windows'
         working-directory: ./aws-lc-rs
-        run: ./scripts/build/collect_build_src.sh
->>>>>>> d1c1d72f
+        run: ./scripts/build/collect_build_src.sh