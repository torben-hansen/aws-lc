name: Cross Build & Test
on:
  push:
    branches: [ '*' ]
  pull_request:
    branches: [ '*' ]
concurrency:
  group: ${{ github.workflow }}-${{ github.ref_name }}
  cancel-in-progress: true
jobs:
  ppc64-build-test:
    if: github.repository_owner == 'aws'
    runs-on: ubuntu-24.04
    steps:
      - name: Install qemu
        run: |
          sudo apt-get update -o Acquire::Languages=none -o Acquire::Translation=none
          sudo apt-get -y install qemu-user qemu-user-binfmt
      - uses: actions/checkout@v4
      - name: PPC64 Build/Test
        run: tests/ci/run_cross_tests.sh ppc64 powerpc64-unknown-linux-gnu "-DCMAKE_BUILD_TYPE=Release" "-DCMAKE_BUILD_TYPE=Release -DFIPS=1 -DBUILD_SHARED_LIBS=1"
  ppc32-non-fips-build-test:
    if: github.repository_owner == 'aws'
    runs-on: ubuntu-24.04
    steps:
      - name: Install qemu
        run: |
          sudo apt-get update -o Acquire::Languages=none -o Acquire::Translation=none
          sudo apt-get -y install qemu-user qemu-user-binfmt
      - uses: actions/checkout@v4
      - name: PPC32 Build/Test
        run: tests/ci/run_cross_tests.sh ppc powerpc-unknown-linux-gnu "-DCMAKE_BUILD_TYPE=Release"
  ppc32-fips-build-test:
    if: github.repository_owner == 'aws'
    runs-on: ubuntu-24.04
    steps:
      - name: Install qemu
        run: |
          sudo apt-get update -o Acquire::Languages=none -o Acquire::Translation=none
          sudo apt-get -y install qemu-user qemu-user-binfmt
      - uses: actions/checkout@v4
      - name: PPC32 Build/Test
        run: tests/ci/run_cross_tests.sh ppc powerpc-unknown-linux-gnu "-DCMAKE_BUILD_TYPE=Release -DFIPS=1 -DBUILD_SHARED_LIBS=1"
  ppc64le-build-test:
    if: github.repository_owner == 'aws'
    runs-on: ubuntu-24.04
    steps:
      - name: Install qemu
        run: |
          sudo apt-get update -o Acquire::Languages=none -o Acquire::Translation=none
          sudo apt-get -y install qemu-user qemu-user-binfmt
      - uses: actions/checkout@v4
      - name: PPC64LE Build/Test
        run: tests/ci/run_cross_tests.sh ppc64le powerpc64le-unknown-linux-gnu "-DCMAKE_BUILD_TYPE=Release" "-DCMAKE_BUILD_TYPE=Release -DFIPS=1 -DBUILD_SHARED_LIBS=1"
  riscv64-non-fips-build-test:
    if: github.repository_owner == 'aws'
    runs-on: ubuntu-24.04
    steps:
      - name: Install qemu
        run: |
          sudo apt-get update -o Acquire::Languages=none -o Acquire::Translation=none
          sudo apt-get -y install qemu-user qemu-user-binfmt
      - uses: actions/checkout@v4
      - name: RISC-V 64 Build/Test
# The flag below is set to avoid the following error with GCC 11.4.0:
#
#  /home/runner/work/aws-lc/aws-lc/crypto/pem/pem_lib.c:705:11: error: 'strncmp' of strings of length 1 and 9 and bound of 9 evaluates to nonzero [-Werror=string-compare]
#  705 |       if (strncmp(buf, "-----END ", 9) == 0) {
#      |           ^~~~~~~~~~~~~~~~~~~~~~~~~~~~
        env:
          CFLAGS: "-Wno-string-compare"
        run: tests/ci/run_cross_tests.sh riscv riscv64-unknown-linux-gnu "-DCMAKE_BUILD_TYPE=Release"
  armv6-non-fips-build-test:
    if: github.repository_owner == 'aws'
    runs-on: ubuntu-24.04
    steps:
      - name: Install qemu
        run: |
          sudo apt-get update -o Acquire::Languages=none -o Acquire::Translation=none
          sudo apt-get -y install qemu-user qemu-user-binfmt
      - uses: actions/checkout@v4
      - name: armv6 Build/Test
        run: tests/ci/run_cross_tests.sh armv6 armv6-unknown-linux-gnueabi "-DCMAKE_BUILD_TYPE=Release"
  loongarch64-non-fips-build-test:
    runs-on: ubuntu-24.04
    steps:
      - name: Install qemu
        run: |
          sudo apt-get update -o Acquire::Languages=none -o Acquire::Translation=none
          sudo apt-get -y install qemu-user qemu-user-binfmt
      - uses: actions/checkout@v4
      - name: loongarch64 Build/Test
        run: tests/ci/run_cross_tests.sh loongarch64 loongarch64-unknown-linux-gnu "-DCMAKE_BUILD_TYPE=Release"
  s390x-non-fips-build-test:
    if: github.repository_owner == 'aws'
    runs-on: ubuntu-24.04
    steps:
      - name: Install qemu
        run: |
          sudo apt-get update -o Acquire::Languages=none -o Acquire::Translation=none
          sudo apt-get -y install qemu-user qemu-user-binfmt
      - uses: actions/checkout@v4
      - name: s390x Build/Test
# The flag below is set to avoid the following error with GCC 11.4.0:
#
#  /home/runner/work/aws-lc/aws-lc/crypto/pem/pem_lib.c:705:11: error: 'strncmp' of strings of length 1 and 9 and bound of 9 evaluates to nonzero [-Werror=string-compare]
#  705 |       if (strncmp(buf, "-----END ", 9) == 0) {
#      |           ^~~~~~~~~~~~~~~~~~~~~~~~~~~~
        env:
          CFLAGS: "-Wno-string-compare"
        run: tests/ci/run_cross_tests.sh s390x s390x-ibm-linux-gnu "-DCMAKE_BUILD_TYPE=Release"
<<<<<<< HEAD
=======
  ios-aarch64:
    if: github.repository_owner == 'aws'
    name: iOS aarch64 cross-platform build
    runs-on: macos-latest
    steps:
      - uses: actions/checkout@v3
      - uses: actions/setup-go@v4
        with:
          go-version: '>=1.18'
      - run: |
          brew install llvm bash
      - name: iOS Simulator Runner
        run: /opt/homebrew/bin/bash tests/ci/run_ios_sim_tests.sh
>>>>>>> 7b9a58e0
<|MERGE_RESOLUTION|>--- conflicted
+++ resolved
@@ -109,8 +109,6 @@
         env:
           CFLAGS: "-Wno-string-compare"
         run: tests/ci/run_cross_tests.sh s390x s390x-ibm-linux-gnu "-DCMAKE_BUILD_TYPE=Release"
-<<<<<<< HEAD
-=======
   ios-aarch64:
     if: github.repository_owner == 'aws'
     name: iOS aarch64 cross-platform build
@@ -124,4 +122,3 @@
           brew install llvm bash
       - name: iOS Simulator Runner
         run: /opt/homebrew/bin/bash tests/ci/run_ios_sim_tests.sh
->>>>>>> 7b9a58e0
