--- conflicted
+++ resolved
@@ -10,114 +10,19 @@
 env:
   CC: gcc
 jobs:
-<<<<<<< HEAD
-  nmap:
-=======
   libssh2:
->>>>>>> d1c1d72f
     if: github.repository_owner == 'aws'
     runs-on: ubuntu-latest
     steps:
       - name: Install OS Dependencies
         run: |
           sudo apt-get update -o Acquire::Languages=none -o Acquire::Translation=none
-<<<<<<< HEAD
-          sudo apt-get -y --no-install-recommends install cmake gcc ninja-build golang make gobject-introspection
-      - uses: actions/checkout@v3
-      - name: Run nmap build
-        run: |
-          ./tests/ci/integration/run_nmap_integration.sh
-  grpc:
-    if: github.repository_owner == 'aws'
-    env:
-      DEBIAN_FRONTEND: noninteractive
-      TZ: Etc/UTC
-    runs-on: ubuntu-latest
-    container:
-      image: ubuntu:latest
-      options: --sysctl=net.ipv6.conf.all.disable_ipv6=0
-    steps:
-      - name: Install OS Dependencies
-        run: |
-          apt-get update -o Acquire::Languages=none -o Acquire::Translation=none
-          apt-get -y --no-install-recommends install cmake gcc g++ ninja-build golang make python3 python3-sphinx autoconf libtool pkg-config git libc++-dev python3-six
-      - uses: actions/checkout@v3
-      - name: Run integration build
-        run: |
-          ./tests/ci/integration/run_grpc_integration.sh
-  python-main:
-    if: github.repository_owner == 'aws'
-    runs-on: ubuntu-latest
-    name: Python main
-    steps:
-      - name: Install OS Dependencies
-        run: |
-          sudo apt-get update -o Acquire::Languages=none -o Acquire::Translation=none
           sudo apt-get -y --no-install-recommends install cmake gcc ninja-build golang make
-      - uses: actions/checkout@v3
-      - name: Build AWS-LC, build python, run tests
-        run: |
-          ./tests/ci/integration/run_python_integration.sh main
-  python-releases:
-    if: github.repository_owner == 'aws'
-    strategy:
-      fail-fast: false
-      matrix:
-        openssl_in_crt:
-          - "0"
-          - "1"
-        fips:
-          - "0"
-          - "1"
-    runs-on: ubuntu-latest
-    name: Python releases (FIPS=${{ matrix.fips}} OPENSSL_IN_CRT=${{ matrix.openssl_in_crt }})
-    steps:
-      - name: Install OS Dependencies
-        run: |
-          sudo apt-get update -o Acquire::Languages=none -o Acquire::Translation=none
-          sudo apt-get -y --no-install-recommends install cmake gcc ninja-build golang make
-      - uses: actions/checkout@v3
-      - name: Build AWS-LC, build python, run tests
-        run: |
-          ./tests/ci/integration/run_python_integration.sh 3.10 3.11 3.12 3.13
-        env:
-          FIPS: ${{ matrix.fips }}
-          AWS_CRT_BUILD_USE_SYSTEM_LIBCRYPTO: ${{ matrix.openssl_in_crt }}
-  bind9:
-    if: github.repository_owner == 'aws'
-    runs-on: ubuntu-latest
-    steps:
-      - name: Install OS Dependencies
-        run: |
-          sudo apt-get update -o Acquire::Languages=none -o Acquire::Translation=none
-          sudo apt-get -y --no-install-recommends install cmake gcc ninja-build golang make python3 python3-pytest autoconf pkg-config libcmocka-dev liburcu-dev libuv1-dev libnghttp2-dev libcap-dev libprotobuf-c-dev protobuf-c-compiler libfstrm-dev libjemalloc-dev
-      - uses: actions/checkout@v3
-      - name: Run bind9 build
-        run: |
-          ./tests/ci/integration/run_bind9_integration.sh
-  strongswan:
-    if: github.repository_owner == 'aws'
-    runs-on: ubuntu-latest
-    steps:
-      - name: Install OS Dependencies
-        run: |
-          sudo apt-get update -o Acquire::Languages=none -o Acquire::Translation=none
-          sudo apt-get -y --no-install-recommends install \
-          cmake gcc ninja-build golang make gperf bison flex autogen autoconf \
-          pkg-config libtool gettext libgmp-dev libsystemd-dev
-=======
-          sudo apt-get -y --no-install-recommends install cmake gcc ninja-build golang make
->>>>>>> d1c1d72f
       - uses: actions/checkout@v4
       - name: Run libssh2 integration tests
         run: |
-<<<<<<< HEAD
-          ./tests/ci/integration/run_strongswan_integration.sh
-  openvpn2-6:
-=======
           ./tests/ci/integration/run_libssh2_integration.sh
   libevent:
->>>>>>> d1c1d72f
     if: github.repository_owner == 'aws'
     runs-on: ubuntu-latest
     steps:
@@ -127,32 +32,10 @@
           sudo apt-get -y --no-install-recommends install \
           cmake gcc ninja-build golang
       - uses: actions/checkout@v4
-<<<<<<< HEAD
-      - name: Run openvpn build 2.6.x
-        run: |
-          ./tests/ci/integration/run_openvpn_integration.sh release/2.6
-  openvpnMaster:
-    if: github.repository_owner == 'aws'
-    runs-on: ubuntu-latest
-    steps:
-      - name: Install OS Dependencies
-        run: |
-          sudo apt-get update -o Acquire::Languages=none -o Acquire::Translation=none
-          sudo apt-get -y --no-install-recommends install \
-          cmake gcc ninja-build golang libnl-3-dev libnl-genl-3-dev \
-          libcap-ng-dev liblz4-dev liblzo2-dev libpam-dev libcmocka-dev \
-          python3-docutils
-      - uses: actions/checkout@v4
-      - name: Run openvpn build main
-        run: |
-          ./tests/ci/integration/run_openvpn_integration.sh master
-  libevent:
-=======
       - name: Run libevent build
         run: |
           ./tests/ci/integration/run_libevent_integration.sh
   librdkafka:
->>>>>>> d1c1d72f
     if: github.repository_owner == 'aws'
     runs-on: ubuntu-latest
     steps:
@@ -164,50 +47,11 @@
       - uses: actions/checkout@v4
       - name: Run librdkafka build
         run: |
-<<<<<<< HEAD
-          ./tests/ci/integration/run_libevent_integration.sh
-  ruby-main:
-=======
           ./tests/ci/integration/run_librdkafka_integration.sh
   rust-openssl:
->>>>>>> d1c1d72f
     if: github.repository_owner == 'aws'
     runs-on: ubuntu-latest
-    name: Ruby main
     steps:
-<<<<<<< HEAD
-      - name: Install OS Dependencies
-        run: |
-          sudo apt-get update
-          sudo apt-get -y --no-install-recommends install cmake gcc ninja-build golang make autoconf ruby libyaml-dev
-      - uses: actions/checkout@v3
-      - name: Build AWS-LC, build ruby, run tests
-        run: |
-          ./tests/ci/integration/run_ruby_integration.sh master
-        env:
-          FIPS: 1
-  ruby-releases:
-    if: github.repository_owner == 'aws'
-    strategy:
-      fail-fast: false
-      matrix:
-        fips:
-          - "0"
-          - "1"
-    runs-on: ubuntu-latest
-    name: Ruby releases (FIPS=${{ matrix.fips}})
-    steps:
-      - name: Install OS Dependencies
-        run: |
-          sudo apt-get update
-          sudo apt-get -y --no-install-recommends install cmake gcc ninja-build golang make autoconf ruby libyaml-dev
-      - uses: actions/checkout@v3
-      - name: Build AWS-LC, build ruby, run tests
-        run: |
-          ./tests/ci/integration/run_ruby_integration.sh ruby_3_3 ruby_3_2 ruby_3_1
-        env:
-          FIPS: ${{ matrix.fips }}
-=======
       - name: Checkout aws-lc
         uses: actions/checkout@v4
         with:
@@ -228,5 +72,4 @@
           RUST_OPENSSL_SRC_DIR: "${{ github.workspace }}/rust-openssl"
         run: |
           pushd "${GITHUB_WORKSPACE}/aws-lc"
-          ./tests/ci/integration/run_rust_openssl_integration.sh
->>>>>>> d1c1d72f
+          ./tests/ci/integration/run_rust_openssl_integration.sh