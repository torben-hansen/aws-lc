--- conflicted
+++ resolved
@@ -17,22 +17,7 @@
       - name: Install OS Dependencies
         run: |
           sudo apt-get update -o Acquire::Languages=none -o Acquire::Translation=none
-<<<<<<< HEAD
-          sudo apt-get -y --no-install-recommends install cmake gcc ninja-build golang make
-      - uses: actions/checkout@v3
-      - name: Run integration build
-        run: |
-          ./tests/ci/integration/run_haproxy_integration.sh
-  tpm2-tss:
-    if: github.repository_owner == 'aws'
-    runs-on: ubuntu-latest
-    steps:
-      - name: Install OS Dependencies
-        run: |
-          sudo apt-get update -o Acquire::Languages=none -o Acquire::Translation=none && sudo apt-get -y --no-install-recommends install cmake gcc ninja-build golang autoconf-archive libcmocka0 libcmocka-dev procps iproute2 build-essential git pkg-config gcc libtool automake libssl-dev uthash-dev autoconf doxygen libjson-c-dev libini-config-dev libcurl4-openssl-dev uuid-dev libltdl-dev libusb-1.0-0-dev libftdi-dev libglib2.0-dev pandoc
-=======
           sudo apt-get -y --no-install-recommends install cmake gcc ninja-build golang make gobject-introspection
->>>>>>> 28f56fd9
       - uses: actions/checkout@v3
       - name: Run nmap build
         run: |
@@ -55,68 +40,6 @@
       - name: Run integration build
         run: |
           ./tests/ci/integration/run_grpc_integration.sh
-<<<<<<< HEAD
-  tcpdump:
-    if: github.repository_owner == 'aws'
-    runs-on: ubuntu-latest
-    steps:
-      - name: Install OS Dependencies
-        run: |
-          sudo apt-get update -o Acquire::Languages=none -o Acquire::Translation=none
-          sudo apt-get -y --no-install-recommends install cmake gcc ninja-build golang make libpcap-dev binutils-dev
-      - uses: actions/checkout@v3
-      - name: Run integration build
-        run: |
-          ./tests/ci/integration/run_tcpdump_integration.sh
-  trousers:
-    if: github.repository_owner == 'aws'
-    runs-on: ubuntu-latest
-    steps:
-      - name: Install OS Dependencies
-        run: |
-          sudo apt-get update -o Acquire::Languages=none -o Acquire::Translation=none
-          sudo apt-get -y --no-install-recommends install cmake gcc ninja-build golang make
-      - uses: actions/checkout@v3
-      - name: Run trousers build
-        run: |
-          ./tests/ci/integration/run_trousers_integration.sh
-  ntp:
-    if: github.repository_owner == 'aws'
-    runs-on: ubuntu-latest
-    steps:
-      - name: Install OS Dependencies
-        run: |
-          sudo apt-get update -o Acquire::Languages=none -o Acquire::Translation=none
-          sudo apt-get -y --no-install-recommends install cmake gcc ninja-build golang make
-      - uses: actions/checkout@v3
-      - name: Run ntp build
-        run: |
-          ./tests/ci/integration/run_ntp_integration.sh
-  socat:
-    if: github.repository_owner == 'aws'
-    runs-on: ubuntu-latest
-    steps:
-      - name: Install OS Dependencies
-        run: |
-          sudo apt-get update -o Acquire::Languages=none -o Acquire::Translation=none && sudo apt-get -y --no-install-recommends install cmake gcc ninja-build golang make autoconf pkg-config openssl
-      - uses: actions/checkout@v3
-      - name: Run integration build
-        run: |
-          ./tests/ci/integration/run_socat_integration.sh
-  nmap:
-    if: github.repository_owner == 'aws'
-    runs-on: ubuntu-latest
-    steps:
-      - name: Install OS Dependencies
-        run: |
-          sudo apt-get update -o Acquire::Languages=none -o Acquire::Translation=none
-          sudo apt-get -y --no-install-recommends install cmake gcc ninja-build golang make gobject-introspection
-      - uses: actions/checkout@v3
-      - name: Run nmap build
-        run: |
-          ./tests/ci/integration/run_nmap_integration.sh
-=======
->>>>>>> 28f56fd9
   python-main:
     if: github.repository_owner == 'aws'
     runs-on: ubuntu-latest
@@ -155,22 +78,6 @@
         env:
           FIPS: ${{ matrix.fips }}
           AWS_CRT_BUILD_USE_SYSTEM_LIBCRYPTO: ${{ matrix.openssl_in_crt }}
-<<<<<<< HEAD
-  openldap:
-    if: github.repository_owner == 'aws'
-    runs-on: ubuntu-latest
-    name: OpenLDAP
-    steps:
-      - name: Install OS Dependencies
-        run: |
-          sudo apt-get update -o Acquire::Languages=none -o Acquire::Translation=none
-          sudo apt-get -y --no-install-recommends install cmake gcc ninja-build golang make
-      - uses: actions/checkout@v3
-      - name: Build AWS-LC, build openldap, run tests
-        run: |
-          ./tests/ci/integration/run_openldap_integration.sh master OPENLDAP_REL_ENG_2_5
-=======
->>>>>>> 28f56fd9
   bind9:
     if: github.repository_owner == 'aws'
     runs-on: ubuntu-latest
@@ -198,7 +105,6 @@
         run: |
           ./tests/ci/integration/run_strongswan_integration.sh
   openvpn2-6:
-<<<<<<< HEAD
     if: github.repository_owner == 'aws'
     runs-on: ubuntu-latest
     steps:
@@ -210,27 +116,6 @@
           libcap-ng-dev liblz4-dev liblzo2-dev libpam-dev libcmocka-dev \
           python3-docutils
       - uses: actions/checkout@v4
-      - name: Run openvpn build 2.6.x
-        run: |
-          ./tests/ci/integration/run_openvpn_integration.sh release/2.6
-  openvpnMaster:
-=======
->>>>>>> 28f56fd9
-    if: github.repository_owner == 'aws'
-    runs-on: ubuntu-latest
-    steps:
-      - name: Install OS Dependencies
-        run: |
-          sudo apt-get update -o Acquire::Languages=none -o Acquire::Translation=none
-          sudo apt-get -y --no-install-recommends install \
-          cmake gcc ninja-build golang libnl-3-dev libnl-genl-3-dev \
-          libcap-ng-dev liblz4-dev liblzo2-dev libpam-dev libcmocka-dev \
-          python3-docutils
-      - uses: actions/checkout@v4
-<<<<<<< HEAD
-      - name: Run openvpn build main
-        run: |
-=======
       - name: Run openvpn build 2.6.x
         run: |
           ./tests/ci/integration/run_openvpn_integration.sh release/2.6
@@ -248,7 +133,6 @@
       - uses: actions/checkout@v4
       - name: Run openvpn build main
         run: |
->>>>>>> 28f56fd9
           ./tests/ci/integration/run_openvpn_integration.sh master
   libevent:
     if: github.repository_owner == 'aws'
@@ -270,14 +154,6 @@
     steps:
       - name: Install OS Dependencies
         run: |
-<<<<<<< HEAD
-          sudo apt-get update -o Acquire::Languages=none -o Acquire::Translation=none
-          sudo apt-get -y --no-install-recommends install \
-          curl gnupg build-essential lcov wget python3-pip cmake gcc ninja-build golang
-          sudo pip3 install gcovr
-      - uses: actions/checkout@v4
-      - name: Run accp build
-=======
           sudo apt-get update
           sudo apt-get -y --no-install-recommends install cmake gcc ninja-build golang make autoconf ruby libyaml-dev
       - uses: actions/checkout@v3
@@ -298,7 +174,6 @@
     name: Ruby releases (FIPS=${{ matrix.fips}})
     steps:
       - name: Install OS Dependencies
->>>>>>> 28f56fd9
         run: |
           sudo apt-get update
           sudo apt-get -y --no-install-recommends install cmake gcc ninja-build golang make autoconf ruby libyaml-dev
