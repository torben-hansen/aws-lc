/* Copyright (C) 1995-1998 Eric Young (eay@cryptsoft.com)
 * All rights reserved.
 *
 * This package is an SSL implementation written
 * by Eric Young (eay@cryptsoft.com).
 * The implementation was written so as to conform with Netscapes SSL.
 *
 * This library is free for commercial and non-commercial use as long as
 * the following conditions are aheared to.  The following conditions
 * apply to all code found in this distribution, be it the RC4, RSA,
 * lhash, DES, etc., code; not just the SSL code.  The SSL documentation
 * included with this distribution is covered by the same copyright terms
 * except that the holder is Tim Hudson (tjh@cryptsoft.com).
 *
 * Copyright remains Eric Young's, and as such any Copyright notices in
 * the code are not to be removed.
 * If this package is used in a product, Eric Young should be given attribution
 * as the author of the parts of the library used.
 * This can be in the form of a textual message at program startup or
 * in documentation (online or textual) provided with the package.
 *
 * Redistribution and use in source and binary forms, with or without
 * modification, are permitted provided that the following conditions
 * are met:
 * 1. Redistributions of source code must retain the copyright
 *    notice, this list of conditions and the following disclaimer.
 * 2. Redistributions in binary form must reproduce the above copyright
 *    notice, this list of conditions and the following disclaimer in the
 *    documentation and/or other materials provided with the distribution.
 * 3. All advertising materials mentioning features or use of this software
 *    must display the following acknowledgement:
 *    "This product includes cryptographic software written by
 *     Eric Young (eay@cryptsoft.com)"
 *    The word 'cryptographic' can be left out if the rouines from the library
 *    being used are not cryptographic related :-).
 * 4. If you include any Windows specific code (or a derivative thereof) from
 *    the apps directory (application code) you must include an acknowledgement:
 *    "This product includes software written by Tim Hudson (tjh@cryptsoft.com)"
 *
 * THIS SOFTWARE IS PROVIDED BY ERIC YOUNG ``AS IS'' AND
 * ANY EXPRESS OR IMPLIED WARRANTIES, INCLUDING, BUT NOT LIMITED TO, THE
 * IMPLIED WARRANTIES OF MERCHANTABILITY AND FITNESS FOR A PARTICULAR PURPOSE
 * ARE DISCLAIMED.  IN NO EVENT SHALL THE AUTHOR OR CONTRIBUTORS BE LIABLE
 * FOR ANY DIRECT, INDIRECT, INCIDENTAL, SPECIAL, EXEMPLARY, OR CONSEQUENTIAL
 * DAMAGES (INCLUDING, BUT NOT LIMITED TO, PROCUREMENT OF SUBSTITUTE GOODS
 * OR SERVICES; LOSS OF USE, DATA, OR PROFITS; OR BUSINESS INTERRUPTION)
 * HOWEVER CAUSED AND ON ANY THEORY OF LIABILITY, WHETHER IN CONTRACT, STRICT
 * LIABILITY, OR TORT (INCLUDING NEGLIGENCE OR OTHERWISE) ARISING IN ANY WAY
 * OUT OF THE USE OF THIS SOFTWARE, EVEN IF ADVISED OF THE POSSIBILITY OF
 * SUCH DAMAGE.
 *
 * The licence and distribution terms for any publically available version or
 * derivative of this code cannot be changed.  i.e. this code cannot simply be
 * copied and put under another distribution licence
 * [including the GNU Public Licence.]
 */
/* ====================================================================
 * Copyright (c) 1998-2007 The OpenSSL Project.  All rights reserved.
 *
 * Redistribution and use in source and binary forms, with or without
 * modification, are permitted provided that the following conditions
 * are met:
 *
 * 1. Redistributions of source code must retain the above copyright
 *    notice, this list of conditions and the following disclaimer.
 *
 * 2. Redistributions in binary form must reproduce the above copyright
 *    notice, this list of conditions and the following disclaimer in
 *    the documentation and/or other materials provided with the
 *    distribution.
 *
 * 3. All advertising materials mentioning features or use of this
 *    software must display the following acknowledgment:
 *    "This product includes software developed by the OpenSSL Project
 *    for use in the OpenSSL Toolkit. (http://www.openssl.org/)"
 *
 * 4. The names "OpenSSL Toolkit" and "OpenSSL Project" must not be used to
 *    endorse or promote products derived from this software without
 *    prior written permission. For written permission, please contact
 *    openssl-core@openssl.org.
 *
 * 5. Products derived from this software may not be called "OpenSSL"
 *    nor may "OpenSSL" appear in their names without prior written
 *    permission of the OpenSSL Project.
 *
 * 6. Redistributions of any form whatsoever must retain the following
 *    acknowledgment:
 *    "This product includes software developed by the OpenSSL Project
 *    for use in the OpenSSL Toolkit (http://www.openssl.org/)"
 *
 * THIS SOFTWARE IS PROVIDED BY THE OpenSSL PROJECT ``AS IS'' AND ANY
 * EXPRESSED OR IMPLIED WARRANTIES, INCLUDING, BUT NOT LIMITED TO, THE
 * IMPLIED WARRANTIES OF MERCHANTABILITY AND FITNESS FOR A PARTICULAR
 * PURPOSE ARE DISCLAIMED.  IN NO EVENT SHALL THE OpenSSL PROJECT OR
 * ITS CONTRIBUTORS BE LIABLE FOR ANY DIRECT, INDIRECT, INCIDENTAL,
 * SPECIAL, EXEMPLARY, OR CONSEQUENTIAL DAMAGES (INCLUDING, BUT
 * NOT LIMITED TO, PROCUREMENT OF SUBSTITUTE GOODS OR SERVICES;
 * LOSS OF USE, DATA, OR PROFITS; OR BUSINESS INTERRUPTION)
 * HOWEVER CAUSED AND ON ANY THEORY OF LIABILITY, WHETHER IN CONTRACT,
 * STRICT LIABILITY, OR TORT (INCLUDING NEGLIGENCE OR OTHERWISE)
 * ARISING IN ANY WAY OUT OF THE USE OF THIS SOFTWARE, EVEN IF ADVISED
 * OF THE POSSIBILITY OF SUCH DAMAGE.
 * ====================================================================
 *
 * This product includes cryptographic software written by Eric Young
 * (eay@cryptsoft.com).  This product includes software written by Tim
 * Hudson (tjh@cryptsoft.com).
 *
 */
/* ====================================================================
 * Copyright 2002 Sun Microsystems, Inc. ALL RIGHTS RESERVED.
 * ECC cipher suite support in OpenSSL originally developed by
 * SUN MICROSYSTEMS, INC., and contributed to the OpenSSL project. */

#include <openssl/ssl.h>

#include <assert.h>
#include <limits.h>
#include <string.h>

#include <utility>

#include <openssl/bn.h>
#include <openssl/bytestring.h>
#include <openssl/ec_key.h>
#include <openssl/err.h>
#include <openssl/mem.h>
#include <openssl/sha.h>
#include <openssl/x509.h>

#include "../crypto/internal.h"
#include "internal.h"


BSSL_NAMESPACE_BEGIN

CERT::CERT(const SSL_X509_METHOD *x509_method_arg)
    : x509_method(x509_method_arg) {
  this->cert_private_key_idx = SSL_PKEY_RSA;
  if (!this->cert_private_keys.Init(SSL_PKEY_SIZE)) {
    OPENSSL_PUT_ERROR(SSL, ERR_R_MALLOC_FAILURE);
    return;
  }
}

CERT::~CERT() { x509_method->cert_free(this); }

CRYPTO_BUFFER *buffer_up_ref(const CRYPTO_BUFFER *buffer) {
  CRYPTO_BUFFER_up_ref(const_cast<CRYPTO_BUFFER *>(buffer));
  return const_cast<CRYPTO_BUFFER *>(buffer);
}

UniquePtr<CERT> ssl_cert_dup(CERT *cert) {
  if (cert == nullptr) {
    return nullptr;
  }

  UniquePtr<CERT> ret = MakeUnique<CERT>(cert->x509_method);
  if (!ret) {
    return nullptr;
  }

  ret->cert_private_key_idx = cert->cert_private_key_idx;
  if (!ssl_cert_check_cert_private_keys_usage(cert) ||
      !ssl_cert_check_cert_private_keys_usage(ret.get())) {
    return nullptr;
  }
  for (int i = 0; i < SSL_PKEY_SIZE; i++) {
    CERT_PKEY &cert_pkey = cert->cert_private_keys[i];
    CERT_PKEY &ret_pkey = ret->cert_private_keys[i];

    if (cert_pkey.chain) {
      ret_pkey.chain.reset(sk_CRYPTO_BUFFER_deep_copy(
          cert_pkey.chain.get(), buffer_up_ref, CRYPTO_BUFFER_free));
      if (!ret_pkey.chain) {
        return nullptr;
      }
    }

    if (cert_pkey.x509_leaf != nullptr) {
      X509_up_ref(cert_pkey.x509_leaf);
      ret_pkey.x509_leaf = cert_pkey.x509_leaf;
    }

    ret_pkey.privatekey = UpRef(cert_pkey.privatekey);
  }

  ret->key_method = cert->key_method;

  if (!ret->sigalgs.CopyFrom(cert->sigalgs)) {
    return nullptr;
  }

  ret->cert_cb = cert->cert_cb;
  ret->cert_cb_arg = cert->cert_cb_arg;

  ret->x509_method->cert_dup(ret.get(), cert);

  ret->signed_cert_timestamp_list = UpRef(cert->signed_cert_timestamp_list);
  ret->ocsp_response = UpRef(cert->ocsp_response);

  ret->sid_ctx_length = cert->sid_ctx_length;
  OPENSSL_memcpy(ret->sid_ctx, cert->sid_ctx, sizeof(ret->sid_ctx));

  if (cert->dc) {
    ret->dc = cert->dc->Dup();
    if (!ret->dc) {
      return nullptr;
    }
  }

  ret->dc_privatekey = UpRef(cert->dc_privatekey);
  ret->dc_key_method = cert->dc_key_method;

  return ret;
}

static void ssl_cert_set_cert_cb(CERT *cert, int (*cb)(SSL *ssl, void *arg),
                                 void *arg) {
  cert->cert_cb = cb;
  cert->cert_cb_arg = arg;
}

enum leaf_cert_and_privkey_result_t {
  leaf_cert_and_privkey_error,
  leaf_cert_and_privkey_ok,
  leaf_cert_and_privkey_mismatch,
};

// do_leaf_cert_and_privkey_checks does the necessary checks against |pubkey|
// and |privkey|. It's  expected that the |pubkey| has been parsed from
// |cert_cbs|.
static enum leaf_cert_and_privkey_result_t do_leaf_cert_and_privkey_checks(
    const CBS *cert_cbs, EVP_PKEY *pubkey, EVP_PKEY *privkey) {
  if (!ssl_is_key_type_supported(EVP_PKEY_id(pubkey))) {
    OPENSSL_PUT_ERROR(SSL, SSL_R_UNKNOWN_CERTIFICATE_TYPE);
    return leaf_cert_and_privkey_error;
  }

  // An ECC certificate may be usable for ECDH or ECDSA. We only support ECDSA
  // certificates, so sanity-check the key usage extension.
  if (EVP_PKEY_id(pubkey) == EVP_PKEY_EC &&
      !ssl_cert_check_key_usage(cert_cbs, key_usage_digital_signature)) {
    OPENSSL_PUT_ERROR(SSL, SSL_R_UNKNOWN_CERTIFICATE_TYPE);
    return leaf_cert_and_privkey_error;
  }

  if (privkey != nullptr &&
      // Sanity-check that the private key and the certificate match.
      !ssl_compare_public_and_private_key(pubkey, privkey)) {
    ERR_clear_error();
    return leaf_cert_and_privkey_mismatch;
  }

  return leaf_cert_and_privkey_ok;
}

// check_leaf_cert_and_privkey checks whether the certificate in |leaf_buffer|
// and the private key in |privkey| are suitable and coherent. It returns
// |leaf_cert_and_privkey_error| and pushes to the error queue if a problem is
// found. If the certificate and private key are valid, but incoherent, it
// returns |leaf_cert_and_privkey_mismatch|. Otherwise it returns
// |leaf_cert_and_privkey_ok|.
static enum leaf_cert_and_privkey_result_t check_leaf_cert_and_privkey(
    CRYPTO_BUFFER *leaf_buffer, EVP_PKEY *privkey, int *out_pubslot_idx) {
  CBS cert_cbs;
  CRYPTO_BUFFER_init_CBS(leaf_buffer, &cert_cbs);
  UniquePtr<EVP_PKEY> pubkey = ssl_cert_parse_pubkey(&cert_cbs);
  if (pubkey == nullptr) {
    OPENSSL_PUT_ERROR(SSL, SSL_R_DECODE_ERROR);
    return leaf_cert_and_privkey_error;
  }
  enum leaf_cert_and_privkey_result_t result = do_leaf_cert_and_privkey_checks(
      &cert_cbs, pubkey.get(), privkey);
  if(out_pubslot_idx != nullptr) {
    if(result == leaf_cert_and_privkey_ok) {
      *out_pubslot_idx = ssl_get_certificate_slot_index(pubkey.get());
    } else {
      *out_pubslot_idx = -1;
    }
  }
  return result;
}

static int cert_set_chain_and_key(
    CERT *cert, UniquePtr<STACK_OF(CRYPTO_BUFFER)> &certs, size_t num_certs,
    EVP_PKEY *privkey, const SSL_PRIVATE_KEY_METHOD *privkey_method) {
  if (num_certs == 0 || (privkey == NULL && privkey_method == NULL)) {
    OPENSSL_PUT_ERROR(SSL, ERR_R_PASSED_NULL_PARAMETER);
    return 0;
  }

  if (privkey != NULL && privkey_method != NULL) {
    OPENSSL_PUT_ERROR(SSL, SSL_R_CANNOT_HAVE_BOTH_PRIVKEY_AND_METHOD);
    return 0;
  }

  CRYPTO_BUFFER *leaf_buf = sk_CRYPTO_BUFFER_value(certs.get(), 0);
  if (leaf_buf == nullptr) {
    return 0;
  }

<<<<<<< HEAD
  switch (check_leaf_cert_and_privkey(leaf_buf, privkey)) {
=======
  int slot_idx = -1;

  switch (check_leaf_cert_and_privkey(leaf_buf, privkey, &slot_idx)) {
>>>>>>> 7b9a58e0
    case leaf_cert_and_privkey_error:
      return 0;
    case leaf_cert_and_privkey_mismatch:
      OPENSSL_PUT_ERROR(SSL, SSL_R_CERTIFICATE_AND_PRIVATE_KEY_MISMATCH);
      return 0;
    case leaf_cert_and_privkey_ok:
      break;
  }
  assert(slot_idx >= 0);

  if (!ssl_cert_check_cert_private_keys_usage(cert)) {
    return 0;
<<<<<<< HEAD
=======
  }

  // Certificate slot validity already checked and set by
  // |check_leaf_cert_and_privkey|.
  CERT_PKEY *cert_pkey = &cert->cert_private_keys[slot_idx];

  // If privatekey is currently set then reset it.
  // We either set a new |privatekey| or |privkey_method|
  // later below.
  if (cert_pkey->privatekey) {
    cert_pkey->privatekey.reset();
  }

  if(privkey != nullptr) {
    cert_pkey->privatekey = UpRef(privkey);
  } else {
    cert->key_method = privkey_method;
  }

  if (cert_pkey->chain) {
    cert_pkey->chain.reset();
>>>>>>> 7b9a58e0
  }
  cert_pkey->chain = std::move(certs);
  cert->cert_private_key_idx = slot_idx;

<<<<<<< HEAD
  // Certificate slot validity already checked in |check_leaf_cert_and_privkey|.
  int idx = ssl_get_certificate_slot_index(privkey);
  assert(idx >= 0);
  CERT_PKEY *cert_pkey = &cert->cert_private_keys[idx];

  // Update certificate slot index once all checks have passed.
  if (cert_pkey->privatekey) {
    cert_pkey->privatekey.reset();
  }
  cert_pkey->privatekey = UpRef(privkey);
  cert->key_method = privkey_method;
  if (cert_pkey->chain) {
    cert_pkey->chain.reset();
  }
  cert_pkey->chain = std::move(certs);
  cert->cert_private_key_idx = idx;
=======
>>>>>>> 7b9a58e0
  return 1;
}

bool ssl_set_cert(CERT *cert, UniquePtr<CRYPTO_BUFFER> buffer) {
  if (!ssl_cert_check_cert_private_keys_usage(cert)) {
    return false;
  }

  // Parse the right certificate slot index from |buffer|.
  CBS cert_cbs;
  CRYPTO_BUFFER_init_CBS(buffer.get(), &cert_cbs);
  UniquePtr<EVP_PKEY> pubkey = ssl_cert_parse_pubkey(&cert_cbs);
  if (!pubkey) {
    OPENSSL_PUT_ERROR(SSL, SSL_R_DECODE_ERROR);
    return false;
  }
  int slot_index = ssl_get_certificate_slot_index(pubkey.get());
  if (slot_index < 0) {
    OPENSSL_PUT_ERROR(SSL, SSL_R_UNKNOWN_CERTIFICATE_TYPE);
    return false;
  }

  CERT_PKEY &cert_pkey = cert->cert_private_keys[slot_index];
  switch (do_leaf_cert_and_privkey_checks(&cert_cbs, pubkey.get(),
                                          cert_pkey.privatekey.get())) {
    case leaf_cert_and_privkey_error:
      return false;
    case leaf_cert_and_privkey_mismatch:
      // don't fail for a cert/key mismatch, just free current private key
      // (when switching to a different cert & key, first this function should
      // be used, then |ssl_set_pkey|.
      cert_pkey.privatekey.reset();
      break;
    case leaf_cert_and_privkey_ok:
      break;
  }

  if (cert_pkey.chain != nullptr) {
    CRYPTO_BUFFER_free(sk_CRYPTO_BUFFER_value(cert_pkey.chain.get(), 0));
    sk_CRYPTO_BUFFER_set(cert_pkey.chain.get(), 0, buffer.release());

    // Update certificate slot index if all checks have passed.
    cert->cert_private_key_idx = slot_index;
    return true;
  }

  cert_pkey.chain.reset(sk_CRYPTO_BUFFER_new_null());
  if (cert_pkey.chain == nullptr) {
    return false;
  }

  if (!PushToStack(cert_pkey.chain.get(), std::move(buffer))) {
    cert_pkey.chain.reset();
    return false;
  }

  // Update certificate slot index if all checks have passed.
  cert->cert_private_key_idx = slot_index;
  return true;
}

bool ssl_has_certificate(const SSL_HANDSHAKE *hs) {
  if (!ssl_cert_check_cert_private_keys_usage(hs->config->cert.get())) {
    return false;
  }

  CERT_PKEY &cert_pkey =
      hs->config->cert
          ->cert_private_keys[hs->config->cert->cert_private_key_idx];
  return cert_pkey.chain != nullptr &&
         sk_CRYPTO_BUFFER_value(cert_pkey.chain.get(), 0) != nullptr &&
         ssl_has_private_key(hs);
}

bool ssl_parse_cert_chain(uint8_t *out_alert,
                          UniquePtr<STACK_OF(CRYPTO_BUFFER)> *out_chain,
                          UniquePtr<EVP_PKEY> *out_pubkey,
                          uint8_t *out_leaf_sha256, CBS *cbs,
                          CRYPTO_BUFFER_POOL *pool) {
  out_chain->reset();
  out_pubkey->reset();

  CBS certificate_list;
  if (!CBS_get_u24_length_prefixed(cbs, &certificate_list)) {
    *out_alert = SSL_AD_DECODE_ERROR;
    OPENSSL_PUT_ERROR(SSL, SSL_R_DECODE_ERROR);
    return false;
  }

  if (CBS_len(&certificate_list) == 0) {
    return true;
  }

  UniquePtr<STACK_OF(CRYPTO_BUFFER)> chain(sk_CRYPTO_BUFFER_new_null());
  if (!chain) {
    *out_alert = SSL_AD_INTERNAL_ERROR;
    return false;
  }

  UniquePtr<EVP_PKEY> pubkey;
  while (CBS_len(&certificate_list) > 0) {
    CBS certificate;
    if (!CBS_get_u24_length_prefixed(&certificate_list, &certificate) ||
        CBS_len(&certificate) == 0) {
      *out_alert = SSL_AD_DECODE_ERROR;
      OPENSSL_PUT_ERROR(SSL, SSL_R_CERT_LENGTH_MISMATCH);
      return false;
    }

    if (sk_CRYPTO_BUFFER_num(chain.get()) == 0) {
      pubkey = ssl_cert_parse_pubkey(&certificate);
      if (!pubkey) {
        *out_alert = SSL_AD_DECODE_ERROR;
        return false;
      }

      // Retain the hash of the leaf certificate if requested.
      if (out_leaf_sha256 != NULL) {
        SHA256(CBS_data(&certificate), CBS_len(&certificate), out_leaf_sha256);
      }
    }

    UniquePtr<CRYPTO_BUFFER> buf(
        CRYPTO_BUFFER_new_from_CBS(&certificate, pool));
    if (!buf || !PushToStack(chain.get(), std::move(buf))) {
      *out_alert = SSL_AD_INTERNAL_ERROR;
      return false;
    }
  }

  *out_chain = std::move(chain);
  *out_pubkey = std::move(pubkey);
  return true;
}

bool ssl_add_cert_chain(SSL_HANDSHAKE *hs, CBB *cbb) {
  if (!ssl_has_certificate(hs)) {
    return CBB_add_u24(cbb, 0);
  }

  CBB certs;
  if (!CBB_add_u24_length_prefixed(cbb, &certs)) {
    OPENSSL_PUT_ERROR(SSL, ERR_R_INTERNAL_ERROR);
    return false;
  }

  // |cert_private_keys| already checked above in |ssl_has_certificate|.
  int idx = hs->config->cert->cert_private_key_idx;
  STACK_OF(CRYPTO_BUFFER) *chain =
      hs->config->cert->cert_private_keys[idx].chain.get();
  for (size_t i = 0; i < sk_CRYPTO_BUFFER_num(chain); i++) {
    CRYPTO_BUFFER *buffer = sk_CRYPTO_BUFFER_value(chain, i);
    CBB child;
    if (!CBB_add_u24_length_prefixed(&certs, &child) ||
        !CBB_add_bytes(&child, CRYPTO_BUFFER_data(buffer),
                       CRYPTO_BUFFER_len(buffer)) ||
        !CBB_flush(&certs)) {
      OPENSSL_PUT_ERROR(SSL, ERR_R_INTERNAL_ERROR);
      return false;
    }
  }

  return CBB_flush(cbb);
}

// ssl_cert_skip_to_spki parses a DER-encoded, X.509 certificate from |in| and
// positions |*out_tbs_cert| to cover the TBSCertificate, starting at the
// subjectPublicKeyInfo.
static bool ssl_cert_skip_to_spki(const CBS *in, CBS *out_tbs_cert) {
  /* From RFC 5280, section 4.1
   *    Certificate  ::=  SEQUENCE  {
   *      tbsCertificate       TBSCertificate,
   *      signatureAlgorithm   AlgorithmIdentifier,
   *      signatureValue       BIT STRING  }

   * TBSCertificate  ::=  SEQUENCE  {
   *      version         [0]  EXPLICIT Version DEFAULT v1,
   *      serialNumber         CertificateSerialNumber,
   *      signature            AlgorithmIdentifier,
   *      issuer               Name,
   *      validity             Validity,
   *      subject              Name,
   *      subjectPublicKeyInfo SubjectPublicKeyInfo,
   *      ... } */
  CBS buf = *in;

  CBS toplevel;
  if (!CBS_get_asn1(&buf, &toplevel, CBS_ASN1_SEQUENCE) || CBS_len(&buf) != 0 ||
      !CBS_get_asn1(&toplevel, out_tbs_cert, CBS_ASN1_SEQUENCE) ||
      // version
      !CBS_get_optional_asn1(
          out_tbs_cert, NULL, NULL,
          CBS_ASN1_CONSTRUCTED | CBS_ASN1_CONTEXT_SPECIFIC | 0) ||
      // serialNumber
      !CBS_get_asn1(out_tbs_cert, NULL, CBS_ASN1_INTEGER) ||
      // signature algorithm
      !CBS_get_asn1(out_tbs_cert, NULL, CBS_ASN1_SEQUENCE) ||
      // issuer
      !CBS_get_asn1(out_tbs_cert, NULL, CBS_ASN1_SEQUENCE) ||
      // validity
      !CBS_get_asn1(out_tbs_cert, NULL, CBS_ASN1_SEQUENCE) ||
      // subject
      !CBS_get_asn1(out_tbs_cert, NULL, CBS_ASN1_SEQUENCE)) {
    return false;
  }

  return true;
}

UniquePtr<EVP_PKEY> ssl_cert_parse_pubkey(const CBS *in) {
  CBS buf = *in, tbs_cert;
  if (!ssl_cert_skip_to_spki(&buf, &tbs_cert)) {
    OPENSSL_PUT_ERROR(SSL, SSL_R_CANNOT_PARSE_LEAF_CERT);
    return nullptr;
  }

  return UniquePtr<EVP_PKEY>(EVP_parse_public_key(&tbs_cert));
}

bool ssl_compare_public_and_private_key(const EVP_PKEY *pubkey,
                                        const EVP_PKEY *privkey) {
  if (EVP_PKEY_is_opaque(privkey)) {
    // We cannot check an opaque private key and have to trust that it
    // matches.
    return true;
  }

  switch (EVP_PKEY_cmp(pubkey, privkey)) {
    case 1:
      return true;
    case 0:
      OPENSSL_PUT_ERROR(X509, X509_R_KEY_VALUES_MISMATCH);
      return false;
    case -1:
      OPENSSL_PUT_ERROR(X509, X509_R_KEY_TYPE_MISMATCH);
      return false;
    case -2:
      OPENSSL_PUT_ERROR(X509, X509_R_UNKNOWN_KEY_TYPE);
      return false;
  }

  assert(0);
  return false;
}

bool ssl_cert_check_private_key(const CERT *cert, const EVP_PKEY *privkey) {
  if (privkey == nullptr) {
    OPENSSL_PUT_ERROR(SSL, SSL_R_NO_PRIVATE_KEY_ASSIGNED);
    return false;
  }

  // |cert_private_keys| already checked before usages of
  // |ssl_cert_check_private_key|.
  STACK_OF(CRYPTO_BUFFER) *chain =
      cert->cert_private_keys[cert->cert_private_key_idx].chain.get();

  if (chain == nullptr || sk_CRYPTO_BUFFER_value(chain, 0) == nullptr) {
    OPENSSL_PUT_ERROR(SSL, SSL_R_NO_CERTIFICATE_ASSIGNED);
    return false;
  }

  CBS cert_cbs;
  CRYPTO_BUFFER_init_CBS(sk_CRYPTO_BUFFER_value(chain, 0), &cert_cbs);
  UniquePtr<EVP_PKEY> pubkey = ssl_cert_parse_pubkey(&cert_cbs);
  if (!pubkey) {
    OPENSSL_PUT_ERROR(X509, X509_R_UNKNOWN_KEY_TYPE);
    return false;
  }

  return ssl_compare_public_and_private_key(pubkey.get(), privkey);
}

bool ssl_cert_check_key_usage(const CBS *in, enum ssl_key_usage_t bit) {
  CBS buf = *in;

  CBS tbs_cert, outer_extensions;
  int has_extensions;
  if (!ssl_cert_skip_to_spki(&buf, &tbs_cert) ||
      // subjectPublicKeyInfo
      !CBS_get_asn1(&tbs_cert, NULL, CBS_ASN1_SEQUENCE) ||
      // issuerUniqueID
      !CBS_get_optional_asn1(&tbs_cert, NULL, NULL,
                             CBS_ASN1_CONTEXT_SPECIFIC | 1) ||
      // subjectUniqueID
      !CBS_get_optional_asn1(&tbs_cert, NULL, NULL,
                             CBS_ASN1_CONTEXT_SPECIFIC | 2) ||
      !CBS_get_optional_asn1(
          &tbs_cert, &outer_extensions, &has_extensions,
          CBS_ASN1_CONSTRUCTED | CBS_ASN1_CONTEXT_SPECIFIC | 3)) {
    OPENSSL_PUT_ERROR(SSL, SSL_R_CANNOT_PARSE_LEAF_CERT);
    return false;
  }

  if (!has_extensions) {
    return true;
  }

  CBS extensions;
  if (!CBS_get_asn1(&outer_extensions, &extensions, CBS_ASN1_SEQUENCE)) {
    OPENSSL_PUT_ERROR(SSL, SSL_R_CANNOT_PARSE_LEAF_CERT);
    return false;
  }

  while (CBS_len(&extensions) > 0) {
    CBS extension, oid, contents;
    if (!CBS_get_asn1(&extensions, &extension, CBS_ASN1_SEQUENCE) ||
        !CBS_get_asn1(&extension, &oid, CBS_ASN1_OBJECT) ||
        (CBS_peek_asn1_tag(&extension, CBS_ASN1_BOOLEAN) &&
         !CBS_get_asn1(&extension, NULL, CBS_ASN1_BOOLEAN)) ||
        !CBS_get_asn1(&extension, &contents, CBS_ASN1_OCTETSTRING) ||
        CBS_len(&extension) != 0) {
      OPENSSL_PUT_ERROR(SSL, SSL_R_CANNOT_PARSE_LEAF_CERT);
      return false;
    }

    static const uint8_t kKeyUsageOID[3] = {0x55, 0x1d, 0x0f};
    if (CBS_len(&oid) != sizeof(kKeyUsageOID) ||
        OPENSSL_memcmp(CBS_data(&oid), kKeyUsageOID, sizeof(kKeyUsageOID)) !=
            0) {
      continue;
    }

    CBS bit_string;
    if (!CBS_get_asn1(&contents, &bit_string, CBS_ASN1_BITSTRING) ||
        CBS_len(&contents) != 0) {
      OPENSSL_PUT_ERROR(SSL, SSL_R_CANNOT_PARSE_LEAF_CERT);
      return false;
    }

    // This is the KeyUsage extension. See
    // https://tools.ietf.org/html/rfc5280#section-4.2.1.3
    if (!CBS_is_valid_asn1_bitstring(&bit_string)) {
      OPENSSL_PUT_ERROR(SSL, SSL_R_CANNOT_PARSE_LEAF_CERT);
      return false;
    }

    if (!CBS_asn1_bitstring_has_bit(&bit_string, bit)) {
      OPENSSL_PUT_ERROR(SSL, SSL_R_KEY_USAGE_BIT_INCORRECT);
      return false;
    }

    return true;
  }

  // No KeyUsage extension found.
  return true;
}

UniquePtr<STACK_OF(CRYPTO_BUFFER)> ssl_parse_client_CA_list(SSL *ssl,
                                                            uint8_t *out_alert,
                                                            CBS *cbs) {
  CRYPTO_BUFFER_POOL *const pool = ssl->ctx->pool;

  UniquePtr<STACK_OF(CRYPTO_BUFFER)> ret(sk_CRYPTO_BUFFER_new_null());
  if (!ret) {
    *out_alert = SSL_AD_INTERNAL_ERROR;
    return nullptr;
  }

  CBS child;
  if (!CBS_get_u16_length_prefixed(cbs, &child)) {
    *out_alert = SSL_AD_DECODE_ERROR;
    OPENSSL_PUT_ERROR(SSL, SSL_R_LENGTH_MISMATCH);
    return nullptr;
  }

  while (CBS_len(&child) > 0) {
    CBS distinguished_name;
    if (!CBS_get_u16_length_prefixed(&child, &distinguished_name)) {
      *out_alert = SSL_AD_DECODE_ERROR;
      OPENSSL_PUT_ERROR(SSL, SSL_R_CA_DN_TOO_LONG);
      return nullptr;
    }

    UniquePtr<CRYPTO_BUFFER> buffer(
        CRYPTO_BUFFER_new_from_CBS(&distinguished_name, pool));
    if (!buffer || !PushToStack(ret.get(), std::move(buffer))) {
      *out_alert = SSL_AD_INTERNAL_ERROR;
      return nullptr;
    }
  }

  if (!ssl->ctx->x509_method->check_client_CA_list(ret.get())) {
    *out_alert = SSL_AD_DECODE_ERROR;
    OPENSSL_PUT_ERROR(SSL, SSL_R_DECODE_ERROR);
    return nullptr;
  }

  return ret;
}

bool ssl_has_client_CAs(const SSL_CONFIG *cfg) {
  const STACK_OF(CRYPTO_BUFFER) *names = cfg->client_CA.get();
  if (names == nullptr) {
    names = cfg->ssl->ctx->client_CA.get();
  }
  if (names == nullptr) {
    return false;
  }
  return sk_CRYPTO_BUFFER_num(names) > 0;
}

bool ssl_add_client_CA_list(SSL_HANDSHAKE *hs, CBB *cbb) {
  CBB child, name_cbb;
  if (!CBB_add_u16_length_prefixed(cbb, &child)) {
    return false;
  }

  const STACK_OF(CRYPTO_BUFFER) *names = hs->config->client_CA.get();
  if (names == NULL) {
    names = hs->ssl->ctx->client_CA.get();
  }
  if (names == NULL) {
    return CBB_flush(cbb);
  }

  for (const CRYPTO_BUFFER *name : names) {
    if (!CBB_add_u16_length_prefixed(&child, &name_cbb) ||
        !CBB_add_bytes(&name_cbb, CRYPTO_BUFFER_data(name),
                       CRYPTO_BUFFER_len(name))) {
      return false;
    }
  }

  return CBB_flush(cbb);
}

bool ssl_check_leaf_certificate(SSL_HANDSHAKE *hs, EVP_PKEY *pkey,
                                const CRYPTO_BUFFER *leaf) {
  assert(ssl_protocol_version(hs->ssl) < TLS1_3_VERSION);

  // Check the certificate's type matches the cipher.
  if (!(hs->new_cipher->algorithm_auth & ssl_cipher_auth_mask_for_key(pkey))) {
    OPENSSL_PUT_ERROR(SSL, SSL_R_WRONG_CERTIFICATE_TYPE);
    return false;
  }

  if (EVP_PKEY_id(pkey) == EVP_PKEY_EC) {
    // Check the key's group and point format are acceptable.
    EC_KEY *ec_key = EVP_PKEY_get0_EC_KEY(pkey);
    uint16_t group_id;
    if (!ssl_nid_to_group_id(
            &group_id, EC_GROUP_get_curve_name(EC_KEY_get0_group(ec_key))) ||
        !tls1_check_group_id(hs, group_id) ||
        EC_KEY_get_conv_form(ec_key) != POINT_CONVERSION_UNCOMPRESSED) {
      OPENSSL_PUT_ERROR(SSL, SSL_R_BAD_ECC_CERT);
      return false;
    }
  }

  return true;
}

bool ssl_on_certificate_selected(SSL_HANDSHAKE *hs) {
  SSL *const ssl = hs->ssl;
  if (!ssl_has_certificate(hs)) {
    // Nothing to do.
    return true;
  }

  if (!ssl->ctx->x509_method->ssl_auto_chain_if_needed(hs) ||
      !ssl_handshake_load_local_pubkey(hs)) {
    return false;
  }

  // Sanity check that cached certificate public key type matches the chosen
  // certificate slot index type.
  assert(ssl_signing_with_dc(hs) ||
         (ssl_get_certificate_slot_index(hs->local_pubkey.get()) ==
          hs->config->cert->cert_private_key_idx));

  return true;
}

bool ssl_handshake_load_local_pubkey(SSL_HANDSHAKE *hs) {
  if (!ssl_cert_check_cert_private_keys_usage(hs->config->cert.get())) {
    return false;
  }

  STACK_OF(CRYPTO_BUFFER) *chain =
      hs->config->cert
          ->cert_private_keys[hs->config->cert->cert_private_key_idx]
          .chain.get();

  if (ssl_signing_with_dc(hs)) {
    hs->local_pubkey = UpRef(hs->config->cert->dc->pkey);
  } else {
    hs->local_pubkey = ssl_cert_parse_leaf_pubkey(chain);
  }
  return hs->local_pubkey != nullptr;
}


// Delegated credentials.

DC::DC() = default;
DC::~DC() = default;

UniquePtr<DC> DC::Dup() {
  bssl::UniquePtr<DC> ret = MakeUnique<DC>();
  if (!ret) {
    return nullptr;
  }

  ret->raw = UpRef(raw);
  ret->dc_cert_verify_algorithm = dc_cert_verify_algorithm;
  ret->pkey = UpRef(pkey);
  return ret;
}

// static
UniquePtr<DC> DC::Parse(CRYPTO_BUFFER *in, uint8_t *out_alert) {
  UniquePtr<DC> dc = MakeUnique<DC>();
  if (!dc) {
    *out_alert = SSL_AD_INTERNAL_ERROR;
    return nullptr;
  }

  dc->raw = UpRef(in);

  CBS pubkey, deleg, sig;
  uint32_t valid_time;
  uint16_t algorithm;
  CRYPTO_BUFFER_init_CBS(dc->raw.get(), &deleg);
  if (!CBS_get_u32(&deleg, &valid_time) ||
      !CBS_get_u16(&deleg, &dc->dc_cert_verify_algorithm) ||
      !CBS_get_u24_length_prefixed(&deleg, &pubkey) ||
      !CBS_get_u16(&deleg, &algorithm) ||
      !CBS_get_u16_length_prefixed(&deleg, &sig) || CBS_len(&deleg) != 0) {
    OPENSSL_PUT_ERROR(SSL, SSL_R_DECODE_ERROR);
    *out_alert = SSL_AD_DECODE_ERROR;
    return nullptr;
  }

  dc->pkey.reset(EVP_parse_public_key(&pubkey));
  if (dc->pkey == nullptr) {
    OPENSSL_PUT_ERROR(SSL, SSL_R_DECODE_ERROR);
    *out_alert = SSL_AD_DECODE_ERROR;
    return nullptr;
  }

  // RFC 9345 forbids algorithms that use the rsaEncryption OID. As the
  // RSASSA-PSS OID is unusably complicated, this effectively means we will not
  // support RSA delegated credentials.
  if (SSL_get_signature_algorithm_key_type(dc->dc_cert_verify_algorithm) ==
      EVP_PKEY_RSA) {
    OPENSSL_PUT_ERROR(SSL, SSL_R_INVALID_SIGNATURE_ALGORITHM);
    *out_alert = SSL_AD_ILLEGAL_PARAMETER;
    return nullptr;
  }

  return dc;
}

// ssl_can_serve_dc returns true if the host has configured a DC that it can
// serve in the handshake. Specifically, it checks that a DC has been
// configured and that the DC signature algorithm is supported by the peer.
static bool ssl_can_serve_dc(const SSL_HANDSHAKE *hs) {
  // Check that a DC has been configured.
  const CERT *cert = hs->config->cert.get();
  if (cert->dc == nullptr || cert->dc->raw == nullptr ||
      (cert->dc_privatekey == nullptr && cert->dc_key_method == nullptr)) {
    return false;
  }

  // Check that 1.3 or higher has been negotiated.
  const DC *dc = cert->dc.get();
  assert(hs->ssl->s3->have_version);
  if (ssl_protocol_version(hs->ssl) < TLS1_3_VERSION) {
    return false;
  }

  // Check that the DC signature algorithm is supported by the peer.
  Span<const uint16_t> peer_sigalgs = hs->peer_delegated_credential_sigalgs;
  for (uint16_t peer_sigalg : peer_sigalgs) {
    if (dc->dc_cert_verify_algorithm == peer_sigalg) {
      return true;
    }
  }
  return false;
}

bool ssl_signing_with_dc(const SSL_HANDSHAKE *hs) {
  // We only support delegated credentials as a server.
  return hs->ssl->server && ssl_can_serve_dc(hs);
}

static int cert_set_dc(CERT *cert, CRYPTO_BUFFER *const raw, EVP_PKEY *privkey,
                       const SSL_PRIVATE_KEY_METHOD *key_method) {
  if (privkey == nullptr && key_method == nullptr) {
    OPENSSL_PUT_ERROR(SSL, ERR_R_PASSED_NULL_PARAMETER);
    return 0;
  }

  if (privkey != nullptr && key_method != nullptr) {
    OPENSSL_PUT_ERROR(SSL, SSL_R_CANNOT_HAVE_BOTH_PRIVKEY_AND_METHOD);
    return 0;
  }

  uint8_t alert;
  UniquePtr<DC> dc = DC::Parse(raw, &alert);
  if (dc == nullptr) {
    OPENSSL_PUT_ERROR(SSL, SSL_R_INVALID_DELEGATED_CREDENTIAL);
    return 0;
  }

  if (privkey) {
    // Check that the public and private keys match.
    if (!ssl_compare_public_and_private_key(dc->pkey.get(), privkey)) {
      OPENSSL_PUT_ERROR(SSL, SSL_R_CERTIFICATE_AND_PRIVATE_KEY_MISMATCH);
      return 0;
    }
  }

  cert->dc = std::move(dc);
  cert->dc_privatekey = UpRef(privkey);
  cert->dc_key_method = key_method;

  return 1;
}

bool ssl_cert_check_cert_private_keys_usage(const CERT *cert) {
  if (cert == nullptr || cert->cert_private_keys.size() != SSL_PKEY_SIZE ||
      cert->cert_private_key_idx < 0 ||
      cert->cert_private_key_idx >= SSL_PKEY_SIZE) {
    return false;
  }
  return true;
}

BSSL_NAMESPACE_END

using namespace bssl;

static int cert_array_to_stack(CRYPTO_BUFFER *const *from,
                              UniquePtr<STACK_OF(CRYPTO_BUFFER)> *to,
                              size_t num_certs) {
  for (size_t i = 0; i < num_certs; i++) {
    if (!PushToStack(to->get(), UpRef(from[i]))) {
      return 0;
    }
  }
  return 1;
}

int SSL_set_chain_and_key(SSL *ssl, CRYPTO_BUFFER *const *certs,
                          size_t num_certs, EVP_PKEY *privkey,
                          const SSL_PRIVATE_KEY_METHOD *privkey_method) {
  if (!ssl->config) {
    return 0;
  }
  UniquePtr<STACK_OF(CRYPTO_BUFFER)> crypto_certs(sk_CRYPTO_BUFFER_new_null());
  if (!cert_array_to_stack(certs, &crypto_certs, num_certs)) {
    return 0;
  }
  return cert_set_chain_and_key(ssl->config->cert.get(), crypto_certs, num_certs,
                                privkey, privkey_method);
}

int SSL_CTX_set_chain_and_key(SSL_CTX *ctx, CRYPTO_BUFFER *const *certs,
                              size_t num_certs, EVP_PKEY *privkey,
                              const SSL_PRIVATE_KEY_METHOD *privkey_method) {
  UniquePtr<STACK_OF(CRYPTO_BUFFER)> crypto_certs(sk_CRYPTO_BUFFER_new_null());
  if (!cert_array_to_stack(certs, &crypto_certs, num_certs)) {
    return 0;
  }
  return cert_set_chain_and_key(ctx->cert.get(), crypto_certs, num_certs, privkey,
                                privkey_method);
}

int SSL_CTX_use_cert_and_key(SSL_CTX *ctx, X509 *x509, EVP_PKEY *privatekey,
                             STACK_OF(X509) *chain, int override) {

  if (privatekey == nullptr || x509 == nullptr) {
    OPENSSL_PUT_ERROR(SSL, ERR_R_PASSED_NULL_PARAMETER);
    return 0;
  }

  // Check override value
  CERT *cert = ctx->cert.get();
  int idx = ssl_get_certificate_slot_index(privatekey);
  if (idx < 0) {
    OPENSSL_PUT_ERROR(SSL, SSL_R_UNKNOWN_CERTIFICATE_TYPE);
    return 0;
  }
  CERT_PKEY *cert_pkey = &cert->cert_private_keys[idx];
  if (!override && (cert_pkey->privatekey != NULL ||
      cert_pkey->x509_leaf != NULL ||
      cert_pkey->chain != NULL)) {
    OPENSSL_PUT_ERROR(SSL, SSL_R_NOT_REPLACING_CERTIFICATE);
    return 0;
  }

  UniquePtr<STACK_OF(CRYPTO_BUFFER)> leaf_and_chain(sk_CRYPTO_BUFFER_new_null());

  // Convert leaf certificate |x509| to CRYPTO_BUFFER
  uint8_t *buf = nullptr;
  int cert_len = i2d_X509(x509, &buf);
  if (cert_len <= 0) {
    OPENSSL_free(buf);
    return 0;
  }

  // Add leaf cert first to the chain
  UniquePtr<CRYPTO_BUFFER> leaf_buf(CRYPTO_BUFFER_new(buf, cert_len, nullptr));
  OPENSSL_free(buf);
  if (!leaf_buf ||
      !PushToStack(leaf_and_chain.get(), std::move(leaf_buf))) {
    return 0;
  }

  // Convert other chain certificates to CRYPTO_BUFFER objects
  if (chain != nullptr) {
    for (size_t i = 0; i < sk_X509_num(chain); i++) {
      buf = nullptr;
      cert_len = i2d_X509(sk_X509_value(chain, i), &buf);
      if (cert_len <= 0) {
        OPENSSL_free(buf);
        return 0;
      }

      UniquePtr<CRYPTO_BUFFER> chain_buf(CRYPTO_BUFFER_new(buf, cert_len, nullptr));
      OPENSSL_free(buf);
      if (!chain_buf ||
          !PushToStack(leaf_and_chain.get(), std::move(chain_buf))) {
        return 0;
      }
    }
  }

  // Call SSL_CTX_set_chain_and_key to set the chain and key
  if (!cert_set_chain_and_key(cert, leaf_and_chain,
                              sk_CRYPTO_BUFFER_num(leaf_and_chain.get()),
                              privatekey, nullptr)) {
    return 0;
  }

  // Update the leaf certificate
  if (cert_pkey->x509_leaf) {
    X509_free(cert_pkey->x509_leaf);
  }
  X509_up_ref(x509);
  cert_pkey->x509_leaf = x509;
  return 1;
}

void SSL_certs_clear(SSL *ssl) {
  if (!ssl->config) {
    return;
  }

  CERT *cert = ssl->config->cert.get();
  cert->x509_method->cert_clear(cert);

  cert->cert_private_key_idx = -1;
  for (auto &cert_private_key : cert->cert_private_keys) {
    cert_private_key.chain.reset();
    cert_private_key.privatekey.reset();
  }
  cert->key_method = nullptr;

  cert->dc.reset();
  cert->dc_privatekey.reset();
  cert->dc_key_method = nullptr;
}

const STACK_OF(CRYPTO_BUFFER) *SSL_CTX_get0_chain(const SSL_CTX *ctx) {
  if (!ssl_cert_check_cert_private_keys_usage(ctx->cert.get())) {
    return nullptr;
  }
  return ctx->cert->cert_private_keys[ctx->cert->cert_private_key_idx]
      .chain.get();
}

int SSL_CTX_use_certificate_ASN1(SSL_CTX *ctx, size_t der_len,
                                 const uint8_t *der) {
  UniquePtr<CRYPTO_BUFFER> buffer(CRYPTO_BUFFER_new(der, der_len, NULL));
  if (!buffer) {
    return 0;
  }

  return ssl_set_cert(ctx->cert.get(), std::move(buffer));
}

int SSL_use_certificate_ASN1(SSL *ssl, const uint8_t *der, size_t der_len) {
  UniquePtr<CRYPTO_BUFFER> buffer(CRYPTO_BUFFER_new(der, der_len, NULL));
  if (!buffer || !ssl->config) {
    return 0;
  }

  return ssl_set_cert(ssl->config->cert.get(), std::move(buffer));
}

void SSL_CTX_set_cert_cb(SSL_CTX *ctx, int (*cb)(SSL *ssl, void *arg),
                         void *arg) {
  ssl_cert_set_cert_cb(ctx->cert.get(), cb, arg);
}

void SSL_set_cert_cb(SSL *ssl, int (*cb)(SSL *ssl, void *arg), void *arg) {
  if (!ssl->config) {
    return;
  }
  ssl_cert_set_cert_cb(ssl->config->cert.get(), cb, arg);
}

const STACK_OF(CRYPTO_BUFFER) *SSL_get0_peer_certificates(const SSL *ssl) {
  SSL_SESSION *session = SSL_get_session(ssl);
  if (session == NULL) {
    return NULL;
  }

  return session->certs.get();
}

const STACK_OF(CRYPTO_BUFFER) *SSL_get0_server_requested_CAs(const SSL *ssl) {
  if (ssl->s3->hs == NULL) {
    return NULL;
  }
  return ssl->s3->hs->ca_names.get();
}

static int set_signed_cert_timestamp_list(CERT *cert, const uint8_t *list,
                                          size_t list_len) {
  CBS sct_list;
  CBS_init(&sct_list, list, list_len);
  if (!ssl_is_sct_list_valid(&sct_list)) {
    OPENSSL_PUT_ERROR(SSL, SSL_R_INVALID_SCT_LIST);
    return 0;
  }

  cert->signed_cert_timestamp_list.reset(
      CRYPTO_BUFFER_new(CBS_data(&sct_list), CBS_len(&sct_list), nullptr));
  return cert->signed_cert_timestamp_list != nullptr;
}

int SSL_CTX_set_signed_cert_timestamp_list(SSL_CTX *ctx, const uint8_t *list,
                                           size_t list_len) {
  return set_signed_cert_timestamp_list(ctx->cert.get(), list, list_len);
}

int SSL_set_signed_cert_timestamp_list(SSL *ssl, const uint8_t *list,
                                       size_t list_len) {
  if (!ssl->config) {
    return 0;
  }
  return set_signed_cert_timestamp_list(ssl->config->cert.get(), list,
                                        list_len);
}

int SSL_CTX_set_ocsp_response(SSL_CTX *ctx, const uint8_t *response,
                              size_t response_len) {
  ctx->cert->ocsp_response.reset(
      CRYPTO_BUFFER_new(response, response_len, nullptr));
  return ctx->cert->ocsp_response != nullptr;
}

int SSL_set_ocsp_response(SSL *ssl, const uint8_t *response,
                          size_t response_len) {
  if (!ssl->config) {
    return 0;
  }
  ssl->config->cert->ocsp_response.reset(
      CRYPTO_BUFFER_new(response, response_len, nullptr));
  return ssl->config->cert->ocsp_response != nullptr;
}

void SSL_CTX_set0_client_CAs(SSL_CTX *ctx, STACK_OF(CRYPTO_BUFFER) *name_list) {
  ctx->x509_method->ssl_ctx_flush_cached_client_CA(ctx);
  ctx->client_CA.reset(name_list);
}

void SSL_set0_client_CAs(SSL *ssl, STACK_OF(CRYPTO_BUFFER) *name_list) {
  if (!ssl->config) {
    return;
  }
  ssl->ctx->x509_method->ssl_flush_cached_client_CA(ssl->config.get());
  ssl->config->client_CA.reset(name_list);
}

int SSL_set1_delegated_credential(SSL *ssl, CRYPTO_BUFFER *dc, EVP_PKEY *pkey,
                                  const SSL_PRIVATE_KEY_METHOD *key_method) {
  if (!ssl->config) {
    return 0;
  }

  return cert_set_dc(ssl->config->cert.get(), dc, pkey, key_method);
}

int SSL_delegated_credential_used(const SSL *ssl) {
  return ssl->s3->delegated_credential_used;
}

int SSL_CTX_get_security_level(const SSL_CTX *ctx) { return 0; }

void SSL_CTX_set_security_level(const SSL_CTX *ctx, int level) {}<|MERGE_RESOLUTION|>--- conflicted
+++ resolved
@@ -300,13 +300,9 @@
     return 0;
   }
 
-<<<<<<< HEAD
-  switch (check_leaf_cert_and_privkey(leaf_buf, privkey)) {
-=======
   int slot_idx = -1;
 
   switch (check_leaf_cert_and_privkey(leaf_buf, privkey, &slot_idx)) {
->>>>>>> 7b9a58e0
     case leaf_cert_and_privkey_error:
       return 0;
     case leaf_cert_and_privkey_mismatch:
@@ -319,8 +315,6 @@
 
   if (!ssl_cert_check_cert_private_keys_usage(cert)) {
     return 0;
-<<<<<<< HEAD
-=======
   }
 
   // Certificate slot validity already checked and set by
@@ -342,30 +336,10 @@
 
   if (cert_pkey->chain) {
     cert_pkey->chain.reset();
->>>>>>> 7b9a58e0
   }
   cert_pkey->chain = std::move(certs);
   cert->cert_private_key_idx = slot_idx;
 
-<<<<<<< HEAD
-  // Certificate slot validity already checked in |check_leaf_cert_and_privkey|.
-  int idx = ssl_get_certificate_slot_index(privkey);
-  assert(idx >= 0);
-  CERT_PKEY *cert_pkey = &cert->cert_private_keys[idx];
-
-  // Update certificate slot index once all checks have passed.
-  if (cert_pkey->privatekey) {
-    cert_pkey->privatekey.reset();
-  }
-  cert_pkey->privatekey = UpRef(privkey);
-  cert->key_method = privkey_method;
-  if (cert_pkey->chain) {
-    cert_pkey->chain.reset();
-  }
-  cert_pkey->chain = std::move(certs);
-  cert->cert_private_key_idx = idx;
-=======
->>>>>>> 7b9a58e0
   return 1;
 }
 
