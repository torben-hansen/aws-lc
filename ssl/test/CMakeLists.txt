--- conflicted
+++ resolved
@@ -16,12 +16,7 @@
 if(WIN32)
   target_link_libraries(bssl_shim ws2_32)
 endif()
-<<<<<<< HEAD
-
-target_include_directories(bssl_shim BEFORE PRIVATE ${AWSLC_BINARY_DIR}/symbol_prefix_include)
-=======
 target_add_awslc_include_paths(TARGET bssl_shim SCOPE PRIVATE)
->>>>>>> 53226d06
 
 if(CMAKE_SYSTEM_NAME STREQUAL "Linux")
   add_executable(
@@ -38,12 +33,7 @@
   )
 
   target_link_libraries(handshaker test_support_lib ssl crypto)
-<<<<<<< HEAD
-
-  target_include_directories(handshaker BEFORE PRIVATE ${AWSLC_BINARY_DIR}/symbol_prefix_include)
-=======
   target_add_awslc_include_paths(TARGET handshaker SCOPE PRIVATE)
->>>>>>> 53226d06
 else()
   # Declare a dummy target for run_tests to depend on.
   add_custom_target(handshaker)
