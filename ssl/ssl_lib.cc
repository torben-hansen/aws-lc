/* Copyright (C) 1995-1998 Eric Young (eay@cryptsoft.com)
 * All rights reserved.
 *
 * This package is an SSL implementation written
 * by Eric Young (eay@cryptsoft.com).
 * The implementation was written so as to conform with Netscapes SSL.
 *
 * This library is free for commercial and non-commercial use as long as
 * the following conditions are aheared to.  The following conditions
 * apply to all code found in this distribution, be it the RC4, RSA,
 * lhash, DES, etc., code; not just the SSL code.  The SSL documentation
 * included with this distribution is covered by the same copyright terms
 * except that the holder is Tim Hudson (tjh@cryptsoft.com).
 *
 * Copyright remains Eric Young's, and as such any Copyright notices in
 * the code are not to be removed.
 * If this package is used in a product, Eric Young should be given attribution
 * as the author of the parts of the library used.
 * This can be in the form of a textual message at program startup or
 * in documentation (online or textual) provided with the package.
 *
 * Redistribution and use in source and binary forms, with or without
 * modification, are permitted provided that the following conditions
 * are met:
 * 1. Redistributions of source code must retain the copyright
 *    notice, this list of conditions and the following disclaimer.
 * 2. Redistributions in binary form must reproduce the above copyright
 *    notice, this list of conditions and the following disclaimer in the
 *    documentation and/or other materials provided with the distribution.
 * 3. All advertising materials mentioning features or use of this software
 *    must display the following acknowledgement:
 *    "This product includes cryptographic software written by
 *     Eric Young (eay@cryptsoft.com)"
 *    The word 'cryptographic' can be left out if the rouines from the library
 *    being used are not cryptographic related :-).
 * 4. If you include any Windows specific code (or a derivative thereof) from
 *    the apps directory (application code) you must include an acknowledgement:
 *    "This product includes software written by Tim Hudson (tjh@cryptsoft.com)"
 *
 * THIS SOFTWARE IS PROVIDED BY ERIC YOUNG ``AS IS'' AND
 * ANY EXPRESS OR IMPLIED WARRANTIES, INCLUDING, BUT NOT LIMITED TO, THE
 * IMPLIED WARRANTIES OF MERCHANTABILITY AND FITNESS FOR A PARTICULAR PURPOSE
 * ARE DISCLAIMED.  IN NO EVENT SHALL THE AUTHOR OR CONTRIBUTORS BE LIABLE
 * FOR ANY DIRECT, INDIRECT, INCIDENTAL, SPECIAL, EXEMPLARY, OR CONSEQUENTIAL
 * DAMAGES (INCLUDING, BUT NOT LIMITED TO, PROCUREMENT OF SUBSTITUTE GOODS
 * OR SERVICES; LOSS OF USE, DATA, OR PROFITS; OR BUSINESS INTERRUPTION)
 * HOWEVER CAUSED AND ON ANY THEORY OF LIABILITY, WHETHER IN CONTRACT, STRICT
 * LIABILITY, OR TORT (INCLUDING NEGLIGENCE OR OTHERWISE) ARISING IN ANY WAY
 * OUT OF THE USE OF THIS SOFTWARE, EVEN IF ADVISED OF THE POSSIBILITY OF
 * SUCH DAMAGE.
 *
 * The licence and distribution terms for any publically available version or
 * derivative of this code cannot be changed.  i.e. this code cannot simply be
 * copied and put under another distribution licence
 * [including the GNU Public Licence.]
 */
/* ====================================================================
 * Copyright (c) 1998-2007 The OpenSSL Project.  All rights reserved.
 *
 * Redistribution and use in source and binary forms, with or without
 * modification, are permitted provided that the following conditions
 * are met:
 *
 * 1. Redistributions of source code must retain the above copyright
 *    notice, this list of conditions and the following disclaimer.
 *
 * 2. Redistributions in binary form must reproduce the above copyright
 *    notice, this list of conditions and the following disclaimer in
 *    the documentation and/or other materials provided with the
 *    distribution.
 *
 * 3. All advertising materials mentioning features or use of this
 *    software must display the following acknowledgment:
 *    "This product includes software developed by the OpenSSL Project
 *    for use in the OpenSSL Toolkit. (http://www.openssl.org/)"
 *
 * 4. The names "OpenSSL Toolkit" and "OpenSSL Project" must not be used to
 *    endorse or promote products derived from this software without
 *    prior written permission. For written permission, please contact
 *    openssl-core@openssl.org.
 *
 * 5. Products derived from this software may not be called "OpenSSL"
 *    nor may "OpenSSL" appear in their names without prior written
 *    permission of the OpenSSL Project.
 *
 * 6. Redistributions of any form whatsoever must retain the following
 *    acknowledgment:
 *    "This product includes software developed by the OpenSSL Project
 *    for use in the OpenSSL Toolkit (http://www.openssl.org/)"
 *
 * THIS SOFTWARE IS PROVIDED BY THE OpenSSL PROJECT ``AS IS'' AND ANY
 * EXPRESSED OR IMPLIED WARRANTIES, INCLUDING, BUT NOT LIMITED TO, THE
 * IMPLIED WARRANTIES OF MERCHANTABILITY AND FITNESS FOR A PARTICULAR
 * PURPOSE ARE DISCLAIMED.  IN NO EVENT SHALL THE OpenSSL PROJECT OR
 * ITS CONTRIBUTORS BE LIABLE FOR ANY DIRECT, INDIRECT, INCIDENTAL,
 * SPECIAL, EXEMPLARY, OR CONSEQUENTIAL DAMAGES (INCLUDING, BUT
 * NOT LIMITED TO, PROCUREMENT OF SUBSTITUTE GOODS OR SERVICES;
 * LOSS OF USE, DATA, OR PROFITS; OR BUSINESS INTERRUPTION)
 * HOWEVER CAUSED AND ON ANY THEORY OF LIABILITY, WHETHER IN CONTRACT,
 * STRICT LIABILITY, OR TORT (INCLUDING NEGLIGENCE OR OTHERWISE)
 * ARISING IN ANY WAY OUT OF THE USE OF THIS SOFTWARE, EVEN IF ADVISED
 * OF THE POSSIBILITY OF SUCH DAMAGE.
 * ====================================================================
 *
 * This product includes cryptographic software written by Eric Young
 * (eay@cryptsoft.com).  This product includes software written by Tim
 * Hudson (tjh@cryptsoft.com).
 *
 */
/* ====================================================================
 * Copyright 2002 Sun Microsystems, Inc. ALL RIGHTS RESERVED.
 * ECC cipher suite support in OpenSSL originally developed by
 * SUN MICROSYSTEMS, INC., and contributed to the OpenSSL project.
 */
/* ====================================================================
 * Copyright 2005 Nokia. All rights reserved.
 *
 * The portions of the attached software ("Contribution") is developed by
 * Nokia Corporation and is licensed pursuant to the OpenSSL open source
 * license.
 *
 * The Contribution, originally written by Mika Kousa and Pasi Eronen of
 * Nokia Corporation, consists of the "PSK" (Pre-Shared Key) ciphersuites
 * support (see RFC 4279) to OpenSSL.
 *
 * No patent licenses or other rights except those expressly stated in
 * the OpenSSL open source license shall be deemed granted or received
 * expressly, by implication, estoppel, or otherwise.
 *
 * No assurances are provided by Nokia that the Contribution does not
 * infringe the patent or other intellectual property rights of any third
 * party or that the license provides you with all the necessary rights
 * to make use of the Contribution.
 *
 * THE SOFTWARE IS PROVIDED "AS IS" WITHOUT WARRANTY OF ANY KIND. IN
 * ADDITION TO THE DISCLAIMERS INCLUDED IN THE LICENSE, NOKIA
 * SPECIFICALLY DISCLAIMS ANY LIABILITY FOR CLAIMS BROUGHT BY YOU OR ANY
 * OTHER ENTITY BASED ON INFRINGEMENT OF INTELLECTUAL PROPERTY RIGHTS OR
 * OTHERWISE. */

#include <openssl/ssl.h>

#include <algorithm>

#include <assert.h>
#include <limits.h>
#include <stdlib.h>
#include <string.h>

#include <openssl/bytestring.h>
#include <openssl/crypto.h>
#include <openssl/err.h>
#include <openssl/lhash.h>
#include <openssl/mem.h>
#include <openssl/rand.h>

#include "../crypto/internal.h"
#include "internal.h"

#if defined(OPENSSL_WINDOWS)
#include <sys/timeb.h>
#else
#include <sys/socket.h>
#include <sys/time.h>
#endif


BSSL_NAMESPACE_BEGIN

// |SSL_R_UNKNOWN_PROTOCOL| is no longer emitted, but continue to define it
// to avoid downstream churn.
OPENSSL_DECLARE_ERROR_REASON(SSL, UNKNOWN_PROTOCOL)

// The following errors are no longer emitted, but are used in nginx without
// #ifdefs.
OPENSSL_DECLARE_ERROR_REASON(SSL, BLOCK_CIPHER_PAD_IS_WRONG)
OPENSSL_DECLARE_ERROR_REASON(SSL, NO_CIPHERS_SPECIFIED)

// Some error codes are special. Ensure the make_errors.go script never
// regresses this.
static_assert(SSL_R_TLSV1_ALERT_NO_RENEGOTIATION ==
                  SSL_AD_NO_RENEGOTIATION + SSL_AD_REASON_OFFSET,
              "alert reason code mismatch");

// kMaxHandshakeSize is the maximum size, in bytes, of a handshake message.
static const size_t kMaxHandshakeSize = (1u << 24) - 1;

static CRYPTO_EX_DATA_CLASS g_ex_data_class_ssl =
    CRYPTO_EX_DATA_CLASS_INIT_WITH_APP_DATA;
static CRYPTO_EX_DATA_CLASS g_ex_data_class_ssl_ctx =
    CRYPTO_EX_DATA_CLASS_INIT_WITH_APP_DATA;

bool CBBFinishArray(CBB *cbb, Array<uint8_t> *out) {
  uint8_t *ptr;
  size_t len;
  if (!CBB_finish(cbb, &ptr, &len)) {
    OPENSSL_PUT_ERROR(SSL, ERR_R_INTERNAL_ERROR);
    return false;
  }
  out->Reset(ptr, len);
  return true;
}

void ssl_reset_error_state(SSL *ssl) {
  // Functions which use |SSL_get_error| must reset I/O and error state on
  // entry.
  ssl->s3->rwstate = SSL_ERROR_NONE;
  ERR_clear_error();
  ERR_clear_system_error();
}

void ssl_set_read_error(SSL *ssl) {
  ssl->s3->read_shutdown = ssl_shutdown_error;
  ssl->s3->read_error.reset(ERR_save_state());
}

static bool check_read_error(const SSL *ssl) {
  if (ssl->s3->read_shutdown == ssl_shutdown_error) {
    ERR_restore_state(ssl->s3->read_error.get());
    return false;
  }
  return true;
}

bool ssl_can_write(const SSL *ssl) {
  return !SSL_in_init(ssl) || ssl->s3->hs->can_early_write;
}

bool ssl_can_read(const SSL *ssl) {
  return !SSL_in_init(ssl) || ssl->s3->hs->can_early_read;
}

ssl_open_record_t ssl_open_handshake(SSL *ssl, size_t *out_consumed,
                                     uint8_t *out_alert, Span<uint8_t> in) {
  *out_consumed = 0;
  if (!check_read_error(ssl)) {
    *out_alert = 0;
    return ssl_open_record_error;
  }
  auto ret = ssl->method->open_handshake(ssl, out_consumed, out_alert, in);
  if (ret == ssl_open_record_error) {
    ssl_set_read_error(ssl);
  }
  return ret;
}

ssl_open_record_t ssl_open_change_cipher_spec(SSL *ssl, size_t *out_consumed,
                                              uint8_t *out_alert,
                                              Span<uint8_t> in) {
  *out_consumed = 0;
  if (!check_read_error(ssl)) {
    *out_alert = 0;
    return ssl_open_record_error;
  }
  auto ret =
      ssl->method->open_change_cipher_spec(ssl, out_consumed, out_alert, in);
  if (ret == ssl_open_record_error) {
    ssl_set_read_error(ssl);
  }
  return ret;
}

ssl_open_record_t ssl_open_app_data(SSL *ssl, Span<uint8_t> *out,
                                    size_t *out_consumed, uint8_t *out_alert,
                                    Span<uint8_t> in) {
  *out_consumed = 0;
  if (!check_read_error(ssl)) {
    *out_alert = 0;
    return ssl_open_record_error;
  }
  auto ret = ssl->method->open_app_data(ssl, out, out_consumed, out_alert, in);
  if (ret == ssl_open_record_error) {
    ssl_set_read_error(ssl);
  }
  return ret;
}

static bool cbb_add_hex(CBB *cbb, Span<const uint8_t> in) {
  static const char hextable[] = "0123456789abcdef";
  uint8_t *out;

  if (!CBB_add_space(cbb, &out, in.size() * 2)) {
    return false;
  }

  for (uint8_t b : in) {
    *(out++) = (uint8_t)hextable[b >> 4];
    *(out++) = (uint8_t)hextable[b & 0xf];
  }

  return true;
}

bool ssl_log_secret(const SSL *ssl, const char *label,
                    Span<const uint8_t> secret) {
  if (ssl->ctx->keylog_callback == NULL) {
    return true;
  }

  ScopedCBB cbb;
  Array<uint8_t> line;
  if (!CBB_init(cbb.get(), strlen(label) + 1 + SSL3_RANDOM_SIZE * 2 + 1 +
                               secret.size() * 2 + 1) ||
      !CBB_add_bytes(cbb.get(), reinterpret_cast<const uint8_t *>(label),
                     strlen(label)) ||
      !CBB_add_u8(cbb.get(), ' ') ||
      !cbb_add_hex(cbb.get(), ssl->s3->client_random) ||
      !CBB_add_u8(cbb.get(), ' ') || !cbb_add_hex(cbb.get(), secret) ||
      !CBB_add_u8(cbb.get(), 0 /* NUL */) ||
      !CBBFinishArray(cbb.get(), &line)) {
    return false;
  }

  ssl->ctx->keylog_callback(ssl, reinterpret_cast<const char *>(line.data()));
  return true;
}

void ssl_do_info_callback(const SSL *ssl, int type, int value) {
  void (*cb)(const SSL *ssl, int type, int value) = NULL;
  if (ssl->info_callback != NULL) {
    cb = ssl->info_callback;
  } else if (ssl->ctx->info_callback != NULL) {
    cb = ssl->ctx->info_callback;
  }

  if (cb != NULL) {
    cb(ssl, type, value);
  }
}

void ssl_do_msg_callback(const SSL *ssl, int is_write, int content_type,
                         Span<const uint8_t> in) {
  if (ssl->msg_callback == NULL) {
    return;
  }

  // |version| is zero when calling for |SSL3_RT_HEADER| and |SSL2_VERSION| for
  // a V2ClientHello.
  int version;
  switch (content_type) {
    case 0:
      // V2ClientHello
      version = SSL2_VERSION;
      break;
    case SSL3_RT_HEADER:
      version = 0;
      break;
    default:
      version = SSL_version(ssl);
  }

  ssl->msg_callback(is_write, version, content_type, in.data(), in.size(),
                    const_cast<SSL *>(ssl), ssl->msg_callback_arg);
}

void ssl_get_current_time(const SSL *ssl, struct OPENSSL_timeval *out_clock) {
  // TODO(martinkr): Change callers to |ssl_ctx_get_current_time| and drop the
  // |ssl| arg from |current_time_cb| if possible.
  ssl_ctx_get_current_time(ssl->ctx.get(), out_clock);
}

void ssl_ctx_get_current_time(const SSL_CTX *ctx,
                              struct OPENSSL_timeval *out_clock) {
  if (ctx->current_time_cb != NULL) {
    // TODO(davidben): Update current_time_cb to use OPENSSL_timeval. See
    // https://crbug.com/boringssl/155.
    struct timeval clock;
    ctx->current_time_cb(nullptr /* ssl */, &clock);
    if (clock.tv_sec < 0) {
      assert(0);
      out_clock->tv_sec = 0;
      out_clock->tv_usec = 0;
    } else {
      out_clock->tv_sec = (uint64_t)clock.tv_sec;
      out_clock->tv_usec = (uint32_t)clock.tv_usec;
    }
    return;
  }

#if defined(BORINGSSL_UNSAFE_DETERMINISTIC_MODE)
  out_clock->tv_sec = 1234;
  out_clock->tv_usec = 1234;
#elif defined(OPENSSL_WINDOWS)
  struct _timeb time;
  _ftime(&time);
  if (time.time < 0) {
    assert(0);
    out_clock->tv_sec = 0;
    out_clock->tv_usec = 0;
  } else {
    out_clock->tv_sec = time.time;
    out_clock->tv_usec = time.millitm * 1000;
  }
#else
  struct timeval clock;
  gettimeofday(&clock, NULL);
  if (clock.tv_sec < 0) {
    assert(0);
    out_clock->tv_sec = 0;
    out_clock->tv_usec = 0;
  } else {
    out_clock->tv_sec = (uint64_t)clock.tv_sec;
    out_clock->tv_usec = (uint32_t)clock.tv_usec;
  }
#endif
}

void SSL_CTX_set_handoff_mode(SSL_CTX *ctx, bool on) { ctx->handoff = on; }

static bool ssl_can_renegotiate(const SSL *ssl) {
  if (ssl->server || SSL_is_dtls(ssl)) {
    return false;
  }

  if (ssl->s3->have_version && ssl_protocol_version(ssl) >= TLS1_3_VERSION) {
    return false;
  }

  // The config has already been shed.
  if (!ssl->config) {
    return false;
  }

  switch (ssl->renegotiate_mode) {
    case ssl_renegotiate_ignore:
    case ssl_renegotiate_never:
      return false;

    case ssl_renegotiate_freely:
    case ssl_renegotiate_explicit:
      return true;
    case ssl_renegotiate_once:
      return ssl->s3->total_renegotiations == 0;
  }

  assert(0);
  return false;
}

static void ssl_maybe_shed_handshake_config(SSL *ssl) {
  if (ssl->s3->hs != nullptr || ssl->config == nullptr ||
      !ssl->config->shed_handshake_config || ssl_can_renegotiate(ssl)) {
    return;
  }

  ssl->config.reset();
}

void SSL_set_handoff_mode(SSL *ssl, bool on) {
  if (!ssl->config) {
    return;
  }
  ssl->config->handoff = on;
}

bool SSL_get_traffic_secrets(const SSL *ssl,
                             Span<const uint8_t> *out_read_traffic_secret,
                             Span<const uint8_t> *out_write_traffic_secret) {
  if (SSL_version(ssl) < TLS1_3_VERSION) {
    OPENSSL_PUT_ERROR(SSL, SSL_R_WRONG_SSL_VERSION);
    return false;
  }

  if (!ssl->s3->initial_handshake_complete) {
    OPENSSL_PUT_ERROR(SSL, SSL_R_HANDSHAKE_NOT_COMPLETE);
    return false;
  }

  *out_read_traffic_secret = Span<const uint8_t>(
      ssl->s3->read_traffic_secret, ssl->s3->read_traffic_secret_len);
  *out_write_traffic_secret = Span<const uint8_t>(
      ssl->s3->write_traffic_secret, ssl->s3->write_traffic_secret_len);

  return true;
}

void ssl_update_counter(SSL_CTX *ctx, int &counter, bool lock) {
  if (lock) {
    MutexWriteLock ctx_lock(&ctx->lock);
    counter++;
  } else {
    counter++;
  }
}

static int ssl_read_counter(const SSL_CTX *ctx, int counter) {
  MutexReadLock lock(const_cast<CRYPTO_MUTEX *>(&ctx->lock));
  return counter;
}

void SSL_CTX_set_aes_hw_override_for_testing(SSL_CTX *ctx,
                                             bool override_value) {
  ctx->aes_hw_override = true;
  ctx->aes_hw_override_value = override_value;
}

void SSL_set_aes_hw_override_for_testing(SSL *ssl, bool override_value) {
  ssl->config->aes_hw_override = true;
  ssl->config->aes_hw_override_value = override_value;
}

BSSL_NAMESPACE_END

using namespace bssl;

int SSL_library_init(void) {
  CRYPTO_library_init();
  return 1;
}

int OPENSSL_init_ssl(uint64_t opts, const OPENSSL_INIT_SETTINGS *settings) {
  CRYPTO_library_init();
  return 1;
}

static uint32_t ssl_session_hash(const SSL_SESSION *sess) {
  return ssl_hash_session_id(
      MakeConstSpan(sess->session_id, sess->session_id_length));
}

static int ssl_session_cmp(const SSL_SESSION *a, const SSL_SESSION *b) {
  if (a->session_id_length != b->session_id_length) {
    return 1;
  }

  return OPENSSL_memcmp(a->session_id, b->session_id, a->session_id_length);
}

ssl_ctx_st::ssl_ctx_st(const SSL_METHOD *ssl_method)
    : RefCounted(CheckSubClass()),
      method(ssl_method->method),
      x509_method(ssl_method->x509_method),
      retain_only_sha256_of_client_certs(false),
      quiet_shutdown(false),
      ocsp_stapling_enabled(false),
      signed_cert_timestamps_enabled(false),
      channel_id_enabled(false),
      grease_enabled(false),
      permute_extensions(false),
      allow_unknown_alpn_protos(false),
      false_start_allowed_without_alpn(false),
      handoff(false),
      enable_early_data(false),
      enable_read_ahead(false),
      aes_hw_override(false),
      aes_hw_override_value(false),
      conf_max_version_use_default(true),
      conf_min_version_use_default(true) {
  CRYPTO_MUTEX_init(&lock);
  CRYPTO_new_ex_data(&ex_data);
}

ssl_ctx_st::~ssl_ctx_st() {
  // Free the internal session cache. Note that this calls the caller-supplied
  // remove callback, so we must do it before clearing ex_data. (See ticket
  // [openssl.org #212].)
  SSL_CTX_flush_sessions(this, 0);

  CRYPTO_free_ex_data(&g_ex_data_class_ssl_ctx, this, &ex_data);

  CRYPTO_MUTEX_cleanup(&lock);
  lh_SSL_SESSION_free(sessions);
  sk_SSL_CUSTOM_EXTENSION_pop_free(client_custom_extensions,
                                   SSL_CUSTOM_EXTENSION_free);
  sk_SSL_CUSTOM_EXTENSION_pop_free(server_custom_extensions,
                                   SSL_CUSTOM_EXTENSION_free);
  x509_method->ssl_ctx_free(this);
}

SSL_CTX *SSL_CTX_new(const SSL_METHOD *method) {
  if (method == NULL) {
    OPENSSL_PUT_ERROR(SSL, SSL_R_NULL_SSL_METHOD_PASSED);
    return nullptr;
  }

  UniquePtr<SSL_CTX> ret = MakeUnique<SSL_CTX>(method);
  if (!ret) {
    return nullptr;
  }

  ret->cert = MakeUnique<CERT>(method->x509_method);
  ret->sessions = lh_SSL_SESSION_new(ssl_session_hash, ssl_session_cmp);
  ret->client_CA.reset(sk_CRYPTO_BUFFER_new_null());
  if (ret->cert == nullptr || ret->sessions == nullptr ||
      ret->client_CA == nullptr || !ret->x509_method->ssl_ctx_new(ret.get())) {
    return nullptr;
  }

  const bool has_aes_hw = ret->aes_hw_override ? ret->aes_hw_override_value :
                                                 EVP_has_aes_hardware();
  const char *cipher_rule;
  if (has_aes_hw) {
    cipher_rule = TLS13_DEFAULT_CIPHER_LIST_AES_HW;
  } else {
    cipher_rule = TLS13_DEFAULT_CIPHER_LIST_NO_AES_HW;
  }

  if (!SSL_CTX_set_ciphersuites(ret.get(), cipher_rule) ||
      !SSL_CTX_set_strict_cipher_list(ret.get(), SSL_DEFAULT_CIPHER_LIST) ||
      // Lock the SSL_CTX to the specified version, for compatibility with
      // legacy uses of SSL_METHOD.
      !SSL_CTX_set_max_proto_version(ret.get(), method->version) ||
      !SSL_CTX_set_min_proto_version(ret.get(), method->version)) {
    OPENSSL_PUT_ERROR(SSL, ERR_R_INTERNAL_ERROR);
    return nullptr;
  }

  // By default, use the method's default min/max version. Make sure to set
  // this after calls to |SSL_CTX_set_{min,max}_proto_version| because those
  // calls modify these values if |method->version| is not 0. We should still
  // defer to the protocol method's default min/max values in that case.
  ret->conf_max_version_use_default = true;
  ret->conf_min_version_use_default = true;
  ret->enable_read_ahead = false;

  return ret.release();
}

int SSL_CTX_up_ref(SSL_CTX *ctx) {
  ctx->UpRefInternal();
  return 1;
}

void SSL_CTX_free(SSL_CTX *ctx) {
  if (ctx != nullptr) {
    ctx->DecRefInternal();
  }
}

ssl_st::ssl_st(SSL_CTX *ctx_arg)
    : method(ctx_arg->method),
      max_send_fragment(ctx_arg->max_send_fragment),
      read_ahead_buffer_size(ctx_arg->read_ahead_buffer_size),
      msg_callback(ctx_arg->msg_callback),
      msg_callback_arg(ctx_arg->msg_callback_arg),
      ctx(UpRef(ctx_arg)),
      session_ctx(UpRef(ctx_arg)),
      options(ctx->options),
      mode(ctx->mode),
      max_cert_list(ctx->max_cert_list),
      server(false),
      quiet_shutdown(ctx->quiet_shutdown),
      enable_early_data(ctx->enable_early_data),
      enable_read_ahead(ctx->enable_read_ahead) {
  CRYPTO_new_ex_data(&ex_data);
}

ssl_st::~ssl_st() {
  CRYPTO_free_ex_data(&g_ex_data_class_ssl, this, &ex_data);
  // |config| refers to |this|, so we must release it earlier.
  config.reset();
  if (method != NULL) {
    method->ssl_free(this);
  }
}

SSL *SSL_new(SSL_CTX *ctx) {
  if (ctx == nullptr) {
    OPENSSL_PUT_ERROR(SSL, SSL_R_NULL_SSL_CTX);
    return nullptr;
  }

  UniquePtr<SSL> ssl = MakeUnique<SSL>(ctx);
  if (ssl == nullptr) {
    return nullptr;
  }

  ssl->config = MakeUnique<SSL_CONFIG>(ssl.get());
  if (ssl->config == nullptr) {
    return nullptr;
  }
  ssl->config->conf_min_version = ctx->conf_min_version;
  ssl->config->conf_max_version = ctx->conf_max_version;
  ssl->config->conf_max_version_use_default = ctx->conf_max_version_use_default;
  ssl->config->conf_min_version_use_default = ctx->conf_min_version_use_default;

  ssl->config->cert = ssl_cert_dup(ctx->cert.get());
  if (ssl->config->cert == nullptr) {
    return nullptr;
  }

  ssl->config->verify_mode = ctx->verify_mode;
  ssl->config->verify_callback = ctx->default_verify_callback;
  ssl->config->custom_verify_callback = ctx->custom_verify_callback;
  ssl->config->retain_only_sha256_of_client_certs =
      ctx->retain_only_sha256_of_client_certs;
  ssl->config->permute_extensions = ctx->permute_extensions;
  ssl->config->aes_hw_override = ctx->aes_hw_override;
  ssl->config->aes_hw_override_value = ctx->aes_hw_override_value;

  if (!ssl->config->supported_group_list.CopyFrom(ctx->supported_group_list) ||
      !ssl->config->alpn_client_proto_list.CopyFrom(
          ctx->alpn_client_proto_list) ||
      !ssl->config->verify_sigalgs.CopyFrom(ctx->verify_sigalgs)) {
    return nullptr;
  }

  if (ctx->cipher_list) {
    ssl->config->cipher_list = MakeUnique<SSLCipherPreferenceList>();
    ssl->config->cipher_list->Init(*ctx->cipher_list.get());
  }
  if (ctx->tls13_cipher_list) {
    ssl->config->tls13_cipher_list = MakeUnique<SSLCipherPreferenceList>();
    ssl->config->tls13_cipher_list->Init(*ctx->tls13_cipher_list.get());
  }

  if (ctx->psk_identity_hint) {
    ssl->config->psk_identity_hint.reset(
        OPENSSL_strdup(ctx->psk_identity_hint.get()));
    if (ssl->config->psk_identity_hint == nullptr) {
      return nullptr;
    }
  }
  ssl->config->psk_client_callback = ctx->psk_client_callback;
  ssl->config->psk_server_callback = ctx->psk_server_callback;

  ssl->config->channel_id_enabled = ctx->channel_id_enabled;
  ssl->config->channel_id_private = UpRef(ctx->channel_id_private);

  ssl->config->signed_cert_timestamps_enabled =
      ctx->signed_cert_timestamps_enabled;
  ssl->config->ocsp_stapling_enabled = ctx->ocsp_stapling_enabled;
  ssl->config->handoff = ctx->handoff;
  ssl->quic_method = ctx->quic_method;

  if (!ssl->method->ssl_new(ssl.get()) ||
      !ssl->ctx->x509_method->ssl_new(ssl->s3->hs.get())) {
    return nullptr;
  }

  return ssl.release();
}

SSL_CONFIG::SSL_CONFIG(SSL *ssl_arg)
    : ssl(ssl_arg),
      ech_grease_enabled(false),
      signed_cert_timestamps_enabled(false),
      ocsp_stapling_enabled(false),
      channel_id_enabled(false),
      enforce_rsa_key_usage(false),
      retain_only_sha256_of_client_certs(false),
      handoff(false),
      shed_handshake_config(false),
      jdk11_workaround(false),
      quic_use_legacy_codepoint(false),
      permute_extensions(false),
      conf_max_version_use_default(true),
      conf_min_version_use_default(true),
      alps_use_new_codepoint(false),
      check_client_certificate_type(true) {
  assert(ssl);
}

SSL_CONFIG::~SSL_CONFIG() {
  if (ssl->ctx != nullptr) {
    ssl->ctx->x509_method->ssl_config_free(this);
  }
}

void SSL_free(SSL *ssl) { Delete(ssl); }

void SSL_set_connect_state(SSL *ssl) {
  ssl->server = false;
  ssl->do_handshake = ssl_client_handshake;
}

void SSL_set_accept_state(SSL *ssl) {
  ssl->server = true;
  ssl->do_handshake = ssl_server_handshake;
}

void SSL_set0_rbio(SSL *ssl, BIO *rbio) { ssl->rbio.reset(rbio); }

void SSL_set0_wbio(SSL *ssl, BIO *wbio) { ssl->wbio.reset(wbio); }

void SSL_set_bio(SSL *ssl, BIO *rbio, BIO *wbio) {
  // For historical reasons, this function has many different cases in ownership
  // handling.

  // If nothing has changed, do nothing
  if (rbio == SSL_get_rbio(ssl) && wbio == SSL_get_wbio(ssl)) {
    return;
  }

  // If the two arguments are equal, one fewer reference is granted than
  // taken.
  if (rbio != NULL && rbio == wbio) {
    BIO_up_ref(rbio);
  }

  // If only the wbio is changed, adopt only one reference.
  if (rbio == SSL_get_rbio(ssl)) {
    SSL_set0_wbio(ssl, wbio);
    return;
  }

  // There is an asymmetry here for historical reasons. If only the rbio is
  // changed AND the rbio and wbio were originally different, then we only adopt
  // one reference.
  if (wbio == SSL_get_wbio(ssl) && SSL_get_rbio(ssl) != SSL_get_wbio(ssl)) {
    SSL_set0_rbio(ssl, rbio);
    return;
  }

  // Otherwise, adopt both references.
  SSL_set0_rbio(ssl, rbio);
  SSL_set0_wbio(ssl, wbio);
}

BIO *SSL_get_rbio(const SSL *ssl) { return ssl->rbio.get(); }

BIO *SSL_get_wbio(const SSL *ssl) { return ssl->wbio.get(); }

size_t SSL_quic_max_handshake_flight_len(const SSL *ssl,
                                         enum ssl_encryption_level_t level) {
  // Limits flights to 16K by default when there are no large
  // (certificate-carrying) messages.
  static const size_t kDefaultLimit = 16384;

  switch (level) {
    case ssl_encryption_initial:
      return kDefaultLimit;
    case ssl_encryption_early_data:
      // QUIC does not send EndOfEarlyData.
      return 0;
    case ssl_encryption_handshake:
      if (ssl->server) {
        // Servers may receive Certificate message if configured to request
        // client certificates.
        if (!!(ssl->config->verify_mode & SSL_VERIFY_PEER) &&
            ssl->max_cert_list > kDefaultLimit) {
          return ssl->max_cert_list;
        }
      } else {
        // Clients may receive both Certificate message and a CertificateRequest
        // message.
        if (2 * ssl->max_cert_list > kDefaultLimit) {
          return 2 * ssl->max_cert_list;
        }
      }
      return kDefaultLimit;
    case ssl_encryption_application:
      // Note there is not actually a bound on the number of NewSessionTickets
      // one may send in a row. This level may need more involved flow
      // control. See https://github.com/quicwg/base-drafts/issues/1834.
      return kDefaultLimit;
  }

  return 0;
}

enum ssl_encryption_level_t SSL_quic_read_level(const SSL *ssl) {
  return ssl->s3->read_level;
}

enum ssl_encryption_level_t SSL_quic_write_level(const SSL *ssl) {
  return ssl->s3->write_level;
}

int SSL_provide_quic_data(SSL *ssl, enum ssl_encryption_level_t level,
                          const uint8_t *data, size_t len) {
  if (ssl->quic_method == nullptr) {
    OPENSSL_PUT_ERROR(SSL, ERR_R_SHOULD_NOT_HAVE_BEEN_CALLED);
    return 0;
  }

  if (level != ssl->s3->read_level) {
    OPENSSL_PUT_ERROR(SSL, SSL_R_WRONG_ENCRYPTION_LEVEL_RECEIVED);
    return 0;
  }

  size_t new_len = (ssl->s3->hs_buf ? ssl->s3->hs_buf->length : 0) + len;
  if (new_len < len ||
      new_len > SSL_quic_max_handshake_flight_len(ssl, level)) {
    OPENSSL_PUT_ERROR(SSL, SSL_R_EXCESSIVE_MESSAGE_SIZE);
    return 0;
  }

  return tls_append_handshake_data(ssl, MakeConstSpan(data, len));
}

int SSL_do_handshake(SSL *ssl) {
  ssl_reset_error_state(ssl);

  if (ssl->do_handshake == NULL) {
    OPENSSL_PUT_ERROR(SSL, SSL_R_CONNECTION_TYPE_NOT_SET);
    return -1;
  }

  if (!SSL_in_init(ssl)) {
    return 1;
  }

  // Run the handshake.
  SSL_HANDSHAKE *hs = ssl->s3->hs.get();

  bool early_return = false;
  int ret = ssl_run_handshake(hs, &early_return);
  ssl_do_info_callback(
      ssl, ssl->server ? SSL_CB_ACCEPT_EXIT : SSL_CB_CONNECT_EXIT, ret);
  if (ret <= 0) {
    return ret;
  }

  // Destroy the handshake object if the handshake has completely finished.
  if (!early_return) {
    ssl->s3->hs.reset();
    ssl_maybe_shed_handshake_config(ssl);
  }

  return 1;
}

int SSL_connect(SSL *ssl) {
  if (ssl->do_handshake == NULL) {
    // Not properly initialized yet
    SSL_set_connect_state(ssl);
  }

  return SSL_do_handshake(ssl);
}

int SSL_accept(SSL *ssl) {
  if (ssl->do_handshake == NULL) {
    // Not properly initialized yet
    SSL_set_accept_state(ssl);
  }

  return SSL_do_handshake(ssl);
}

static int ssl_do_post_handshake(SSL *ssl, const SSLMessage &msg) {
  if (ssl_protocol_version(ssl) >= TLS1_3_VERSION) {
    return tls13_post_handshake(ssl, msg);
  }

  // Check for renegotiation on the server before parsing to use the correct
  // error. Renegotiation is triggered by a different message for servers.
  if (ssl->server) {
    OPENSSL_PUT_ERROR(SSL, SSL_R_NO_RENEGOTIATION);
    ssl_send_alert(ssl, SSL3_AL_FATAL, SSL_AD_NO_RENEGOTIATION);
    return 0;
  }

  if (msg.type != SSL3_MT_HELLO_REQUEST || CBS_len(&msg.body) != 0) {
    ssl_send_alert(ssl, SSL3_AL_FATAL, SSL_AD_DECODE_ERROR);
    OPENSSL_PUT_ERROR(SSL, SSL_R_BAD_HELLO_REQUEST);
    return 0;
  }

  if (ssl->renegotiate_mode == ssl_renegotiate_ignore) {
    return 1;  // Ignore the HelloRequest.
  }

  ssl->s3->renegotiate_pending = true;
  if (ssl->renegotiate_mode == ssl_renegotiate_explicit) {
    return 1;  // Handle it later.
  }

  if (!SSL_renegotiate(ssl)) {
    ssl_send_alert(ssl, SSL3_AL_FATAL, SSL_AD_NO_RENEGOTIATION);
    return 0;
  }

  return 1;
}

int SSL_process_quic_post_handshake(SSL *ssl) {
  ssl_reset_error_state(ssl);

  if (SSL_in_init(ssl)) {
    OPENSSL_PUT_ERROR(SSL, ERR_R_SHOULD_NOT_HAVE_BEEN_CALLED);
    return 0;
  }

  // Replay post-handshake message errors.
  if (!check_read_error(ssl)) {
    return 0;
  }

  // Process any buffered post-handshake messages.
  SSLMessage msg;
  while (ssl->method->get_message(ssl, &msg)) {
    // Handle the post-handshake message and try again.
    if (!ssl_do_post_handshake(ssl, msg)) {
      ssl_set_read_error(ssl);
      return 0;
    }
    ssl->method->next_message(ssl);
  }

  return 1;
}

static int ssl_read_impl(SSL *ssl) {
  ssl_reset_error_state(ssl);

  if (ssl->do_handshake == NULL) {
    OPENSSL_PUT_ERROR(SSL, SSL_R_UNINITIALIZED);
    return -1;
  }

  // Replay post-handshake message errors.
  if (!check_read_error(ssl)) {
    return -1;
  }

  while (ssl->s3->pending_app_data.empty()) {
    if (ssl->s3->renegotiate_pending) {
      ssl->s3->rwstate = SSL_ERROR_WANT_RENEGOTIATE;
      return -1;
    }

    // Complete the current handshake, if any. False Start will cause
    // |SSL_do_handshake| to return mid-handshake, so this may require multiple
    // iterations.
    while (!ssl_can_read(ssl)) {
      int ret = SSL_do_handshake(ssl);
      if (ret < 0) {
        return ret;
      }
      if (ret == 0) {
        OPENSSL_PUT_ERROR(SSL, SSL_R_SSL_HANDSHAKE_FAILURE);
        return -1;
      }
    }

    // Process any buffered post-handshake messages.
    SSLMessage msg;
    if (ssl->method->get_message(ssl, &msg)) {
      // If we received an interrupt in early read (EndOfEarlyData), loop again
      // for the handshake to process it.
      if (SSL_in_init(ssl)) {
        ssl->s3->hs->can_early_read = false;
        continue;
      }

      // Handle the post-handshake message and try again.
      if (!ssl_do_post_handshake(ssl, msg)) {
        ssl_set_read_error(ssl);
        return -1;
      }
      ssl->method->next_message(ssl);
      continue;  // Loop again. We may have begun a new handshake.
    }

    uint8_t alert = SSL_AD_DECODE_ERROR;
    size_t consumed = 0;
    auto ret = ssl_open_app_data(ssl, &ssl->s3->pending_app_data, &consumed,
                                 &alert, ssl->s3->read_buffer.span());
    bool retry;
    int bio_ret = ssl_handle_open_record(ssl, &retry, ret, consumed, alert);
    if (bio_ret <= 0) {
      return bio_ret;
    }
    if (!retry) {
      assert(!ssl->s3->pending_app_data.empty());
    }
  }

  return 1;
}

int SSL_read_ex(SSL *ssl, void *buf, size_t num, size_t *read_bytes) {
  if (num == 0 && read_bytes != nullptr) {
    *read_bytes = 0;
    return 1;
  }
  int ret = SSL_read(ssl, buf, (int)num);
  if (ret <= 0) {
    return 0;
  }
  if (read_bytes != nullptr) {
    *read_bytes = ret;
  }
  return 1;
}

int SSL_read(SSL *ssl, void *buf, int num) {
  int ret = SSL_peek(ssl, buf, num);
  if (ret <= 0) {
    return ret;
  }
  // TODO(davidben): In DTLS, should the rest of the record be discarded?  DTLS
  // is not a stream. See https://crbug.com/boringssl/65.
  ssl->s3->pending_app_data =
      ssl->s3->pending_app_data.subspan(static_cast<size_t>(ret));
  if (ssl->s3->pending_app_data.empty()) {
    ssl->s3->read_buffer.DiscardConsumed();
  }
  return ret;
}

int SSL_peek(SSL *ssl, void *buf, int num) {
  if (ssl->quic_method != nullptr) {
    OPENSSL_PUT_ERROR(SSL, ERR_R_SHOULD_NOT_HAVE_BEEN_CALLED);
    return -1;
  }

  int ret = ssl_read_impl(ssl);
  if (ret <= 0) {
    return ret;
  }
  if (num <= 0) {
    return num;
  }
  size_t todo =
      std::min(ssl->s3->pending_app_data.size(), static_cast<size_t>(num));
  OPENSSL_memcpy(buf, ssl->s3->pending_app_data.data(), todo);
  return static_cast<int>(todo);
}

int SSL_peek_ex(SSL *ssl, void *buf, size_t num, size_t *read_bytes) {
  int ret = SSL_peek(ssl, buf, (int)num);
  if (ret <= 0) {
    return 0;
  }
  *read_bytes = ret;
  return 1;
}

int SSL_write(SSL *ssl, const void *buf, int num) {
  ssl_reset_error_state(ssl);

  if (ssl->quic_method != nullptr) {
    OPENSSL_PUT_ERROR(SSL, ERR_R_SHOULD_NOT_HAVE_BEEN_CALLED);
    return -1;
  }

  if (ssl->do_handshake == NULL) {
    OPENSSL_PUT_ERROR(SSL, SSL_R_UNINITIALIZED);
    return -1;
  }

  int ret = 0;
  size_t bytes_written = 0;
  bool needs_handshake = false;
  do {
    // If necessary, complete the handshake implicitly.
    if (!ssl_can_write(ssl)) {
      ret = SSL_do_handshake(ssl);
      if (ret < 0) {
        return ret;
      }
      if (ret == 0) {
        OPENSSL_PUT_ERROR(SSL, SSL_R_SSL_HANDSHAKE_FAILURE);
        return -1;
      }
    }

    if (num < 0) {
      OPENSSL_PUT_ERROR(SSL, SSL_R_BAD_LENGTH);
      return -1;
    }
    ret = ssl->method->write_app_data(
        ssl, &needs_handshake, &bytes_written,
        MakeConstSpan(static_cast<const uint8_t *>(buf),
                      static_cast<size_t>(num)));
  } while (needs_handshake);
  return ret <= 0 ? ret : static_cast<int>(bytes_written);
}

int SSL_write_ex(SSL *ssl, const void *buf, size_t num, size_t *written) {
  if (num == 0 && written != nullptr) {
    *written = 0;
    return 1;
  }
  int ret = SSL_write(ssl, buf, (int)num);
  if (ret <= 0) {
    return 0;
  }
  if (written != nullptr) {
    *written = ret;
  }
  return 1;
}

int SSL_key_update(SSL *ssl, int request_type) {
  ssl_reset_error_state(ssl);

  if (ssl->do_handshake == NULL) {
    OPENSSL_PUT_ERROR(SSL, SSL_R_UNINITIALIZED);
    return 0;
  }

  if (ssl->ctx->quic_method != nullptr) {
    OPENSSL_PUT_ERROR(SSL, ERR_R_SHOULD_NOT_HAVE_BEEN_CALLED);
    return 0;
  }

  if (!ssl->s3->initial_handshake_complete) {
    OPENSSL_PUT_ERROR(SSL, SSL_R_HANDSHAKE_NOT_COMPLETE);
    return 0;
  }

  if (ssl_protocol_version(ssl) < TLS1_3_VERSION) {
    OPENSSL_PUT_ERROR(SSL, SSL_R_WRONG_SSL_VERSION);
    return 0;
  }

  if (ssl->s3->key_update_pending == SSL_KEY_UPDATE_NONE &&
      !tls13_add_key_update(ssl, request_type)) {
    return 0;
  }

  return 1;
}

int SSL_shutdown(SSL *ssl) {
  ssl_reset_error_state(ssl);

  if (ssl->do_handshake == NULL) {
    OPENSSL_PUT_ERROR(SSL, SSL_R_UNINITIALIZED);
    return -1;
  }

  // If we are in the middle of a handshake, silently succeed. Consumers often
  // call this function before |SSL_free|, whether the handshake succeeded or
  // not. We assume the caller has already handled failed handshakes.
  if (SSL_in_init(ssl)) {
    return 1;
  }

  if (ssl->quiet_shutdown) {
    // Do nothing if configured not to send a close_notify.
    ssl->s3->write_shutdown = ssl_shutdown_close_notify;
    ssl->s3->read_shutdown = ssl_shutdown_close_notify;
    return 1;
  }

  // This function completes in two stages. It sends a close_notify and then it
  // waits for a close_notify to come in. Perform exactly one action and return
  // whether or not it succeeds.

  if (ssl->s3->write_shutdown != ssl_shutdown_close_notify) {
    // Send a close_notify.
    if (ssl_send_alert_impl(ssl, SSL3_AL_WARNING, SSL_AD_CLOSE_NOTIFY) <= 0) {
      return -1;
    }
  } else if (ssl->s3->alert_dispatch) {
    // Finish sending the close_notify.
    if (ssl->method->dispatch_alert(ssl) <= 0) {
      return -1;
    }
  } else if (ssl->s3->read_shutdown != ssl_shutdown_close_notify) {
    if (SSL_is_dtls(ssl)) {
      // Bidirectional shutdown doesn't make sense for an unordered
      // transport. DTLS alerts also aren't delivered reliably, so we may even
      // time out because the peer never received our close_notify. Report to
      // the caller that the channel has fully shut down.
      if (ssl->s3->read_shutdown == ssl_shutdown_error) {
        ERR_restore_state(ssl->s3->read_error.get());
        return -1;
      }
      ssl->s3->read_shutdown = ssl_shutdown_close_notify;
    } else {
      // Process records until an error, close_notify, or application data.
      if (ssl_read_impl(ssl) > 0) {
        // We received some unexpected application data.
        OPENSSL_PUT_ERROR(SSL, SSL_R_APPLICATION_DATA_ON_SHUTDOWN);
        return -1;
      }
      if (ssl->s3->read_shutdown != ssl_shutdown_close_notify) {
        return -1;
      }
    }
  }

  // Return 0 for unidirectional shutdown and 1 for bidirectional shutdown.
  return ssl->s3->read_shutdown == ssl_shutdown_close_notify;
}

int SSL_send_fatal_alert(SSL *ssl, uint8_t alert) {
  if (ssl->s3->alert_dispatch) {
    if (ssl->s3->send_alert[0] != SSL3_AL_FATAL ||
        ssl->s3->send_alert[1] != alert) {
      // We are already attempting to write a different alert.
      OPENSSL_PUT_ERROR(SSL, SSL_R_PROTOCOL_IS_SHUTDOWN);
      return -1;
    }
    return ssl->method->dispatch_alert(ssl);
  }

  return ssl_send_alert_impl(ssl, SSL3_AL_FATAL, alert);
}

int SSL_set_quic_transport_params(SSL *ssl, const uint8_t *params,
                                  size_t params_len) {
  return ssl->config && ssl->config->quic_transport_params.CopyFrom(
                            MakeConstSpan(params, params_len));
}

void SSL_get_peer_quic_transport_params(const SSL *ssl,
                                        const uint8_t **out_params,
                                        size_t *out_params_len) {
  *out_params = ssl->s3->peer_quic_transport_params.data();
  *out_params_len = ssl->s3->peer_quic_transport_params.size();
}

int SSL_set_quic_early_data_context(SSL *ssl, const uint8_t *context,
                                    size_t context_len) {
  return ssl->config && ssl->config->quic_early_data_context.CopyFrom(
                            MakeConstSpan(context, context_len));
}

void SSL_CTX_set_early_data_enabled(SSL_CTX *ctx, int enabled) {
  ctx->enable_early_data = !!enabled;
}

void SSL_set_early_data_enabled(SSL *ssl, int enabled) {
  ssl->enable_early_data = !!enabled;
}

int SSL_in_early_data(const SSL *ssl) {
  if (ssl->s3->hs == NULL) {
    return 0;
  }
  return ssl->s3->hs->in_early_data;
}

int SSL_early_data_accepted(const SSL *ssl) {
  return ssl->s3->early_data_accepted;
}

void SSL_reset_early_data_reject(SSL *ssl) {
  SSL_HANDSHAKE *hs = ssl->s3->hs.get();
  if (hs == NULL || hs->wait != ssl_hs_early_data_rejected) {
    abort();
  }

  hs->wait = ssl_hs_ok;
  hs->in_early_data = false;
  hs->early_session.reset();

  // Discard any unfinished writes from the perspective of |SSL_write|'s
  // retry. The handshake will transparently flush out the pending record
  // (discarded by the server) to keep the framing correct.
  ssl->s3->pending_write = {};
}

enum ssl_early_data_reason_t SSL_get_early_data_reason(const SSL *ssl) {
  return ssl->s3->early_data_reason;
}

const char *SSL_early_data_reason_string(enum ssl_early_data_reason_t reason) {
  switch (reason) {
    case ssl_early_data_unknown:
      return "unknown";
    case ssl_early_data_disabled:
      return "disabled";
    case ssl_early_data_accepted:
      return "accepted";
    case ssl_early_data_protocol_version:
      return "protocol_version";
    case ssl_early_data_peer_declined:
      return "peer_declined";
    case ssl_early_data_no_session_offered:
      return "no_session_offered";
    case ssl_early_data_session_not_resumed:
      return "session_not_resumed";
    case ssl_early_data_unsupported_for_session:
      return "unsupported_for_session";
    case ssl_early_data_hello_retry_request:
      return "hello_retry_request";
    case ssl_early_data_alpn_mismatch:
      return "alpn_mismatch";
    case ssl_early_data_channel_id:
      return "channel_id";
    case ssl_early_data_ticket_age_skew:
      return "ticket_age_skew";
    case ssl_early_data_quic_parameter_mismatch:
      return "quic_parameter_mismatch";
    case ssl_early_data_alps_mismatch:
      return "alps_mismatch";
    case ssl_early_data_unsupported_with_custom_extension:
      return "custom_extension_not_permitted";
  }

  return nullptr;
}

static int bio_retry_reason_to_error(int reason) {
  switch (reason) {
    case BIO_RR_CONNECT:
      return SSL_ERROR_WANT_CONNECT;
    case BIO_RR_ACCEPT:
      return SSL_ERROR_WANT_ACCEPT;
    default:
      return SSL_ERROR_SYSCALL;
  }
}

int SSL_get_error(const SSL *ssl, int ret_code) {
  if (ret_code > 0) {
    return SSL_ERROR_NONE;
  }

  // Make things return SSL_ERROR_SYSCALL when doing SSL_do_handshake etc,
  // where we do encode the error
  uint32_t err = ERR_peek_error();
  if (err != 0) {
    if (ERR_GET_LIB(err) == ERR_LIB_SYS) {
      return SSL_ERROR_SYSCALL;
    }
    return SSL_ERROR_SSL;
  }

  switch (ssl->s3->rwstate) {
    case SSL_ERROR_PENDING_SESSION:
    case SSL_ERROR_PENDING_CERTIFICATE:
    case SSL_ERROR_HANDOFF:
    case SSL_ERROR_HANDBACK:
    case SSL_ERROR_WANT_X509_LOOKUP:
    case SSL_ERROR_WANT_PRIVATE_KEY_OPERATION:
    case SSL_ERROR_PENDING_TICKET:
    case SSL_ERROR_EARLY_DATA_REJECTED:
    case SSL_ERROR_WANT_CERTIFICATE_VERIFY:
    case SSL_ERROR_WANT_RENEGOTIATE:
    case SSL_ERROR_HANDSHAKE_HINTS_READY:
    case SSL_ERROR_ZERO_RETURN:
      return ssl->s3->rwstate;

    case SSL_ERROR_WANT_READ: {
      if (ssl->quic_method) {
        return SSL_ERROR_WANT_READ;
      }
      BIO *bio = SSL_get_rbio(ssl);
      if (BIO_should_read(bio)) {
        return SSL_ERROR_WANT_READ;
      }

      if (BIO_should_write(bio)) {
        // TODO(davidben): OpenSSL historically checked for writes on the read
        // BIO. Can this be removed?
        return SSL_ERROR_WANT_WRITE;
      }

      if (BIO_should_io_special(bio)) {
        return bio_retry_reason_to_error(BIO_get_retry_reason(bio));
      }

      break;
    }

    case SSL_ERROR_WANT_WRITE: {
      BIO *bio = SSL_get_wbio(ssl);
      if (BIO_should_write(bio)) {
        return SSL_ERROR_WANT_WRITE;
      }

      if (BIO_should_read(bio)) {
        // TODO(davidben): OpenSSL historically checked for reads on the write
        // BIO. Can this be removed?
        return SSL_ERROR_WANT_READ;
      }

      if (BIO_should_io_special(bio)) {
        return bio_retry_reason_to_error(BIO_get_retry_reason(bio));
      }

      break;
    }
  }

  return SSL_ERROR_SYSCALL;
}

const char *SSL_error_description(int err) {
  switch (err) {
    case SSL_ERROR_NONE:
      return "NONE";
    case SSL_ERROR_SSL:
      return "SSL";
    case SSL_ERROR_WANT_READ:
      return "WANT_READ";
    case SSL_ERROR_WANT_WRITE:
      return "WANT_WRITE";
    case SSL_ERROR_WANT_X509_LOOKUP:
      return "WANT_X509_LOOKUP";
    case SSL_ERROR_SYSCALL:
      return "SYSCALL";
    case SSL_ERROR_ZERO_RETURN:
      return "ZERO_RETURN";
    case SSL_ERROR_WANT_CONNECT:
      return "WANT_CONNECT";
    case SSL_ERROR_WANT_ACCEPT:
      return "WANT_ACCEPT";
    case SSL_ERROR_PENDING_SESSION:
      return "PENDING_SESSION";
    case SSL_ERROR_PENDING_CERTIFICATE:
      return "PENDING_CERTIFICATE";
    case SSL_ERROR_WANT_PRIVATE_KEY_OPERATION:
      return "WANT_PRIVATE_KEY_OPERATION";
    case SSL_ERROR_PENDING_TICKET:
      return "PENDING_TICKET";
    case SSL_ERROR_EARLY_DATA_REJECTED:
      return "EARLY_DATA_REJECTED";
    case SSL_ERROR_WANT_CERTIFICATE_VERIFY:
      return "WANT_CERTIFICATE_VERIFY";
    case SSL_ERROR_HANDOFF:
      return "HANDOFF";
    case SSL_ERROR_HANDBACK:
      return "HANDBACK";
    case SSL_ERROR_WANT_RENEGOTIATE:
      return "WANT_RENEGOTIATE";
    case SSL_ERROR_HANDSHAKE_HINTS_READY:
      return "HANDSHAKE_HINTS_READY";
    default:
      return nullptr;
  }
}

uint32_t SSL_CTX_set_options(SSL_CTX *ctx, uint32_t options) {
  ctx->options |= options;
  return ctx->options;
}

uint32_t SSL_CTX_clear_options(SSL_CTX *ctx, uint32_t options) {
  ctx->options &= ~options;
  return ctx->options;
}

uint32_t SSL_CTX_get_options(const SSL_CTX *ctx) { return ctx->options; }

uint32_t SSL_set_options(SSL *ssl, uint32_t options) {
  ssl->options |= options;
  return ssl->options;
}

uint32_t SSL_clear_options(SSL *ssl, uint32_t options) {
  ssl->options &= ~options;
  return ssl->options;
}

uint32_t SSL_get_options(const SSL *ssl) { return ssl->options; }

uint32_t SSL_CTX_set_mode(SSL_CTX *ctx, uint32_t mode) {
  ctx->mode |= mode;
  return ctx->mode;
}

uint32_t SSL_CTX_clear_mode(SSL_CTX *ctx, uint32_t mode) {
  ctx->mode &= ~mode;
  return ctx->mode;
}

uint32_t SSL_CTX_get_mode(const SSL_CTX *ctx) { return ctx->mode; }

uint32_t SSL_set_mode(SSL *ssl, uint32_t mode) {
  ssl->mode |= mode;
  return ssl->mode;
}

uint32_t SSL_clear_mode(SSL *ssl, uint32_t mode) {
  ssl->mode &= ~mode;
  return ssl->mode;
}

uint32_t SSL_get_mode(const SSL *ssl) { return ssl->mode; }

void SSL_CTX_set0_buffer_pool(SSL_CTX *ctx, CRYPTO_BUFFER_POOL *pool) {
  ctx->pool = pool;
}

int SSL_get_tls_unique(const SSL *ssl, uint8_t *out, size_t *out_len,
                       size_t max_out) {
  *out_len = 0;
  OPENSSL_memset(out, 0, max_out);

  // tls-unique is not defined for TLS 1.3.
  if (!ssl->s3->initial_handshake_complete ||
      ssl_protocol_version(ssl) >= TLS1_3_VERSION) {
    return 0;
  }

  // The tls-unique value is the first Finished message in the handshake, which
  // is the client's in a full handshake and the server's for a resumption. See
  // https://tools.ietf.org/html/rfc5929#section-3.1.
  const uint8_t *finished = ssl->s3->previous_client_finished;
  size_t finished_len = ssl->s3->previous_client_finished_len;
  if (ssl->session != NULL) {
    // tls-unique is broken for resumed sessions unless EMS is used.
    if (!ssl->session->extended_master_secret) {
      return 0;
    }
    finished = ssl->s3->previous_server_finished;
    finished_len = ssl->s3->previous_server_finished_len;
  }

  *out_len = finished_len;
  if (finished_len > max_out) {
    *out_len = max_out;
  }

  OPENSSL_memcpy(out, finished, *out_len);
  return 1;
}

static int set_session_id_context(CERT *cert, const uint8_t *sid_ctx,
                                  size_t sid_ctx_len) {
  if (sid_ctx_len > sizeof(cert->sid_ctx)) {
    OPENSSL_PUT_ERROR(SSL, SSL_R_SSL_SESSION_ID_CONTEXT_TOO_LONG);
    return 0;
  }

  static_assert(sizeof(cert->sid_ctx) < 256, "sid_ctx too large");
  cert->sid_ctx_length = (uint8_t)sid_ctx_len;
  OPENSSL_memcpy(cert->sid_ctx, sid_ctx, sid_ctx_len);
  return 1;
}

int SSL_CTX_set_session_id_context(SSL_CTX *ctx, const uint8_t *sid_ctx,
                                   size_t sid_ctx_len) {
  return set_session_id_context(ctx->cert.get(), sid_ctx, sid_ctx_len);
}

int SSL_set_session_id_context(SSL *ssl, const uint8_t *sid_ctx,
                               size_t sid_ctx_len) {
  if (!ssl->config) {
    return 0;
  }
  return set_session_id_context(ssl->config->cert.get(), sid_ctx, sid_ctx_len);
}

const uint8_t *SSL_get0_session_id_context(const SSL *ssl, size_t *out_len) {
  if (!ssl->config) {
    assert(ssl->config);
    *out_len = 0;
    return NULL;
  }
  *out_len = ssl->config->cert->sid_ctx_length;
  return ssl->config->cert->sid_ctx;
}

int SSL_get_fd(const SSL *ssl) { return SSL_get_rfd(ssl); }

int SSL_get_rfd(const SSL *ssl) {
  int ret = -1;
  BIO *b = BIO_find_type(SSL_get_rbio(ssl), BIO_TYPE_DESCRIPTOR);
  if (b != NULL) {
    BIO_get_fd(b, &ret);
  }
  return ret;
}

int SSL_get_wfd(const SSL *ssl) {
  int ret = -1;
  BIO *b = BIO_find_type(SSL_get_wbio(ssl), BIO_TYPE_DESCRIPTOR);
  if (b != NULL) {
    BIO_get_fd(b, &ret);
  }
  return ret;
}

#if !defined(OPENSSL_NO_SOCK)
int SSL_set_fd(SSL *ssl, int fd) {
  BIO *bio = BIO_new(BIO_s_socket());
  if (bio == NULL) {
    OPENSSL_PUT_ERROR(SSL, ERR_R_BUF_LIB);
    return 0;
  }
  BIO_set_fd(bio, fd, BIO_NOCLOSE);
  SSL_set_bio(ssl, bio, bio);
  return 1;
}

int SSL_set_wfd(SSL *ssl, int fd) {
  BIO *rbio = SSL_get_rbio(ssl);
  if (rbio == NULL || BIO_method_type(rbio) != BIO_TYPE_SOCKET ||
      BIO_get_fd(rbio, NULL) != fd) {
    BIO *bio = BIO_new(BIO_s_socket());
    if (bio == NULL) {
      OPENSSL_PUT_ERROR(SSL, ERR_R_BUF_LIB);
      return 0;
    }
    BIO_set_fd(bio, fd, BIO_NOCLOSE);
    SSL_set0_wbio(ssl, bio);
  } else {
    // Copy the rbio over to the wbio.
    BIO_up_ref(rbio);
    SSL_set0_wbio(ssl, rbio);
  }

  return 1;
}

int SSL_set_rfd(SSL *ssl, int fd) {
  BIO *wbio = SSL_get_wbio(ssl);
  if (wbio == NULL || BIO_method_type(wbio) != BIO_TYPE_SOCKET ||
      BIO_get_fd(wbio, NULL) != fd) {
    BIO *bio = BIO_new(BIO_s_socket());
    if (bio == NULL) {
      OPENSSL_PUT_ERROR(SSL, ERR_R_BUF_LIB);
      return 0;
    }
    BIO_set_fd(bio, fd, BIO_NOCLOSE);
    SSL_set0_rbio(ssl, bio);
  } else {
    // Copy the wbio over to the rbio.
    BIO_up_ref(wbio);
    SSL_set0_rbio(ssl, wbio);
  }
  return 1;
}
#endif  // !OPENSSL_NO_SOCK

static size_t copy_finished(void *out, size_t out_len, const uint8_t *in,
                            size_t in_len) {
  if (out_len > in_len) {
    out_len = in_len;
  }
  OPENSSL_memcpy(out, in, out_len);
  return in_len;
}

size_t SSL_get_finished(const SSL *ssl, void *buf, size_t count) {
  if (!ssl->s3->initial_handshake_complete) {
    return 0;
  }

  if (ssl->server) {
    return copy_finished(buf, count, ssl->s3->previous_server_finished,
                         ssl->s3->previous_server_finished_len);
  }

  return copy_finished(buf, count, ssl->s3->previous_client_finished,
                       ssl->s3->previous_client_finished_len);
}

size_t SSL_get_peer_finished(const SSL *ssl, void *buf, size_t count) {
  if (!ssl->s3->initial_handshake_complete) {
    return 0;
  }

  if (ssl->server) {
    return copy_finished(buf, count, ssl->s3->previous_client_finished,
                         ssl->s3->previous_client_finished_len);
  }

  return copy_finished(buf, count, ssl->s3->previous_server_finished,
                       ssl->s3->previous_server_finished_len);
}

int SSL_get_verify_mode(const SSL *ssl) {
  if (!ssl->config) {
    assert(ssl->config);
    return -1;
  }
  return ssl->config->verify_mode;
}

int SSL_get_extms_support(const SSL *ssl) {
  // TLS 1.3 does not require extended master secret and always reports as
  // supporting it.
  if (!ssl->s3->have_version) {
    return 0;
  }
  if (ssl_protocol_version(ssl) >= TLS1_3_VERSION) {
    return 1;
  }

  // If the initial handshake completed, query the established session.
  if (ssl->s3->established_session != NULL) {
    return ssl->s3->established_session->extended_master_secret;
  }

  // Otherwise, query the in-progress handshake.
  if (ssl->s3->hs != NULL) {
    return ssl->s3->hs->extended_master_secret;
  }
  assert(0);
  return 0;
}

int SSL_CTX_get_read_ahead(const SSL_CTX *ctx) {
  GUARD_PTR(ctx);
  return ctx->enable_read_ahead;
}

int SSL_get_read_ahead(const SSL *ssl) {
  GUARD_PTR(ssl);
  return ssl->enable_read_ahead;
}

int SSL_CTX_set_default_read_buffer_len(SSL_CTX *ctx, size_t len) {
  GUARD_PTR(ctx);
  // SSLBUFFER_MAX_CAPACITY(0xffff) is the maximum SSLBuffer supports reading at one time
  if (len > SSLBUFFER_MAX_CAPACITY) {
    len = SSLBUFFER_MAX_CAPACITY;
  }
  // Setting a very small read buffer won't cause issue because the SSLBuffer
  // will always read at least the amount of data specified in the TLS record
  // header
  ctx->read_ahead_buffer_size = len;
  return 1;
}

int SSL_set_default_read_buffer_len(SSL *ssl, size_t len) {
  GUARD_PTR(ssl);
  // SSLBUFFER_MAX_CAPACITY(0xffff) is the maximum SSLBuffer supports reading at one time
  if (len > SSLBUFFER_MAX_CAPACITY) {
    len = SSLBUFFER_MAX_CAPACITY;
  }
  // Setting a very small read buffer won't cause issue because the SSLBuffer
  // will always read at least the amount of data specified in the TLS record
  // header
  ssl->read_ahead_buffer_size = len;
  return 1;
}

int SSL_CTX_set_read_ahead(SSL_CTX *ctx, int yes) {
  GUARD_PTR(ctx);
  if (yes == 0) {
    ctx->enable_read_ahead = false;
    return 1;
  } else if (yes == 1) {
    ctx->enable_read_ahead = true;
    return 1;
  } else {
    return 0;
  }
}

int SSL_set_read_ahead(SSL *ssl, int yes) {
  GUARD_PTR(ssl);
  if (yes == 0) {
    ssl->enable_read_ahead = false;
    return 1;
  } else if (yes == 1) {
    ssl->enable_read_ahead = true;
    return 1;
  } else {
    return 0;
  }}

int SSL_pending(const SSL *ssl) {
  return static_cast<int>(ssl->s3->pending_app_data.size());
}

int SSL_has_pending(const SSL *ssl) {
  return SSL_pending(ssl) != 0 || !ssl->s3->read_buffer.empty();
}

int SSL_CTX_check_private_key(const SSL_CTX *ctx) {
  if (!ssl_cert_check_cert_private_keys_usage(ctx->cert.get())) {
    return 0;
  }
  return ssl_cert_check_private_key(
      ctx->cert.get(),
      ctx->cert->cert_private_keys[ctx->cert->cert_private_key_idx]
          .privatekey.get());
}

int SSL_check_private_key(const SSL *ssl) {
  if (!ssl->config ||
      !ssl_cert_check_cert_private_keys_usage(ssl->config->cert.get())) {
    return 0;
  }
  return ssl_cert_check_private_key(
      ssl->config->cert.get(),
      ssl->config->cert
          ->cert_private_keys[ssl->config->cert->cert_private_key_idx]
          .privatekey.get());
}

long SSL_get_default_timeout(const SSL *ssl) {
  return SSL_DEFAULT_SESSION_TIMEOUT;
}

int SSL_get_key_update_type(const SSL *ssl) {
  return ssl->s3->key_update_pending;
}

int SSL_renegotiate(SSL *ssl) {
  // Caller-initiated renegotiation is not supported.
  if (!ssl->s3->renegotiate_pending) {
    OPENSSL_PUT_ERROR(SSL, ERR_R_SHOULD_NOT_HAVE_BEEN_CALLED);
    return 0;
  }

  if (!ssl_can_renegotiate(ssl)) {
    OPENSSL_PUT_ERROR(SSL, SSL_R_NO_RENEGOTIATION);
    return 0;
  }

  // We should not have told the caller to release the private key.
  assert(!SSL_can_release_private_key(ssl));
  ssl_update_counter(ssl->session_ctx.get(),
                     ssl->session_ctx->stats.sess_connect_renegotiate, true);

  // Renegotiation is only supported at quiescent points in the application
  // protocol, namely in HTTPS, just before reading the HTTP response.
  // Require the record-layer be idle and avoid complexities of sending a
  // handshake record while an application_data record is being written.
  if (!ssl->s3->write_buffer.empty() ||
      ssl->s3->write_shutdown != ssl_shutdown_none) {
    OPENSSL_PUT_ERROR(SSL, SSL_R_NO_RENEGOTIATION);
    return 0;
  }

  // Begin a new handshake.
  if (ssl->s3->hs != nullptr) {
    OPENSSL_PUT_ERROR(SSL, ERR_R_INTERNAL_ERROR);
    return 0;
  }
  ssl->s3->hs = ssl_handshake_new(ssl);
  if (ssl->s3->hs == nullptr) {
    return 0;
  }

  ssl->s3->renegotiate_pending = false;
  ssl->s3->total_renegotiations++;
  return 1;
}

int SSL_renegotiate_pending(SSL *ssl) {
  return SSL_in_init(ssl) && ssl->s3->initial_handshake_complete;
}

int SSL_total_renegotiations(const SSL *ssl) {
  return ssl->s3->total_renegotiations;
}

size_t SSL_CTX_get_max_cert_list(const SSL_CTX *ctx) {
  return ctx->max_cert_list;
}

void SSL_CTX_set_max_cert_list(SSL_CTX *ctx, size_t max_cert_list) {
  if (max_cert_list > kMaxHandshakeSize) {
    max_cert_list = kMaxHandshakeSize;
  }
  ctx->max_cert_list = (uint32_t)max_cert_list;
}

size_t SSL_get_max_cert_list(const SSL *ssl) { return ssl->max_cert_list; }

void SSL_set_max_cert_list(SSL *ssl, size_t max_cert_list) {
  if (max_cert_list > kMaxHandshakeSize) {
    max_cert_list = kMaxHandshakeSize;
  }
  ssl->max_cert_list = (uint32_t)max_cert_list;
}

int SSL_CTX_set_max_send_fragment(SSL_CTX *ctx, size_t max_send_fragment) {
  if (max_send_fragment < MIN_SAFE_FRAGMENT_SIZE) {
    max_send_fragment = MIN_SAFE_FRAGMENT_SIZE;
  }
  if (max_send_fragment > SSL3_RT_MAX_PLAIN_LENGTH) {
    max_send_fragment = SSL3_RT_MAX_PLAIN_LENGTH;
  }
  ctx->max_send_fragment = (uint16_t)max_send_fragment;

  return 1;
}

int SSL_set_max_send_fragment(SSL *ssl, size_t max_send_fragment) {
  if (max_send_fragment < MIN_SAFE_FRAGMENT_SIZE) {
    max_send_fragment = MIN_SAFE_FRAGMENT_SIZE;
  }
  if (max_send_fragment > SSL3_RT_MAX_PLAIN_LENGTH) {
    max_send_fragment = SSL3_RT_MAX_PLAIN_LENGTH;
  }
  ssl->max_send_fragment = (uint16_t)max_send_fragment;

  return 1;
}

int SSL_set_mtu(SSL *ssl, unsigned mtu) {
  if (!SSL_is_dtls(ssl) || mtu < dtls1_min_mtu()) {
    return 0;
  }
  ssl->d1->mtu = mtu;
  return 1;
}

int SSL_get_secure_renegotiation_support(const SSL *ssl) {
  if (!ssl->s3->have_version) {
    return 0;
  }
  return ssl_protocol_version(ssl) >= TLS1_3_VERSION ||
         ssl->s3->send_connection_binding;
}

size_t SSL_CTX_sess_number(const SSL_CTX *ctx) {
  MutexReadLock lock(const_cast<CRYPTO_MUTEX *>(&ctx->lock));
  return lh_SSL_SESSION_num_items(ctx->sessions);
}

unsigned long SSL_CTX_sess_set_cache_size(SSL_CTX *ctx, unsigned long size) {
  unsigned long ret = ctx->session_cache_size;
  ctx->session_cache_size = size;
  return ret;
}

unsigned long SSL_CTX_sess_get_cache_size(const SSL_CTX *ctx) {
  return ctx->session_cache_size;
}

int SSL_CTX_set_session_cache_mode(SSL_CTX *ctx, int mode) {
  int ret = ctx->session_cache_mode;
  ctx->session_cache_mode = mode;
  return ret;
}

int SSL_CTX_get_session_cache_mode(const SSL_CTX *ctx) {
  return ctx->session_cache_mode;
}


int SSL_CTX_get_tlsext_ticket_keys(SSL_CTX *ctx, void *out, size_t len) {
  if (out == NULL) {
    return 48;
  }
  if (len != 48) {
    OPENSSL_PUT_ERROR(SSL, SSL_R_INVALID_TICKET_KEYS_LENGTH);
    return 0;
  }

  // The default ticket keys are initialized lazily. Trigger a key
  // rotation to initialize them.
  if (!ssl_ctx_rotate_ticket_encryption_key(ctx)) {
    return 0;
  }

  uint8_t *out_bytes = reinterpret_cast<uint8_t *>(out);
  MutexReadLock lock(&ctx->lock);
  OPENSSL_memcpy(out_bytes, ctx->ticket_key_current->name, 16);
  OPENSSL_memcpy(out_bytes + 16, ctx->ticket_key_current->hmac_key, 16);
  OPENSSL_memcpy(out_bytes + 32, ctx->ticket_key_current->aes_key, 16);
  return 1;
}

int SSL_CTX_set_tlsext_ticket_keys(SSL_CTX *ctx, const void *in, size_t len) {
  if (in == NULL) {
    return 48;
  }
  if (len != 48) {
    OPENSSL_PUT_ERROR(SSL, SSL_R_INVALID_TICKET_KEYS_LENGTH);
    return 0;
  }
  auto key = MakeUnique<TicketKey>();
  if (!key) {
    return 0;
  }
  const uint8_t *in_bytes = reinterpret_cast<const uint8_t *>(in);
  OPENSSL_memcpy(key->name, in_bytes, 16);
  OPENSSL_memcpy(key->hmac_key, in_bytes + 16, 16);
  OPENSSL_memcpy(key->aes_key, in_bytes + 32, 16);
  // Disable automatic key rotation for manually-configured keys. This is now
  // the caller's responsibility.
  key->next_rotation_tv_sec = 0;
  ctx->ticket_key_current = std::move(key);
  ctx->ticket_key_prev.reset();
  return 1;
}

int SSL_CTX_set_tlsext_ticket_key_cb(
    SSL_CTX *ctx,
    int (*callback)(SSL *ssl, uint8_t *key_name, uint8_t *iv,
                    EVP_CIPHER_CTX *ctx, HMAC_CTX *hmac_ctx, int encrypt)) {
  ctx->ticket_key_cb = callback;
  return 1;
}

static bool ssl_nids_to_group_ids(Array<uint16_t> *out_group_ids,
                                  Span<const int> nids) {
  Array<uint16_t> group_ids;
  if (!group_ids.Init(nids.size())) {
    return false;
  }

  for (size_t i = 0; i < nids.size(); i++) {
    if (!ssl_nid_to_group_id(&group_ids[i], nids[i])) {
      return false;
    }
  }

  *out_group_ids = std::move(group_ids);
  return true;
}

int SSL_CTX_set1_groups(SSL_CTX *ctx, const int *groups, size_t num_groups) {
  return ssl_nids_to_group_ids(&ctx->supported_group_list,
                               MakeConstSpan(groups, num_groups));
}

int SSL_set1_groups(SSL *ssl, const int *groups, size_t num_groups) {
  if (!ssl->config) {
    return 0;
  }
  return ssl_nids_to_group_ids(&ssl->config->supported_group_list,
                               MakeConstSpan(groups, num_groups));
}

static bool ssl_str_to_group_ids(Array<uint16_t> *out_group_ids,
                                 const char *str) {
  // Count the number of groups in the list.
  size_t count = 0;
  const char *ptr = str, *col;
  do {
    col = strchr(ptr, ':');
    count++;
    if (col) {
      ptr = col + 1;
    }
  } while (col);

  Array<uint16_t> group_ids;
  if (!group_ids.Init(count)) {
    return false;
  }

  size_t i = 0;
  ptr = str;
  do {
    col = strchr(ptr, ':');
    if (!ssl_name_to_group_id(&group_ids[i++], ptr,
                              col ? (size_t)(col - ptr) : strlen(ptr))) {
      return false;
    }
    if (col) {
      ptr = col + 1;
    }
  } while (col);

  assert(i == count);
  *out_group_ids = std::move(group_ids);
  return true;
}

int SSL_CTX_set1_groups_list(SSL_CTX *ctx, const char *groups) {
  return ssl_str_to_group_ids(&ctx->supported_group_list, groups);
}

int SSL_set1_groups_list(SSL *ssl, const char *groups) {
  if (!ssl->config) {
    return 0;
  }
  return ssl_str_to_group_ids(&ssl->config->supported_group_list, groups);
}

uint16_t SSL_get_group_id(const SSL *ssl) {
  SSL_SESSION *session = SSL_get_session(ssl);
  if (session == NULL) {
    return 0;
  }

  return session->group_id;
}

int SSL_CTX_set_tmp_dh(SSL_CTX *ctx, const DH *dh) { return 1; }

int SSL_set_tmp_dh(SSL *ssl, const DH *dh) { return 1; }

STACK_OF(SSL_CIPHER) *SSL_CTX_get_ciphers(const SSL_CTX *ctx) {
  return ctx->cipher_list->ciphers.get();
}

int SSL_CTX_cipher_in_group(const SSL_CTX *ctx, size_t i) {
  if (i >= sk_SSL_CIPHER_num(ctx->cipher_list->ciphers.get())) {
    return 0;
  }
  return ctx->cipher_list->in_group_flags[i];
}

STACK_OF(SSL_CIPHER) *SSL_get_ciphers(const SSL *ssl) {
  if (ssl == NULL) {
    return NULL;
  }
<<<<<<< HEAD
=======

>>>>>>> d1c1d72f
  if (ssl->config && ssl->config->cipher_list) {
    return ssl->config->cipher_list->ciphers.get();
  }

  return ssl->ctx->cipher_list->ciphers.get();
}

const char *SSL_get_cipher_list(const SSL *ssl, int n) {
  if (ssl == NULL) {
    return NULL;
  }

  STACK_OF(SSL_CIPHER) *sk = SSL_get_ciphers(ssl);
  if (sk == NULL || n < 0 || (size_t)n >= sk_SSL_CIPHER_num(sk)) {
    return NULL;
  }

  const SSL_CIPHER *c = sk_SSL_CIPHER_value(sk, n);
  if (c == NULL) {
    return NULL;
  }

  return c->name;
}

int SSL_CTX_set_cipher_list(SSL_CTX *ctx, const char *str) {
  const bool has_aes_hw = ctx->aes_hw_override ? ctx->aes_hw_override_value
                                               : EVP_has_aes_hardware();
  if (!ssl_create_cipher_list(&ctx->cipher_list, has_aes_hw, str,
                                false /* not strict */,
                                false /* don't configure TLSv1.3 ciphers */)) {
    return 0;
  }

  return update_cipher_list(ctx->cipher_list, ctx->cipher_list, ctx->tls13_cipher_list);
}

int SSL_CTX_set_strict_cipher_list(SSL_CTX *ctx, const char *str) {
  const bool has_aes_hw = ctx->aes_hw_override ? ctx->aes_hw_override_value
                                               : EVP_has_aes_hardware();
  if (!ssl_create_cipher_list(&ctx->cipher_list, has_aes_hw, str,
                                true /* strict */,
                                false /* don't configure TLSv1.3 ciphers */)) {
    return 0;
  }

  return update_cipher_list(ctx->cipher_list, ctx->cipher_list, ctx->tls13_cipher_list);
}

int SSL_set_cipher_list(SSL *ssl, const char *str) {
  if (!ssl->config) {
    return 0;
  }
  const bool has_aes_hw = ssl->config->aes_hw_override
                              ? ssl->config->aes_hw_override_value
                              : EVP_has_aes_hardware();
  if (!ssl_create_cipher_list(&ssl->config->cipher_list, has_aes_hw, str,
                                false /* not strict */,
                                false /* don't configure TLSv1.3 ciphers */)) {
    return 0;
  }

  UniquePtr<SSLCipherPreferenceList> &tls13_ciphers = ssl->config->tls13_cipher_list ? ssl->config->tls13_cipher_list :
                                        ssl->ctx->tls13_cipher_list;

  return update_cipher_list(ssl->config->cipher_list, ssl->config->cipher_list, tls13_ciphers);
}

int SSL_CTX_set_ciphersuites(SSL_CTX *ctx, const char *str) {
  const bool has_aes_hw = ctx->aes_hw_override ? ctx->aes_hw_override_value
                                               : EVP_has_aes_hardware();

  if (!ssl_create_cipher_list(&ctx->tls13_cipher_list, has_aes_hw, str,
                                false /* not strict */,
                                true /* only configure TLSv1.3 ciphers */)) {
    return 0;
  }

  return update_cipher_list(ctx->cipher_list, ctx->cipher_list, ctx->tls13_cipher_list);
}

int SSL_set_ciphersuites(SSL *ssl, const char *str) {
  if (!ssl->config) {
    return 0;
  }
  const bool has_aes_hw = ssl->config->aes_hw_override
                              ? ssl->config->aes_hw_override_value
                              : EVP_has_aes_hardware();
  if (!ssl_create_cipher_list(&ssl->config->tls13_cipher_list,
                                has_aes_hw, str, false /* not strict */,
                                true /* configure TLSv1.3 ciphers */)) {
    return 0;
  }

  UniquePtr<SSLCipherPreferenceList> &ciphers = ssl->config->cipher_list ? ssl->config->cipher_list :
                                          ssl->ctx->cipher_list;

  return update_cipher_list(ssl->config->cipher_list, ciphers, ssl->config->tls13_cipher_list);
}

int SSL_set_strict_cipher_list(SSL *ssl, const char *str) {
  if (!ssl->config) {
    return 0;
  }
  const bool has_aes_hw = ssl->config->aes_hw_override
                              ? ssl->config->aes_hw_override_value
                              : EVP_has_aes_hardware();
  if (!ssl_create_cipher_list(&ssl->config->cipher_list,
                                has_aes_hw, str, true /* strict */,
                                false /* don't configure TLSv1.3 ciphers */)) {
    return 0;
  }

  UniquePtr<SSLCipherPreferenceList> &tls13_ciphers = ssl->config->tls13_cipher_list ? ssl->config->tls13_cipher_list :
                                        ssl->ctx->tls13_cipher_list;

  return update_cipher_list(ssl->config->cipher_list, ssl->config->cipher_list, tls13_ciphers);
}

const char *SSL_get_servername(const SSL *ssl, const int type) {
  if (type != TLSEXT_NAMETYPE_host_name) {
    return NULL;
  }

  // Historically, |SSL_get_servername| was also the configuration getter
  // corresponding to |SSL_set_tlsext_host_name|.
  if (ssl->hostname != nullptr) {
    return ssl->hostname.get();
  }

  return ssl->s3->hostname.get();
}

int SSL_get_servername_type(const SSL *ssl) {
  if (SSL_get_servername(ssl, TLSEXT_NAMETYPE_host_name) == NULL) {
    return -1;
  }
  return TLSEXT_NAMETYPE_host_name;
}

void SSL_CTX_set_custom_verify(
    SSL_CTX *ctx, int mode,
    enum ssl_verify_result_t (*callback)(SSL *ssl, uint8_t *out_alert)) {
  ctx->verify_mode = mode;
  ctx->custom_verify_callback = callback;
}

void SSL_set_custom_verify(
    SSL *ssl, int mode,
    enum ssl_verify_result_t (*callback)(SSL *ssl, uint8_t *out_alert)) {
  if (!ssl->config) {
    return;
  }
  ssl->config->verify_mode = mode;
  ssl->config->custom_verify_callback = callback;
}

void SSL_CTX_enable_signed_cert_timestamps(SSL_CTX *ctx) {
  ctx->signed_cert_timestamps_enabled = true;
}

void SSL_enable_signed_cert_timestamps(SSL *ssl) {
  if (!ssl->config) {
    return;
  }
  ssl->config->signed_cert_timestamps_enabled = true;
}

void SSL_CTX_enable_ocsp_stapling(SSL_CTX *ctx) {
  ctx->ocsp_stapling_enabled = true;
}

void SSL_enable_ocsp_stapling(SSL *ssl) {
  if (!ssl->config) {
    return;
  }
  ssl->config->ocsp_stapling_enabled = true;
}

void SSL_get0_signed_cert_timestamp_list(const SSL *ssl, const uint8_t **out,
                                         size_t *out_len) {
  SSL_SESSION *session = SSL_get_session(ssl);
  if (ssl->server || !session || !session->signed_cert_timestamp_list) {
    *out_len = 0;
    *out = NULL;
    return;
  }

  *out = CRYPTO_BUFFER_data(session->signed_cert_timestamp_list.get());
  *out_len = CRYPTO_BUFFER_len(session->signed_cert_timestamp_list.get());
}

void SSL_get0_ocsp_response(const SSL *ssl, const uint8_t **out,
                            size_t *out_len) {
  SSL_SESSION *session = SSL_get_session(ssl);
  if (ssl->server || !session || !session->ocsp_response) {
    *out_len = 0;
    *out = NULL;
    return;
  }

  *out = CRYPTO_BUFFER_data(session->ocsp_response.get());
  *out_len = CRYPTO_BUFFER_len(session->ocsp_response.get());
}

int SSL_set_tlsext_host_name(SSL *ssl, const char *name) {
  ssl->hostname.reset();
  if (name == nullptr) {
    return 1;
  }

  size_t len = strlen(name);
  if (len == 0 || len > TLSEXT_MAXLEN_host_name) {
    OPENSSL_PUT_ERROR(SSL, SSL_R_SSL3_EXT_INVALID_SERVERNAME);
    return 0;
  }
  ssl->hostname.reset(OPENSSL_strdup(name));
  if (ssl->hostname == nullptr) {
    return 0;
  }
  return 1;
}

int SSL_CTX_set_tlsext_servername_callback(
    SSL_CTX *ctx, int (*callback)(SSL *ssl, int *out_alert, void *arg)) {
  ctx->servername_callback = callback;
  return 1;
}

int SSL_CTX_set_tlsext_servername_arg(SSL_CTX *ctx, void *arg) {
  ctx->servername_arg = arg;
  return 1;
}

int SSL_select_next_proto(uint8_t **out, uint8_t *out_len, const uint8_t *peer,
                          unsigned peer_len, const uint8_t *supported,
                          unsigned supported_len) {
  *out = nullptr;
  *out_len = 0;

  // Both |peer| and |supported| must be valid protocol lists, but |peer| may be
  // empty in NPN.
  auto peer_span = MakeConstSpan(peer, peer_len);
  auto supported_span = MakeConstSpan(supported, supported_len);
  if ((!peer_span.empty() && !ssl_is_valid_alpn_list(peer_span)) ||
      !ssl_is_valid_alpn_list(supported_span)) {
    return OPENSSL_NPN_NO_OVERLAP;
  }

  // For each protocol in peer preference order, see if we support it.
  CBS cbs = peer_span, proto;
  while (CBS_len(&cbs) != 0) {
    if (!CBS_get_u8_length_prefixed(&cbs, &proto) || CBS_len(&proto) == 0) {
      return OPENSSL_NPN_NO_OVERLAP;
    }

    if (ssl_alpn_list_contains_protocol(MakeConstSpan(supported, supported_len),
                                        proto)) {
      // This function is not const-correct for compatibility with existing
      // callers.
      *out = const_cast<uint8_t *>(CBS_data(&proto));
      // A u8 length prefix will fit in |uint8_t|.
      *out_len = static_cast<uint8_t>(CBS_len(&proto));
      return OPENSSL_NPN_NEGOTIATED;
    }
  }

  // There's no overlap between our protocols and the peer's list. In ALPN, the
  // caller is expected to fail the connection with no_application_protocol. In
  // NPN, the caller is expected to opportunistically select the first protocol.
  // See draft-agl-tls-nextprotoneg-04, section 6.
  cbs = supported_span;
  if (!CBS_get_u8_length_prefixed(&cbs, &proto) || CBS_len(&proto) == 0) {
    return OPENSSL_NPN_NO_OVERLAP;
  }

  // See above.
  *out = const_cast<uint8_t *>(CBS_data(&proto));
  *out_len = static_cast<uint8_t>(CBS_len(&proto));
  return OPENSSL_NPN_NO_OVERLAP;
}

void SSL_get0_next_proto_negotiated(const SSL *ssl, const uint8_t **out_data,
                                    unsigned *out_len) {
  // NPN protocols have one-byte lengths, so they must fit in |unsigned|.
  assert(ssl->s3->next_proto_negotiated.size() <= UINT_MAX);
  *out_data = ssl->s3->next_proto_negotiated.data();
  *out_len = static_cast<unsigned>(ssl->s3->next_proto_negotiated.size());
}

void SSL_CTX_set_next_protos_advertised_cb(
    SSL_CTX *ctx,
    int (*cb)(SSL *ssl, const uint8_t **out, unsigned *out_len, void *arg),
    void *arg) {
  ctx->next_protos_advertised_cb = cb;
  ctx->next_protos_advertised_cb_arg = arg;
}

void SSL_CTX_set_next_proto_select_cb(SSL_CTX *ctx,
                                      int (*cb)(SSL *ssl, uint8_t **out,
                                                uint8_t *out_len,
                                                const uint8_t *in,
                                                unsigned in_len, void *arg),
                                      void *arg) {
  ctx->next_proto_select_cb = cb;
  ctx->next_proto_select_cb_arg = arg;
}

int SSL_CTX_set_alpn_protos(SSL_CTX *ctx, const uint8_t *protos,
                            size_t protos_len) {
  // Note this function's return value is backwards.
  auto span = MakeConstSpan(protos, protos_len);
  if (!span.empty() && !ssl_is_valid_alpn_list(span)) {
    OPENSSL_PUT_ERROR(SSL, SSL_R_INVALID_ALPN_PROTOCOL_LIST);
    return 1;
  }
  return ctx->alpn_client_proto_list.CopyFrom(span) ? 0 : 1;
}

int SSL_set_alpn_protos(SSL *ssl, const uint8_t *protos, size_t protos_len) {
  // Note this function's return value is backwards.
  if (!ssl->config) {
    return 1;
  }
  auto span = MakeConstSpan(protos, protos_len);
  if (!span.empty() && !ssl_is_valid_alpn_list(span)) {
    OPENSSL_PUT_ERROR(SSL, SSL_R_INVALID_ALPN_PROTOCOL_LIST);
    return 1;
  }
  return ssl->config->alpn_client_proto_list.CopyFrom(span) ? 0 : 1;
}

void SSL_CTX_set_alpn_select_cb(SSL_CTX *ctx,
                                int (*cb)(SSL *ssl, const uint8_t **out,
                                          uint8_t *out_len, const uint8_t *in,
                                          unsigned in_len, void *arg),
                                void *arg) {
  ctx->alpn_select_cb = cb;
  ctx->alpn_select_cb_arg = arg;
}

void SSL_get0_alpn_selected(const SSL *ssl, const uint8_t **out_data,
                            unsigned *out_len) {
  Span<const uint8_t> protocol;
  if (SSL_in_early_data(ssl) && !ssl->server) {
    protocol = ssl->s3->hs->early_session->early_alpn;
  } else {
    protocol = ssl->s3->alpn_selected;
  }
  // ALPN protocols have one-byte lengths, so they must fit in |unsigned|.
  assert(protocol.size() < UINT_MAX);
  *out_data = protocol.data();
  *out_len = static_cast<unsigned>(protocol.size());
}

void SSL_CTX_set_allow_unknown_alpn_protos(SSL_CTX *ctx, int enabled) {
  ctx->allow_unknown_alpn_protos = !!enabled;
}

int SSL_add_application_settings(SSL *ssl, const uint8_t *proto,
                                 size_t proto_len, const uint8_t *settings,
                                 size_t settings_len) {
  if (!ssl->config) {
    return 0;
  }
  ALPSConfig config;
  if (!config.protocol.CopyFrom(MakeConstSpan(proto, proto_len)) ||
      !config.settings.CopyFrom(MakeConstSpan(settings, settings_len)) ||
      !ssl->config->alps_configs.Push(std::move(config))) {
    return 0;
  }
  return 1;
}

void SSL_get0_peer_application_settings(const SSL *ssl,
                                        const uint8_t **out_data,
                                        size_t *out_len) {
  const SSL_SESSION *session = SSL_get_session(ssl);
  Span<const uint8_t> settings =
      session ? session->peer_application_settings : Span<const uint8_t>();
  *out_data = settings.data();
  *out_len = settings.size();
}

int SSL_has_application_settings(const SSL *ssl) {
  const SSL_SESSION *session = SSL_get_session(ssl);
  return session && session->has_application_settings;
}

void SSL_set_alps_use_new_codepoint(SSL *ssl, int use_new) {
  if (!ssl->config) {
    return;
  }
  ssl->config->alps_use_new_codepoint = !!use_new;
}

int SSL_CTX_add_cert_compression_alg(SSL_CTX *ctx, uint16_t alg_id,
                                     ssl_cert_compression_func_t compress,
                                     ssl_cert_decompression_func_t decompress) {
  assert(compress != nullptr || decompress != nullptr);

  for (const auto &alg : ctx->cert_compression_algs) {
    if (alg.alg_id == alg_id) {
      return 0;
    }
  }

  CertCompressionAlg alg;
  alg.alg_id = alg_id;
  alg.compress = compress;
  alg.decompress = decompress;
  return ctx->cert_compression_algs.Push(alg);
}

void SSL_CTX_set_tls_channel_id_enabled(SSL_CTX *ctx, int enabled) {
  ctx->channel_id_enabled = !!enabled;
}

int SSL_CTX_enable_tls_channel_id(SSL_CTX *ctx) {
  SSL_CTX_set_tls_channel_id_enabled(ctx, 1);
  return 1;
}

void SSL_set_tls_channel_id_enabled(SSL *ssl, int enabled) {
  if (!ssl->config) {
    return;
  }
  ssl->config->channel_id_enabled = !!enabled;
}

int SSL_enable_tls_channel_id(SSL *ssl) {
  SSL_set_tls_channel_id_enabled(ssl, 1);
  return 1;
}

static int is_p256_key(EVP_PKEY *private_key) {
  const EC_KEY *ec_key = EVP_PKEY_get0_EC_KEY(private_key);
  return ec_key != NULL && EC_GROUP_get_curve_name(EC_KEY_get0_group(ec_key)) ==
                               NID_X9_62_prime256v1;
}

int SSL_CTX_set1_tls_channel_id(SSL_CTX *ctx, EVP_PKEY *private_key) {
  if (!is_p256_key(private_key)) {
    OPENSSL_PUT_ERROR(SSL, SSL_R_CHANNEL_ID_NOT_P256);
    return 0;
  }

  ctx->channel_id_private = UpRef(private_key);
  return 1;
}

int SSL_set1_tls_channel_id(SSL *ssl, EVP_PKEY *private_key) {
  if (!ssl->config) {
    return 0;
  }
  if (!is_p256_key(private_key)) {
    OPENSSL_PUT_ERROR(SSL, SSL_R_CHANNEL_ID_NOT_P256);
    return 0;
  }

  ssl->config->channel_id_private = UpRef(private_key);
  return 1;
}

size_t SSL_get_tls_channel_id(SSL *ssl, uint8_t *out, size_t max_out) {
  if (!ssl->s3->channel_id_valid) {
    return 0;
  }
  OPENSSL_memcpy(out, ssl->s3->channel_id, (max_out < 64) ? max_out : 64);
  return 64;
}

size_t SSL_get0_certificate_types(const SSL *ssl, const uint8_t **out_types) {
  Span<const uint8_t> types;
  if (!ssl->server && ssl->s3->hs != nullptr) {
    types = ssl->s3->hs->certificate_types;
  }
  *out_types = types.data();
  return types.size();
}

size_t SSL_get0_peer_verify_algorithms(const SSL *ssl,
                                       const uint16_t **out_sigalgs) {
  Span<const uint16_t> sigalgs;
  if (ssl->s3->hs != nullptr) {
    sigalgs = ssl->s3->hs->peer_sigalgs;
  }
  *out_sigalgs = sigalgs.data();
  return sigalgs.size();
}

size_t SSL_get0_peer_delegation_algorithms(const SSL *ssl,
                                           const uint16_t **out_sigalgs) {
  Span<const uint16_t> sigalgs;
  if (ssl->s3->hs != nullptr) {
    sigalgs = ssl->s3->hs->peer_delegated_credential_sigalgs;
  }
  *out_sigalgs = sigalgs.data();
  return sigalgs.size();
}

EVP_PKEY *SSL_get_privatekey(const SSL *ssl) {
  if (!ssl->config) {
    assert(ssl->config);
    return NULL;
  }
  if (ssl_cert_check_cert_private_keys_usage(ssl->config->cert.get())) {
    return ssl->config->cert
        ->cert_private_keys[ssl->config->cert->cert_private_key_idx]
        .privatekey.get();
  }

  return NULL;
}

EVP_PKEY *SSL_CTX_get0_privatekey(const SSL_CTX *ctx) {
  if (ssl_cert_check_cert_private_keys_usage(ctx->cert.get())) {
    return ctx->cert->cert_private_keys[ctx->cert->cert_private_key_idx]
        .privatekey.get();
  }

  return NULL;
}

const SSL_CIPHER *SSL_get_current_cipher(const SSL *ssl) {
  const SSL_SESSION *session = SSL_get_session(ssl);
  return session == nullptr ? nullptr : session->cipher;
}

STACK_OF(SSL_CIPHER) *SSL_get_client_ciphers(const SSL *ssl) {
  if (ssl == NULL || ssl->s3 == NULL) {
    return NULL;
  }
  return ssl->client_cipher_suites.get();
}

int SSL_session_reused(const SSL *ssl) {
  return ssl->s3->session_reused || SSL_in_early_data(ssl);
}

const COMP_METHOD *SSL_get_current_compression(SSL *ssl) { return NULL; }

const COMP_METHOD *SSL_get_current_expansion(SSL *ssl) { return NULL; }

int SSL_get_peer_tmp_key(SSL *ssl, EVP_PKEY **out_key) {
  GUARD_PTR(ssl);
  GUARD_PTR(ssl->s3);
  GUARD_PTR(out_key);

  SSL_SESSION *session = SSL_get_session(ssl);
  uint16_t nid;
  if (!session || !ssl_group_id_to_nid(&nid, session->group_id)) {
    return 0;
  }
  bssl::UniquePtr<EVP_PKEY> ret(EVP_PKEY_new());
  if (!ret) {
    return 0;
  }

  // Assign key type based on the session's key exchange |nid|.
  if (nid == EVP_PKEY_X25519) {
    if (!EVP_PKEY_set_type(ret.get(), EVP_PKEY_X25519)) {
      return 0;
    }
  } else {
    EC_KEY *key = EC_KEY_new_by_curve_name(nid);
    if (!key) {
      // We only support ECDHE for temporary keys, so fail if an unrecognized
      // key exchange is used.
      OPENSSL_PUT_ERROR(SSL, SSL_R_UNKNOWN_KEY_EXCHANGE_TYPE);
      return 0;
    }
    if (!EVP_PKEY_assign_EC_KEY(ret.get(), key)) {
      return 0;
    }
  }

  if (!EVP_PKEY_set1_tls_encodedpoint(ret.get(), ssl->s3->peer_key.data(),
                                      ssl->s3->peer_key.size())) {
    return 0;
  }
  EVP_PKEY_up_ref(ret.get());
  *out_key = ret.get();
  return 1;
}

int SSL_get_server_tmp_key(SSL *ssl, EVP_PKEY **out_key) {
  return SSL_get_peer_tmp_key(ssl, out_key);
}

void SSL_CTX_set_quiet_shutdown(SSL_CTX *ctx, int mode) {
  ctx->quiet_shutdown = (mode != 0);
}

int SSL_CTX_get_quiet_shutdown(const SSL_CTX *ctx) {
  return ctx->quiet_shutdown;
}

void SSL_set_quiet_shutdown(SSL *ssl, int mode) {
  ssl->quiet_shutdown = (mode != 0);
}

int SSL_get_quiet_shutdown(const SSL *ssl) { return ssl->quiet_shutdown; }

void SSL_set_shutdown(SSL *ssl, int mode) {
  if (mode & SSL_RECEIVED_SHUTDOWN &&
      ssl->s3->read_shutdown == ssl_shutdown_none) {
    ssl->s3->read_shutdown = ssl_shutdown_close_notify;
  }

  if (mode & SSL_SENT_SHUTDOWN &&
      ssl->s3->write_shutdown == ssl_shutdown_none) {
    ssl->s3->write_shutdown = ssl_shutdown_close_notify;
  }
}

int SSL_get_shutdown(const SSL *ssl) {
  int ret = 0;
  if (ssl->s3->read_shutdown != ssl_shutdown_none) {
    // Historically, OpenSSL set |SSL_RECEIVED_SHUTDOWN| on both close_notify
    // and fatal alert.
    ret |= SSL_RECEIVED_SHUTDOWN;
  }
  if (ssl->s3->write_shutdown == ssl_shutdown_close_notify) {
    // Historically, OpenSSL set |SSL_SENT_SHUTDOWN| on only close_notify.
    ret |= SSL_SENT_SHUTDOWN;
  }
  return ret;
}

SSL_CTX *SSL_get_SSL_CTX(const SSL *ssl) { return ssl->ctx.get(); }

SSL_CTX *SSL_set_SSL_CTX(SSL *ssl, SSL_CTX *ctx) {
  if (!ssl->config) {
    return NULL;
  }
  if (ssl->ctx.get() == ctx) {
    return ssl->ctx.get();
  }

  // One cannot change the X.509 callbacks during a connection.
  if (ssl->ctx->x509_method != ctx->x509_method) {
    assert(0);
    return NULL;
  }

  UniquePtr<CERT> new_cert = ssl_cert_dup(ctx->cert.get());
  if (!new_cert) {
    return nullptr;
  }

  ssl->config->cert = std::move(new_cert);
  ssl->ctx = UpRef(ctx);
  ssl->enable_early_data = ssl->ctx->enable_early_data;

  return ssl->ctx.get();
}

void SSL_set_info_callback(SSL *ssl,
                           void (*cb)(const SSL *ssl, int type, int value)) {
  ssl->info_callback = cb;
}

void (*SSL_get_info_callback(const SSL *ssl))(const SSL *ssl, int type,
                                              int value) {
  return ssl->info_callback;
}

int SSL_state(const SSL *ssl) {
  return SSL_in_init(ssl) ? SSL_ST_INIT : SSL_ST_OK;
}

void SSL_set_state(SSL *ssl, int state) {}

char *SSL_get_shared_ciphers(const SSL *ssl, char *buf, int len) {
  if (len <= 0) {
    return NULL;
  }
  buf[0] = '\0';
  return buf;
}

int SSL_get_shared_sigalgs(SSL *ssl, int idx, int *psign, int *phash,
                           int *psignandhash, uint8_t *rsig, uint8_t *rhash) {
  return 0;
}

int SSL_CTX_set_quic_method(SSL_CTX *ctx, const SSL_QUIC_METHOD *quic_method) {
  if (ctx->method->is_dtls) {
    return 0;
  }
  ctx->quic_method = quic_method;
  return 1;
}

int SSL_set_quic_method(SSL *ssl, const SSL_QUIC_METHOD *quic_method) {
  if (ssl->method->is_dtls) {
    return 0;
  }
  ssl->quic_method = quic_method;
  return 1;
}

int SSL_get_ex_new_index(long argl, void *argp, CRYPTO_EX_unused *unused,
                         CRYPTO_EX_dup *dup_unused, CRYPTO_EX_free *free_func) {
  int index;
  if (!CRYPTO_get_ex_new_index(&g_ex_data_class_ssl, &index, argl, argp,
                               free_func)) {
    return -1;
  }
  return index;
}

int SSL_set_ex_data(SSL *ssl, int idx, void *data) {
  return CRYPTO_set_ex_data(&ssl->ex_data, idx, data);
}

void *SSL_get_ex_data(const SSL *ssl, int idx) {
  return CRYPTO_get_ex_data(&ssl->ex_data, idx);
}

int SSL_CTX_get_ex_new_index(long argl, void *argp, CRYPTO_EX_unused *unused,
                             CRYPTO_EX_dup *dup_unused,
                             CRYPTO_EX_free *free_func) {
  int index;
  if (!CRYPTO_get_ex_new_index(&g_ex_data_class_ssl_ctx, &index, argl, argp,
                               free_func)) {
    return -1;
  }
  return index;
}

int SSL_CTX_set_ex_data(SSL_CTX *ctx, int idx, void *data) {
  return CRYPTO_set_ex_data(&ctx->ex_data, idx, data);
}

void *SSL_CTX_get_ex_data(const SSL_CTX *ctx, int idx) {
  return CRYPTO_get_ex_data(&ctx->ex_data, idx);
}

int SSL_want(const SSL *ssl) {
  // Historically, OpenSSL did not track |SSL_ERROR_ZERO_RETURN| as an |rwstate|
  // value. We do, but map it back to |SSL_ERROR_NONE| to preserve the original
  // behavior.
  return ssl->s3->rwstate == SSL_ERROR_ZERO_RETURN ? SSL_ERROR_NONE
                                                   : ssl->s3->rwstate;
}

void SSL_CTX_set_tmp_rsa_callback(SSL_CTX *ctx,
                                  RSA *(*cb)(SSL *ssl, int is_export,
                                             int keylength)) {}

void SSL_set_tmp_rsa_callback(SSL *ssl, RSA *(*cb)(SSL *ssl, int is_export,
                                                   int keylength)) {}

void SSL_CTX_set_tmp_dh_callback(SSL_CTX *ctx,
                                 DH *(*cb)(SSL *ssl, int is_export,
                                           int keylength)) {}

void SSL_set_tmp_dh_callback(SSL *ssl, DH *(*cb)(SSL *ssl, int is_export,
                                                 int keylength)) {}

long SSL_CTX_set_dh_auto(SSL_CTX *ctx, int onoff) {
    return 0;
}

static int use_psk_identity_hint(UniquePtr<char> *out,
                                 const char *identity_hint) {
  if (identity_hint != NULL && strlen(identity_hint) > PSK_MAX_IDENTITY_LEN) {
    OPENSSL_PUT_ERROR(SSL, SSL_R_DATA_LENGTH_TOO_LONG);
    return 0;
  }

  // Clear currently configured hint, if any.
  out->reset();

  // Treat the empty hint as not supplying one. Plain PSK makes it possible to
  // send either no hint (omit ServerKeyExchange) or an empty hint, while
  // ECDHE_PSK can only spell empty hint. Having different capabilities is odd,
  // so we interpret empty and missing as identical.
  if (identity_hint != NULL && identity_hint[0] != '\0') {
    out->reset(OPENSSL_strdup(identity_hint));
    if (*out == nullptr) {
      return 0;
    }
  }

  return 1;
}

int SSL_CTX_use_psk_identity_hint(SSL_CTX *ctx, const char *identity_hint) {
  return use_psk_identity_hint(&ctx->psk_identity_hint, identity_hint);
}

int SSL_use_psk_identity_hint(SSL *ssl, const char *identity_hint) {
  if (!ssl->config) {
    return 0;
  }
  return use_psk_identity_hint(&ssl->config->psk_identity_hint, identity_hint);
}

const char *SSL_get_psk_identity_hint(const SSL *ssl) {
  if (ssl == NULL) {
    return NULL;
  }
  if (ssl->config == NULL) {
    assert(ssl->config);
    return NULL;
  }
  return ssl->config->psk_identity_hint.get();
}

const char *SSL_get_psk_identity(const SSL *ssl) {
  if (ssl == NULL) {
    return NULL;
  }
  SSL_SESSION *session = SSL_get_session(ssl);
  if (session == NULL) {
    return NULL;
  }
  return session->psk_identity.get();
}

void SSL_set_psk_client_callback(SSL *ssl, SSL_psk_client_cb_func cb) {
  if (!ssl->config) {
    return;
  }
  ssl->config->psk_client_callback = cb;
}

void SSL_CTX_set_psk_client_callback(SSL_CTX *ctx, SSL_psk_client_cb_func cb) {
  ctx->psk_client_callback = cb;
}

void SSL_set_psk_server_callback(SSL *ssl, SSL_psk_server_cb_func cb) {
  if (!ssl->config) {
    return;
  }
  ssl->config->psk_server_callback = cb;
}

void SSL_CTX_set_psk_server_callback(SSL_CTX *ctx, SSL_psk_server_cb_func cb) {
  ctx->psk_server_callback = cb;
}

void SSL_CTX_set_msg_callback(SSL_CTX *ctx,
                              void (*cb)(int write_p, int version,
                                         int content_type, const void *buf,
                                         size_t len, SSL *ssl, void *arg)) {
  ctx->msg_callback = cb;
}

void SSL_CTX_set_msg_callback_arg(SSL_CTX *ctx, void *arg) {
  ctx->msg_callback_arg = arg;
}

void SSL_set_msg_callback(SSL *ssl,
                          void (*cb)(int write_p, int version, int content_type,
                                     const void *buf, size_t len, SSL *ssl,
                                     void *arg)) {
  ssl->msg_callback = cb;
}

void SSL_set_msg_callback_arg(SSL *ssl, void *arg) {
  ssl->msg_callback_arg = arg;
}

void SSL_CTX_set_keylog_callback(SSL_CTX *ctx,
                                 void (*cb)(const SSL *ssl, const char *line)) {
  ctx->keylog_callback = cb;
}

void (*SSL_CTX_get_keylog_callback(const SSL_CTX *ctx))(const SSL *ssl,
                                                        const char *line) {
  return ctx->keylog_callback;
}

void SSL_CTX_set_current_time_cb(SSL_CTX *ctx,
                                 void (*cb)(const SSL *ssl,
                                            struct timeval *out_clock)) {
  ctx->current_time_cb = cb;
}

int SSL_can_release_private_key(const SSL *ssl) {
  if (ssl_can_renegotiate(ssl)) {
    // If the connection can renegotiate (client only), the private key may be
    // used in a future handshake.
    return 0;
  }

  // Otherwise, this is determined by the current handshake.
  return !ssl->s3->hs || ssl->s3->hs->can_release_private_key;
}

int SSL_in_connect_init(const SSL *ssl) {
  return SSL_in_init(ssl) && !SSL_is_server(ssl);
}

int SSL_in_accept_init(const SSL *ssl) {
  return SSL_in_init(ssl) && SSL_is_server(ssl);
}

int SSL_is_init_finished(const SSL *ssl) { return !SSL_in_init(ssl); }

int SSL_in_init(const SSL *ssl) {
  // This returns false once all the handshake state has been finalized, to
  // allow callbacks and getters based on SSL_in_init to return the correct
  // values.
  SSL_HANDSHAKE *hs = ssl->s3->hs.get();
  return hs != nullptr && !hs->handshake_finalized;
}

int SSL_in_false_start(const SSL *ssl) {
  if (ssl->s3->hs == NULL) {
    return 0;
  }
  return ssl->s3->hs->in_false_start;
}

int SSL_cutthrough_complete(const SSL *ssl) { return SSL_in_false_start(ssl); }

int SSL_is_server(const SSL *ssl) { return ssl->server; }

int SSL_is_dtls(const SSL *ssl) { return ssl->method->is_dtls; }

void SSL_CTX_set_select_certificate_cb(
    SSL_CTX *ctx,
    enum ssl_select_cert_result_t (*cb)(const SSL_CLIENT_HELLO *)) {
  ctx->select_certificate_cb = cb;
}

void SSL_CTX_set_dos_protection_cb(SSL_CTX *ctx,
                                   int (*cb)(const SSL_CLIENT_HELLO *)) {
  ctx->dos_protection_cb = cb;
}

void SSL_CTX_set_reverify_on_resume(SSL_CTX *ctx, int enabled) {
  ctx->reverify_on_resume = !!enabled;
}

void SSL_set_enforce_rsa_key_usage(SSL *ssl, int enabled) {
  if (!ssl->config) {
    return;
  }
  ssl->config->enforce_rsa_key_usage = !!enabled;
}

int SSL_was_key_usage_invalid(const SSL *ssl) {
  return ssl->s3->was_key_usage_invalid;
}

void SSL_set_renegotiate_mode(SSL *ssl, enum ssl_renegotiate_mode_t mode) {
  ssl->renegotiate_mode = mode;

  // Check if |ssl_can_renegotiate| has changed and the configuration may now be
  // shed. HTTP clients may initially allow renegotiation for HTTP/1.1, and then
  // disable after the handshake once the ALPN protocol is known to be HTTP/2.
  ssl_maybe_shed_handshake_config(ssl);
}

int SSL_get_ivs(const SSL *ssl, const uint8_t **out_read_iv,
                const uint8_t **out_write_iv, size_t *out_iv_len) {
  size_t write_iv_len;
  if (!ssl->s3->aead_read_ctx->GetIV(out_read_iv, out_iv_len) ||
      !ssl->s3->aead_write_ctx->GetIV(out_write_iv, &write_iv_len) ||
      *out_iv_len != write_iv_len) {
    return 0;
  }

  return 1;
}

uint64_t SSL_get_read_sequence(const SSL *ssl) {
  // TODO(davidben): Internally represent sequence numbers as uint64_t.
  if (SSL_is_dtls(ssl)) {
    // max_seq_num already includes the epoch.
    assert(ssl->d1->r_epoch == (ssl->d1->bitmap.max_seq_num >> 48));
    return ssl->d1->bitmap.max_seq_num;
  }
  return CRYPTO_load_u64_be(ssl->s3->read_sequence);
}

uint64_t SSL_get_write_sequence(const SSL *ssl) {
  uint64_t ret = CRYPTO_load_u64_be(ssl->s3->write_sequence);
  if (SSL_is_dtls(ssl)) {
    assert((ret >> 48) == 0);
    ret |= ((uint64_t)ssl->d1->w_epoch) << 48;
  }
  return ret;
}

uint16_t SSL_get_peer_signature_algorithm(const SSL *ssl) {
  SSL_SESSION *session = SSL_get_session(ssl);
  if (session == NULL) {
    return 0;
  }

  return session->peer_signature_algorithm;
}

int SSL_get_peer_signature_nid(const SSL *ssl, int *psig_nid) {
  GUARD_PTR(psig_nid);

  uint16_t sig_alg = SSL_get_peer_signature_algorithm(ssl);
  if (sig_alg == 0) {
    return 0;
  }

  const EVP_MD *digest_type = SSL_get_signature_algorithm_digest(sig_alg);
  if (digest_type == NULL) {
    return 0;
  }

  *psig_nid = EVP_MD_nid(digest_type);
  return 1;
}

int SSL_get_peer_signature_type_nid(const SSL *ssl, int *psigtype_nid) {
  GUARD_PTR(psigtype_nid);

  uint16_t sig_alg = SSL_get_peer_signature_algorithm(ssl);
  if (sig_alg == 0) {
    return 0;
  }

  int sig_type = SSL_get_signature_algorithm_key_type(sig_alg);

  if (sig_type == EVP_PKEY_NONE) {
    return 0;
  }

  *psigtype_nid = sig_type;
  return 1;
}

size_t SSL_get_client_random(const SSL *ssl, uint8_t *out, size_t max_out) {
  if (max_out == 0) {
    return sizeof(ssl->s3->client_random);
  }
  if (max_out > sizeof(ssl->s3->client_random)) {
    max_out = sizeof(ssl->s3->client_random);
  }
  OPENSSL_memcpy(out, ssl->s3->client_random, max_out);
  return max_out;
}

size_t SSL_get_server_random(const SSL *ssl, uint8_t *out, size_t max_out) {
  if (max_out == 0) {
    return sizeof(ssl->s3->server_random);
  }
  if (max_out > sizeof(ssl->s3->server_random)) {
    max_out = sizeof(ssl->s3->server_random);
  }
  OPENSSL_memcpy(out, ssl->s3->server_random, max_out);
  return max_out;
}

const SSL_CIPHER *SSL_get_pending_cipher(const SSL *ssl) {
  SSL_HANDSHAKE *hs = ssl->s3->hs.get();
  if (hs == NULL) {
    return NULL;
  }
  return hs->new_cipher;
}

void SSL_set_retain_only_sha256_of_client_certs(SSL *ssl, int enabled) {
  if (!ssl->config) {
    return;
  }
  ssl->config->retain_only_sha256_of_client_certs = !!enabled;
}

void SSL_CTX_set_retain_only_sha256_of_client_certs(SSL_CTX *ctx, int enabled) {
  ctx->retain_only_sha256_of_client_certs = !!enabled;
}

void SSL_CTX_set_grease_enabled(SSL_CTX *ctx, int enabled) {
  ctx->grease_enabled = !!enabled;
}

void SSL_CTX_set_permute_extensions(SSL_CTX *ctx, int enabled) {
  ctx->permute_extensions = !!enabled;
}

void SSL_set_permute_extensions(SSL *ssl, int enabled) {
  if (!ssl->config) {
    return;
  }
  ssl->config->permute_extensions = !!enabled;
}

int32_t SSL_get_ticket_age_skew(const SSL *ssl) {
  return ssl->s3->ticket_age_skew;
}

void SSL_CTX_set_false_start_allowed_without_alpn(SSL_CTX *ctx, int allowed) {
  ctx->false_start_allowed_without_alpn = !!allowed;
}

int SSL_used_hello_retry_request(const SSL *ssl) {
  return ssl->s3->used_hello_retry_request;
}

void SSL_set_shed_handshake_config(SSL *ssl, int enable) {
  if (!ssl->config) {
    return;
  }
  ssl->config->shed_handshake_config = !!enable;
}

void SSL_set_jdk11_workaround(SSL *ssl, int enable) {
  if (!ssl->config) {
    return;
  }
  ssl->config->jdk11_workaround = !!enable;
}

void SSL_set_check_client_certificate_type(SSL *ssl, int enable) {
  if (!ssl->config) {
    return;
  }
  ssl->config->check_client_certificate_type = !!enable;
}

void SSL_set_quic_use_legacy_codepoint(SSL *ssl, int use_legacy) {
  if (!ssl->config) {
    return;
  }
  ssl->config->quic_use_legacy_codepoint = !!use_legacy;
}

int SSL_clear(SSL *ssl) {
  if (!ssl->config) {
    return 0;  // SSL_clear may not be used after shedding config.
  }

  ssl->client_cipher_suites.reset();
  ssl->all_client_cipher_suites.reset();

  // In OpenSSL, reusing a client |SSL| with |SSL_clear| causes the previously
  // established session to be offered the next time around. wpa_supplicant
  // depends on this behavior, so emulate it.
  UniquePtr<SSL_SESSION> session;
  if (!ssl->server && ssl->s3->established_session != NULL) {
    session = UpRef(ssl->s3->established_session);
  }

  // The ssl->d1->mtu is simultaneously configuration (preserved across
  // clear) and connection-specific state (gets reset).
  //
  // TODO(davidben): Avoid this.
  unsigned mtu = 0;
  if (ssl->d1 != NULL) {
    mtu = ssl->d1->mtu;
  }

  ssl->method->ssl_free(ssl);
  if (!ssl->method->ssl_new(ssl)) {
    return 0;
  }

  if (SSL_is_dtls(ssl) && (SSL_get_options(ssl) & SSL_OP_NO_QUERY_MTU)) {
    ssl->d1->mtu = mtu;
  }

  if (session != nullptr) {
    SSL_set_session(ssl, session.get());
  }

  return 1;
}

int SSL_CTX_sess_connect(const SSL_CTX *ctx) {
  return ssl_read_counter(ctx, ctx->stats.sess_connect);
}

int SSL_CTX_sess_connect_good(const SSL_CTX *ctx) {
  return ssl_read_counter(ctx, ctx->stats.sess_connect_good);
}

int SSL_CTX_sess_connect_renegotiate(const SSL_CTX *ctx) {
  return ssl_read_counter(ctx, ctx->stats.sess_connect_renegotiate);
}

int SSL_CTX_sess_accept(const SSL_CTX *ctx) {
  return ssl_read_counter(ctx, ctx->stats.sess_accept);
}

int SSL_CTX_sess_accept_renegotiate(const SSL_CTX *ctx) { return 0; }

int SSL_CTX_sess_accept_good(const SSL_CTX *ctx) {
  return ssl_read_counter(ctx, ctx->stats.sess_accept_good);
}

int SSL_CTX_sess_hits(const SSL_CTX *ctx) {
  return ssl_read_counter(ctx, ctx->stats.sess_hit);
}

int SSL_CTX_sess_cb_hits(const SSL_CTX *ctx) {
  return ssl_read_counter(ctx, ctx->stats.sess_cb_hit);
}

int SSL_CTX_sess_misses(const SSL_CTX *ctx) {
  return ssl_read_counter(ctx, ctx->stats.sess_miss);
}

int SSL_CTX_sess_timeouts(const SSL_CTX *ctx) {
  return ssl_read_counter(ctx, ctx->stats.sess_timeout);
}

int SSL_CTX_sess_cache_full(const SSL_CTX *ctx) {
  return ssl_read_counter(ctx, ctx->stats.sess_cache_full);
}

int SSL_num_renegotiations(const SSL *ssl) {
  return SSL_total_renegotiations(ssl);
}

int SSL_CTX_need_tmp_RSA(const SSL_CTX *ctx) { return 0; }
int SSL_need_tmp_RSA(const SSL *ssl) { return 0; }
int SSL_CTX_set_tmp_rsa(SSL_CTX *ctx, const RSA *rsa) { return 1; }
int SSL_set_tmp_rsa(SSL *ssl, const RSA *rsa) { return 1; }
void ERR_load_SSL_strings(void) {}
void SSL_load_error_strings(void) {}
int SSL_cache_hit(SSL *ssl) { return SSL_session_reused(ssl); }

int SSL_CTX_set_tmp_ecdh(SSL_CTX *ctx, const EC_KEY *ec_key) {
  if (ec_key == NULL || EC_KEY_get0_group(ec_key) == NULL) {
    OPENSSL_PUT_ERROR(SSL, ERR_R_PASSED_NULL_PARAMETER);
    return 0;
  }
  int nid = EC_GROUP_get_curve_name(EC_KEY_get0_group(ec_key));
  return SSL_CTX_set1_groups(ctx, &nid, 1);
}

int SSL_set_tmp_ecdh(SSL *ssl, const EC_KEY *ec_key) {
  if (ec_key == NULL || EC_KEY_get0_group(ec_key) == NULL) {
    OPENSSL_PUT_ERROR(SSL, ERR_R_PASSED_NULL_PARAMETER);
    return 0;
  }
  int nid = EC_GROUP_get_curve_name(EC_KEY_get0_group(ec_key));
  return SSL_set1_groups(ssl, &nid, 1);
}

void SSL_CTX_set_ticket_aead_method(SSL_CTX *ctx,
                                    const SSL_TICKET_AEAD_METHOD *aead_method) {
  ctx->ticket_aead_method = aead_method;
}

SSL_SESSION *SSL_process_tls13_new_session_ticket(SSL *ssl, const uint8_t *buf,
                                                  size_t buf_len) {
  if (SSL_in_init(ssl) || ssl_protocol_version(ssl) != TLS1_3_VERSION ||
      ssl->server) {
    // Only TLS 1.3 clients are supported.
    OPENSSL_PUT_ERROR(SSL, ERR_R_SHOULD_NOT_HAVE_BEEN_CALLED);
    return nullptr;
  }

  CBS cbs, body;
  CBS_init(&cbs, buf, buf_len);
  uint8_t type;
  if (!CBS_get_u8(&cbs, &type) || !CBS_get_u24_length_prefixed(&cbs, &body) ||
      CBS_len(&cbs) != 0) {
    OPENSSL_PUT_ERROR(SSL, SSL_R_DECODE_ERROR);
    return nullptr;
  }

  UniquePtr<SSL_SESSION> session = tls13_create_session_with_ticket(ssl, &body);
  if (!session) {
    // |tls13_create_session_with_ticket| puts the correct error.
    return nullptr;
  }
  return session.release();
}

int SSL_CTX_set_num_tickets(SSL_CTX *ctx, size_t num_tickets) {
  num_tickets = std::min(num_tickets, kMaxTickets);
  static_assert(kMaxTickets <= 0xff, "Too many tickets.");
  ctx->num_tickets = static_cast<uint8_t>(num_tickets);
  return 1;
}

size_t SSL_CTX_get_num_tickets(const SSL_CTX *ctx) { return ctx->num_tickets; }

int SSL_set_tlsext_status_type(SSL *ssl, int type) {
  if (!ssl->config) {
    return 0;
  }
  ssl->config->ocsp_stapling_enabled = type == TLSEXT_STATUSTYPE_ocsp;
  return 1;
}

int SSL_get_tlsext_status_type(const SSL *ssl) {
  if (ssl->server) {
    SSL_HANDSHAKE *hs = ssl->s3->hs.get();
    return hs != nullptr && hs->ocsp_stapling_requested
               ? TLSEXT_STATUSTYPE_ocsp
               : TLSEXT_STATUSTYPE_nothing;
  }

  return ssl->config != nullptr && ssl->config->ocsp_stapling_enabled
             ? TLSEXT_STATUSTYPE_ocsp
             : TLSEXT_STATUSTYPE_nothing;
}

int SSL_set_tlsext_status_ocsp_resp(SSL *ssl, uint8_t *resp, size_t resp_len) {
  if (SSL_set_ocsp_response(ssl, resp, resp_len)) {
    OPENSSL_free(resp);
    return 1;
  }
  return 0;
}

size_t SSL_get_tlsext_status_ocsp_resp(const SSL *ssl, const uint8_t **out) {
  size_t ret;
  SSL_get0_ocsp_response(ssl, out, &ret);
  return ret;
}

int SSL_CTX_set_tlsext_status_cb(SSL_CTX *ctx,
                                 int (*callback)(SSL *ssl, void *arg)) {
  ctx->legacy_ocsp_callback = callback;
  return 1;
}

int SSL_CTX_get_tlsext_status_cb(SSL_CTX *ctx,
                                 int (**callback)(SSL *, void *)) {
  *callback = ctx->legacy_ocsp_callback;
  return 1;
}

int SSL_CTX_set_tlsext_status_arg(SSL_CTX *ctx, void *arg) {
  ctx->legacy_ocsp_callback_arg = arg;
  return 1;
}

uint16_t SSL_get_curve_id(const SSL *ssl) { return SSL_get_group_id(ssl); }

const char *SSL_get_curve_name(uint16_t curve_id) {
  return SSL_get_group_name(curve_id);
}

size_t SSL_get_all_curve_names(const char **out, size_t max_out) {
  return SSL_get_all_group_names(out, max_out);
}

int SSL_CTX_set1_curves(SSL_CTX *ctx, const int *curves, size_t num_curves) {
  return SSL_CTX_set1_groups(ctx, curves, num_curves);
}

int SSL_set1_curves(SSL *ssl, const int *curves, size_t num_curves) {
  return SSL_set1_groups(ssl, curves, num_curves);
}

int SSL_CTX_set1_curves_list(SSL_CTX *ctx, const char *curves) {
  return SSL_CTX_set1_groups_list(ctx, curves);
}

int SSL_set1_curves_list(SSL *ssl, const char *curves) {
  return SSL_set1_groups_list(ssl, curves);
}

size_t SSL_client_hello_get0_ciphers(SSL *ssl, const unsigned char **out) {
  if (SSL_get_client_ciphers(ssl) == nullptr) {
      return 0;
  }
  const char * ciphers = ssl->all_client_cipher_suites.get();
  assert(ciphers != nullptr);

  if (out != nullptr) {
    *out = reinterpret_cast<const unsigned char*>(ciphers);
  }
  return ssl->all_client_cipher_suites_len;
}<|MERGE_RESOLUTION|>--- conflicted
+++ resolved
@@ -2167,10 +2167,7 @@
   if (ssl == NULL) {
     return NULL;
   }
-<<<<<<< HEAD
-=======
-
->>>>>>> d1c1d72f
+
   if (ssl->config && ssl->config->cipher_list) {
     return ssl->config->cipher_list->ciphers.get();
   }
