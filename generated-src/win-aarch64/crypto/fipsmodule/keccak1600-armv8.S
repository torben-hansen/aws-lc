// This file is generated from a similarly-named Perl script in the BoringSSL
// source tree. Do not edit by hand.

#include <openssl/asm_base.h>

#if !defined(OPENSSL_NO_ASM) && defined(OPENSSL_AARCH64) && defined(_WIN32)
#include <openssl/arm_arch.h>
.text
.align	8	// strategic alignment and padding that allows to use
		// address value as loop termination condition...
.quad	0,0,0,0,0,0,0,0

iotas_hw:
.quad	0x0000000000000001
.quad	0x0000000000008082
.quad	0x800000000000808a
.quad	0x8000000080008000
.quad	0x000000000000808b
.quad	0x0000000080000001
.quad	0x8000000080008081
.quad	0x8000000000008009
.quad	0x000000000000008a
.quad	0x0000000000000088
.quad	0x0000000080008009
.quad	0x000000008000000a
.quad	0x000000008000808b
.quad	0x800000000000008b
.quad	0x8000000000008089
.quad	0x8000000000008003
.quad	0x8000000000008002
.quad	0x8000000000000080
.quad	0x000000000000800a
.quad	0x800000008000000a
.quad	0x8000000080008081
.quad	0x8000000000008080
.quad	0x0000000080000001
.quad	0x8000000080008008

.def KeccakF1600_int
   .type 32
.endef
.align	5
KeccakF1600_int:
	AARCH64_SIGN_LINK_REGISTER
	adr	x28,iotas_hw
	stp	x28,x30,[sp,#16]		// 32 bytes on top are mine
	b	Loop
.align	4
Loop:
	////////////////////////////////////////// Theta
	eor	x26,x0,x5
	stp	x4,x9,[sp,#0]	// offload pair...
	eor	x27,x1,x6
	eor	x28,x2,x7
	eor	x30,x3,x8
	eor	x4,x4,x9
	eor	x26,x26,x10
	eor	x27,x27,x11
	eor	x28,x28,x12
	eor	x30,x30,x13
	eor	x4,x4,x14
	eor	x26,x26,x15
	eor	x27,x27,x16
	eor	x28,x28,x17
	eor	x30,x30,x25
	eor	x4,x4,x19
	eor	x26,x26,x20
	eor	x28,x28,x22
	eor	x27,x27,x21
	eor	x30,x30,x23
	eor	x4,x4,x24
	eor	x9,x26,x28,ror#63
	eor	x1,x1,x9
	eor	x6,x6,x9
	eor	x11,x11,x9
	eor	x16,x16,x9
	eor	x21,x21,x9
	eor	x9,x27,x30,ror#63
	eor	x28,x28,x4,ror#63
	eor	x30,x30,x26,ror#63
	eor	x4,x4,x27,ror#63
	eor	x27,   x2,x9		// mov	x27,x2
	eor	x7,x7,x9
	eor	x12,x12,x9
	eor	x17,x17,x9
	eor	x22,x22,x9
	eor	x0,x0,x4
	eor	x5,x5,x4
	eor	x10,x10,x4
	eor	x15,x15,x4
	eor	x20,x20,x4
	ldp	x4,x9,[sp,#0]	// re-load offloaded data
	eor	x26,   x3,x28		// mov	x26,x3
	eor	x8,x8,x28
	eor	x13,x13,x28
	eor	x25,x25,x28
	eor	x23,x23,x28
	eor	x28,   x4,x30		// mov	x28,x4
	eor	x9,x9,x30
	eor	x14,x14,x30
	eor	x19,x19,x30
	eor	x24,x24,x30
	////////////////////////////////////////// Rho+Pi
	mov	x30,x1
	ror	x1,x6,#20
	//mov	x27,x2
	ror	x2,x12,#21
	//mov	x26,x3
	ror	x3,x25,#43
	//mov	x28,x4
	ror	x4,x24,#50
	ror	x6,x9,#44
	ror	x12,x13,#39
	ror	x25,x17,#49
	ror	x24,x21,#62
	ror	x9,x22,#3
	ror	x13,x19,#56
	ror	x17,x11,#54
	ror	x21,x8,#9
	ror	x22,x14,#25
	ror	x19,x23,#8
	ror	x11,x7,#58
	ror	x8,x16,#19
	ror	x14,x20,#46
	ror	x23,x15,#23
	ror	x7,x10,#61
	ror	x16,x5,#28
	ror	x5,x26,#36
	ror	x10,x30,#63
	ror	x15,x28,#37
	ror	x20,x27,#2
	////////////////////////////////////////// Chi+Iota
	bic	x26,x2,x1
	bic	x27,x3,x2
	bic	x28,x0,x4
	bic	x30,x1,x0
	eor	x0,x0,x26
	bic	x26,x4,x3
	eor	x1,x1,x27
	ldr	x27,[sp,#16]
	eor	x3,x3,x28
	eor	x4,x4,x30
	eor	x2,x2,x26
	ldr	x30,[x27],#8		// Iota[i++]
	bic	x26,x7,x6
	tst	x27,#255			// are we done?
	str	x27,[sp,#16]
	bic	x27,x8,x7
	bic	x28,x5,x9
	eor	x0,x0,x30		// A[0][0] ^= Iota
	bic	x30,x6,x5
	eor	x5,x5,x26
	bic	x26,x9,x8
	eor	x6,x6,x27
	eor	x8,x8,x28
	eor	x9,x9,x30
	eor	x7,x7,x26
	bic	x26,x12,x11
	bic	x27,x13,x12
	bic	x28,x10,x14
	bic	x30,x11,x10
	eor	x10,x10,x26
	bic	x26,x14,x13
	eor	x11,x11,x27
	eor	x13,x13,x28
	eor	x14,x14,x30
	eor	x12,x12,x26
	bic	x26,x17,x16
	bic	x27,x25,x17
	bic	x28,x15,x19
	bic	x30,x16,x15
	eor	x15,x15,x26
	bic	x26,x19,x25
	eor	x16,x16,x27
	eor	x25,x25,x28
	eor	x19,x19,x30
	eor	x17,x17,x26
	bic	x26,x22,x21
	bic	x27,x23,x22
	bic	x28,x20,x24
	bic	x30,x21,x20
	eor	x20,x20,x26
	bic	x26,x24,x23
	eor	x21,x21,x27
	eor	x23,x23,x28
	eor	x24,x24,x30
	eor	x22,x22,x26
	bne	Loop
	ldr	x30,[sp,#24]
	AARCH64_VALIDATE_LINK_REGISTER
	ret

.globl	KeccakF1600_hw

.def KeccakF1600_hw
   .type 32
.endef
.align	5
KeccakF1600_hw:
	AARCH64_SIGN_LINK_REGISTER
	stp	x29,x30,[sp,#-128]!
	add	x29,sp,#0
	stp	x19,x20,[sp,#16]
	stp	x21,x22,[sp,#32]
	stp	x23,x24,[sp,#48]
	stp	x25,x26,[sp,#64]
	stp	x27,x28,[sp,#80]
	sub	sp,sp,#48
	str	x0,[sp,#32]			// offload argument
	mov	x26,x0
	ldp	x0,x1,[x0,#16*0]
	ldp	x2,x3,[x26,#16*1]
	ldp	x4,x5,[x26,#16*2]
	ldp	x6,x7,[x26,#16*3]
	ldp	x8,x9,[x26,#16*4]
	ldp	x10,x11,[x26,#16*5]
	ldp	x12,x13,[x26,#16*6]
	ldp	x14,x15,[x26,#16*7]
	ldp	x16,x17,[x26,#16*8]
	ldp	x25,x19,[x26,#16*9]
	ldp	x20,x21,[x26,#16*10]
	ldp	x22,x23,[x26,#16*11]
	ldr	x24,[x26,#16*12]
	bl	KeccakF1600_int
	ldr	x26,[sp,#32]
	stp	x0,x1,[x26,#16*0]
	stp	x2,x3,[x26,#16*1]
	stp	x4,x5,[x26,#16*2]
	stp	x6,x7,[x26,#16*3]
	stp	x8,x9,[x26,#16*4]
	stp	x10,x11,[x26,#16*5]
	stp	x12,x13,[x26,#16*6]
	stp	x14,x15,[x26,#16*7]
	stp	x16,x17,[x26,#16*8]
	stp	x25,x19,[x26,#16*9]
	stp	x20,x21,[x26,#16*10]
	stp	x22,x23,[x26,#16*11]
	str	x24,[x26,#16*12]
	ldp	x19,x20,[x29,#16]
	add	sp,sp,#48
	ldp	x21,x22,[x29,#32]
	ldp	x23,x24,[x29,#48]
	ldp	x25,x26,[x29,#64]
	ldp	x27,x28,[x29,#80]
	ldp	x29,x30,[sp],#128
	AARCH64_VALIDATE_LINK_REGISTER
	ret

<<<<<<< HEAD
.globl	Keccak1600_Absorb_hw

.def Keccak1600_Absorb_hw
   .type 32
.endef
.align	5
Keccak1600_Absorb_hw:
	AARCH64_SIGN_LINK_REGISTER
	stp	x29,x30,[sp,#-128]!
	add	x29,sp,#0
	stp	x19,x20,[sp,#16]
	stp	x21,x22,[sp,#32]
	stp	x23,x24,[sp,#48]
	stp	x25,x26,[sp,#64]
	stp	x27,x28,[sp,#80]
	sub	sp,sp,#64
	stp	x0,x1,[sp,#32]			// offload arguments
	stp	x2,x3,[sp,#48]
	mov	x26,x0			// uint64_t A[5][5]
	mov	x27,x1			// const void *inp
	mov	x28,x2			// size_t len
	mov	x30,x3			// size_t bsz
	ldp	x0,x1,[x26,#16*0]
	ldp	x2,x3,[x26,#16*1]
	ldp	x4,x5,[x26,#16*2]
	ldp	x6,x7,[x26,#16*3]
	ldp	x8,x9,[x26,#16*4]
	ldp	x10,x11,[x26,#16*5]
	ldp	x12,x13,[x26,#16*6]
	ldp	x14,x15,[x26,#16*7]
	ldp	x16,x17,[x26,#16*8]
	ldp	x25,x19,[x26,#16*9]
	ldp	x20,x21,[x26,#16*10]
	ldp	x22,x23,[x26,#16*11]
	ldr	x24,[x26,#16*12]
	b	Loop_absorb
.align	4
Loop_absorb:
	subs	x26,x28,x30		// len - bsz
	blo	Labsorbed
	str	x26,[sp,#48]			// save len - bsz
	ldr	x26,[x27],#8		// *inp++
#ifdef	__AARCH64EB__
	rev	x26,x26
#endif
	eor	x0,x0,x26
	cmp	x30,#8*(0+2)
	blo	Lprocess_block
	ldr	x26,[x27],#8		// *inp++
#ifdef	__AARCH64EB__
	rev	x26,x26
#endif
	eor	x1,x1,x26
	beq	Lprocess_block
	ldr	x26,[x27],#8		// *inp++
#ifdef	__AARCH64EB__
	rev	x26,x26
#endif
	eor	x2,x2,x26
	cmp	x30,#8*(2+2)
	blo	Lprocess_block
	ldr	x26,[x27],#8		// *inp++
#ifdef	__AARCH64EB__
	rev	x26,x26
#endif
	eor	x3,x3,x26
	beq	Lprocess_block
	ldr	x26,[x27],#8		// *inp++
#ifdef	__AARCH64EB__
	rev	x26,x26
#endif
	eor	x4,x4,x26
	cmp	x30,#8*(4+2)
	blo	Lprocess_block
	ldr	x26,[x27],#8		// *inp++
#ifdef	__AARCH64EB__
	rev	x26,x26
#endif
	eor	x5,x5,x26
	beq	Lprocess_block
	ldr	x26,[x27],#8		// *inp++
#ifdef	__AARCH64EB__
	rev	x26,x26
#endif
	eor	x6,x6,x26
	cmp	x30,#8*(6+2)
	blo	Lprocess_block
	ldr	x26,[x27],#8		// *inp++
#ifdef	__AARCH64EB__
	rev	x26,x26
#endif
	eor	x7,x7,x26
	beq	Lprocess_block
	ldr	x26,[x27],#8		// *inp++
#ifdef	__AARCH64EB__
	rev	x26,x26
#endif
	eor	x8,x8,x26
	cmp	x30,#8*(8+2)
	blo	Lprocess_block
	ldr	x26,[x27],#8		// *inp++
#ifdef	__AARCH64EB__
	rev	x26,x26
#endif
	eor	x9,x9,x26
	beq	Lprocess_block
	ldr	x26,[x27],#8		// *inp++
#ifdef	__AARCH64EB__
	rev	x26,x26
#endif
	eor	x10,x10,x26
	cmp	x30,#8*(10+2)
	blo	Lprocess_block
	ldr	x26,[x27],#8		// *inp++
#ifdef	__AARCH64EB__
	rev	x26,x26
#endif
	eor	x11,x11,x26
	beq	Lprocess_block
	ldr	x26,[x27],#8		// *inp++
#ifdef	__AARCH64EB__
	rev	x26,x26
#endif
	eor	x12,x12,x26
	cmp	x30,#8*(12+2)
	blo	Lprocess_block
	ldr	x26,[x27],#8		// *inp++
#ifdef	__AARCH64EB__
	rev	x26,x26
#endif
	eor	x13,x13,x26
	beq	Lprocess_block
	ldr	x26,[x27],#8		// *inp++
#ifdef	__AARCH64EB__
	rev	x26,x26
#endif
	eor	x14,x14,x26
	cmp	x30,#8*(14+2)
	blo	Lprocess_block
	ldr	x26,[x27],#8		// *inp++
#ifdef	__AARCH64EB__
	rev	x26,x26
#endif
	eor	x15,x15,x26
	beq	Lprocess_block
	ldr	x26,[x27],#8		// *inp++
#ifdef	__AARCH64EB__
	rev	x26,x26
#endif
	eor	x16,x16,x26
	cmp	x30,#8*(16+2)
	blo	Lprocess_block
	ldr	x26,[x27],#8		// *inp++
#ifdef	__AARCH64EB__
	rev	x26,x26
#endif
	eor	x17,x17,x26
	beq	Lprocess_block
	ldr	x26,[x27],#8		// *inp++
#ifdef	__AARCH64EB__
	rev	x26,x26
#endif
	eor	x25,x25,x26
	cmp	x30,#8*(18+2)
	blo	Lprocess_block
	ldr	x26,[x27],#8		// *inp++
#ifdef	__AARCH64EB__
	rev	x26,x26
#endif
	eor	x19,x19,x26
	beq	Lprocess_block
	ldr	x26,[x27],#8		// *inp++
#ifdef	__AARCH64EB__
	rev	x26,x26
#endif
	eor	x20,x20,x26
	cmp	x30,#8*(20+2)
	blo	Lprocess_block
	ldr	x26,[x27],#8		// *inp++
#ifdef	__AARCH64EB__
	rev	x26,x26
#endif
	eor	x21,x21,x26
	beq	Lprocess_block
	ldr	x26,[x27],#8		// *inp++
#ifdef	__AARCH64EB__
	rev	x26,x26
#endif
	eor	x22,x22,x26
	cmp	x30,#8*(22+2)
	blo	Lprocess_block
	ldr	x26,[x27],#8		// *inp++
#ifdef	__AARCH64EB__
	rev	x26,x26
#endif
	eor	x23,x23,x26
	beq	Lprocess_block
	ldr	x26,[x27],#8		// *inp++
#ifdef	__AARCH64EB__
	rev	x26,x26
#endif
	eor	x24,x24,x26
Lprocess_block:
	str	x27,[sp,#40]			// save inp
	bl	KeccakF1600_int
	ldr	x27,[sp,#40]			// restore arguments
	ldp	x28,x30,[sp,#48]
	b	Loop_absorb
.align	4
Labsorbed:
	ldr	x27,[sp,#32]
	stp	x0,x1,[x27,#16*0]
	stp	x2,x3,[x27,#16*1]
	stp	x4,x5,[x27,#16*2]
	stp	x6,x7,[x27,#16*3]
	stp	x8,x9,[x27,#16*4]
	stp	x10,x11,[x27,#16*5]
	stp	x12,x13,[x27,#16*6]
	stp	x14,x15,[x27,#16*7]
	stp	x16,x17,[x27,#16*8]
	stp	x25,x19,[x27,#16*9]
	stp	x20,x21,[x27,#16*10]
	stp	x22,x23,[x27,#16*11]
	str	x24,[x27,#16*12]
	mov	x0,x28			// return value
	ldp	x19,x20,[x29,#16]
	add	sp,sp,#64
	ldp	x21,x22,[x29,#32]
	ldp	x23,x24,[x29,#48]
	ldp	x25,x26,[x29,#64]
	ldp	x27,x28,[x29,#80]
	ldp	x29,x30,[sp],#128
	AARCH64_VALIDATE_LINK_REGISTER
	ret

.globl	Keccak1600_Squeeze_hw

.def Keccak1600_Squeeze_hw
   .type 32
.endef
.align	5
Keccak1600_Squeeze_hw:
	AARCH64_SIGN_LINK_REGISTER
	stp	x29,x30,[sp,#-48]!
	add	x29,sp,#0
	cmp	x2,#0
	beq	Lsqueeze_abort
	stp	x19,x20,[sp,#16]
	stp	x21,x22,[sp,#32]
	mov	x19,x0			// put aside arguments
	mov	x20,x1
	mov	x21,x2
	mov	x22,x3
	cmp	x4, #0				// x4 = 'padded' argument; if !=0, perform Keccak first
	bne	Lnext_block
Loop_squeeze:
	ldr	x4,[x0],#8
	cmp	x21,#8
	blo	Lsqueeze_tail
#ifdef	__AARCH64EB__
	rev	x4,x4
#endif
	str	x4,[x20],#8
	subs	x21,x21,#8
	beq	Lsqueeze_done
	subs	x3,x3,#8
	bhi	Loop_squeeze
Lnext_block:
	mov	x0,x19
	bl	KeccakF1600
	mov	x0,x19
	mov	x3,x22
	b	Loop_squeeze
.align	4
Lsqueeze_tail:
	strb	w4,[x20],#1
	lsr	x4,x4,#8
	subs	x21,x21,#1
	beq	Lsqueeze_done
	strb	w4,[x20],#1
	lsr	x4,x4,#8
	subs	x21,x21,#1
	beq	Lsqueeze_done
	strb	w4,[x20],#1
	lsr	x4,x4,#8
	subs	x21,x21,#1
	beq	Lsqueeze_done
	strb	w4,[x20],#1
	lsr	x4,x4,#8
	subs	x21,x21,#1
	beq	Lsqueeze_done
	strb	w4,[x20],#1
	lsr	x4,x4,#8
	subs	x21,x21,#1
	beq	Lsqueeze_done
	strb	w4,[x20],#1
	lsr	x4,x4,#8
	subs	x21,x21,#1
	beq	Lsqueeze_done
	strb	w4,[x20],#1
Lsqueeze_done:
	ldp	x19,x20,[sp,#16]
	ldp	x21,x22,[sp,#32]
Lsqueeze_abort:
	ldp	x29,x30,[sp],#48
	AARCH64_VALIDATE_LINK_REGISTER
	ret

.def KeccakF1600_ce
   .type 32
.endef
.align	5
KeccakF1600_ce:
	mov	x9,#24
	adr	x10,iotas
	b	Loop_ce
.align	4
Loop_ce:
	////////////////////////////////////////////////// Theta
.long	0xce0f2a99	//eor3 v25.16b,v20.16b,v15.16b,v10.16b
.long	0xce102eba	//eor3 v26.16b,v21.16b,v16.16b,v11.16b
.long	0xce1132db	//eor3 v27.16b,v22.16b,v17.16b,v12.16b
.long	0xce1236fc	//eor3 v28.16b,v23.16b,v18.16b,v13.16b
.long	0xce133b1d	//eor3 v29.16b,v24.16b,v19.16b,v14.16b
.long	0xce050339	//eor3 v25.16b,v25.16b,   v5.16b,v0.16b
.long	0xce06075a	//eor3 v26.16b,v26.16b,   v6.16b,v1.16b
.long	0xce070b7b	//eor3 v27.16b,v27.16b,   v7.16b,v2.16b
.long	0xce080f9c	//eor3 v28.16b,v28.16b,   v8.16b,v3.16b
.long	0xce0913bd	//eor3 v29.16b,v29.16b,   v9.16b,v4.16b
.long	0xce7b8f3e	//rax1 v30.16b,v25.16b,v27.16b			// D[1]
.long	0xce7c8f5f	//rax1 v31.16b,v26.16b,v28.16b			// D[2]
.long	0xce7d8f7b	//rax1 v27.16b,v27.16b,v29.16b			// D[3]
.long	0xce798f9c	//rax1 v28.16b,v28.16b,v25.16b			// D[4]
.long	0xce7a8fbd	//rax1 v29.16b,v29.16b,v26.16b			// D[0]
	////////////////////////////////////////////////// Theta+Rho+Pi
.long	0xce9efc39	//xar v25.16b,   v1.16b,v30.16b,#63 // C[0]=A[2][0]
.long	0xce9e50c1	//xar v1.16b,v6.16b,v30.16b,#20
.long	0xce9cb126	//xar v6.16b,v9.16b,v28.16b,#44
.long	0xce9f0ec9	//xar v9.16b,v22.16b,v31.16b,#3
.long	0xce9c65d6	//xar v22.16b,v14.16b,v28.16b,#25
.long	0xce9dba8e	//xar v14.16b,v20.16b,v29.16b,#46
.long	0xce9f085a	//xar v26.16b,   v2.16b,v31.16b,#2 // C[1]=A[4][0]
.long	0xce9f5582	//xar v2.16b,v12.16b,v31.16b,#21
.long	0xce9b9dac	//xar v12.16b,v13.16b,v27.16b,#39
.long	0xce9ce26d	//xar v13.16b,v19.16b,v28.16b,#56
.long	0xce9b22f3	//xar v19.16b,v23.16b,v27.16b,#8
.long	0xce9d5df7	//xar v23.16b,v15.16b,v29.16b,#23
.long	0xce9c948f	//xar v15.16b,v4.16b,v28.16b,#37
.long	0xce9ccb1c	//xar v28.16b,   v24.16b,v28.16b,#50 // D[4]=A[0][4]
.long	0xce9efab8	//xar v24.16b,v21.16b,v30.16b,#62
.long	0xce9b2508	//xar v8.16b,v8.16b,v27.16b,#9 // A[1][3]=A[4][1]
.long	0xce9e4e04	//xar v4.16b,v16.16b,v30.16b,#19 // A[0][4]=A[1][3]
.long	0xce9d70b0	//xar v16.16b,v5.16b,v29.16b,#28
.long	0xce9b9065	//xar v5.16b,v3.16b,v27.16b,#36
	eor	v0.16b,v0.16b,v29.16b
.long	0xce9bae5b	//xar v27.16b,   v18.16b,v27.16b,#43 // D[3]=A[0][3]
.long	0xce9fc623	//xar v3.16b,v17.16b,v31.16b,#49 // A[0][3]=A[3][3]
.long	0xce9ed97e	//xar v30.16b,   v11.16b,v30.16b,#54 // D[1]=A[3][2]
.long	0xce9fe8ff	//xar v31.16b,   v7.16b,v31.16b,#58 // D[2]=A[2][1]
.long	0xce9df55d	//xar v29.16b,   v10.16b,v29.16b,#61 // D[0]=A[1][2]
	////////////////////////////////////////////////// Chi+Iota
.long	0xce362354	//bcax v20.16b,v26.16b,   v22.16b,v8.16b	// A[1][3]=A[4][1]
.long	0xce375915	//bcax v21.16b,v8.16b,v23.16b,v22.16b	// A[1][3]=A[4][1]
.long	0xce385ed6	//bcax v22.16b,v22.16b,v24.16b,v23.16b
.long	0xce3a62f7	//bcax v23.16b,v23.16b,v26.16b,   v24.16b
.long	0xce286b18	//bcax v24.16b,v24.16b,v8.16b,v26.16b	// A[1][3]=A[4][1]
	ld1r	{v26.2d},[x10],#8
.long	0xce330fd1	//bcax v17.16b,v30.16b,   v19.16b,v3.16b	// A[0][3]=A[3][3]
.long	0xce2f4c72	//bcax v18.16b,v3.16b,v15.16b,v19.16b	// A[0][3]=A[3][3]
.long	0xce303e73	//bcax v19.16b,v19.16b,v16.16b,v15.16b
.long	0xce3e41ef	//bcax v15.16b,v15.16b,v30.16b,   v16.16b
.long	0xce237a10	//bcax v16.16b,v16.16b,v3.16b,v30.16b	// A[0][3]=A[3][3]
.long	0xce2c7f2a	//bcax v10.16b,v25.16b,   v12.16b,v31.16b
.long	0xce2d33eb	//bcax v11.16b,v31.16b,   v13.16b,v12.16b
.long	0xce2e358c	//bcax v12.16b,v12.16b,v14.16b,v13.16b
.long	0xce3939ad	//bcax v13.16b,v13.16b,v25.16b,   v14.16b
.long	0xce3f65ce	//bcax v14.16b,v14.16b,v31.16b,   v25.16b
.long	0xce2913a7	//bcax v7.16b,v29.16b,   v9.16b,v4.16b	// A[0][4]=A[1][3]
.long	0xce252488	//bcax v8.16b,v4.16b,v5.16b,v9.16b	// A[0][4]=A[1][3]
.long	0xce261529	//bcax v9.16b,v9.16b,v6.16b,v5.16b
.long	0xce3d18a5	//bcax v5.16b,v5.16b,v29.16b,   v6.16b
.long	0xce2474c6	//bcax v6.16b,v6.16b,v4.16b,v29.16b	// A[0][4]=A[1][3]
.long	0xce207363	//bcax v3.16b,v27.16b,   v0.16b,v28.16b
.long	0xce210384	//bcax v4.16b,v28.16b,   v1.16b,v0.16b
.long	0xce220400	//bcax v0.16b,v0.16b,v2.16b,v1.16b
.long	0xce3b0821	//bcax v1.16b,v1.16b,v27.16b,   v2.16b
.long	0xce3c6c42	//bcax v2.16b,v2.16b,v28.16b,   v27.16b
	eor	v0.16b,v0.16b,v26.16b
	subs	x9,x9,#1
	bne	Loop_ce
	ret

.def KeccakF1600_cext
   .type 32
.endef
.align	5
KeccakF1600_cext:
	AARCH64_SIGN_LINK_REGISTER
	stp	x29,x30,[sp,#-80]!
	add	x29,sp,#0
	stp	d8,d9,[sp,#16]		// per ABI requirement
	stp	d10,d11,[sp,#32]
	stp	d12,d13,[sp,#48]
	stp	d14,d15,[sp,#64]
	ldp	d0,d1,[x0,#8*0]
	ldp	d2,d3,[x0,#8*2]
	ldp	d4,d5,[x0,#8*4]
	ldp	d6,d7,[x0,#8*6]
	ldp	d8,d9,[x0,#8*8]
	ldp	d10,d11,[x0,#8*10]
	ldp	d12,d13,[x0,#8*12]
	ldp	d14,d15,[x0,#8*14]
	ldp	d16,d17,[x0,#8*16]
	ldp	d18,d19,[x0,#8*18]
	ldp	d20,d21,[x0,#8*20]
	ldp	d22,d23,[x0,#8*22]
	ldr	d24,[x0,#8*24]
	bl	KeccakF1600_ce
	ldr	x30,[sp,#8]
	stp	d0,d1,[x0,#8*0]
	stp	d2,d3,[x0,#8*2]
	stp	d4,d5,[x0,#8*4]
	stp	d6,d7,[x0,#8*6]
	stp	d8,d9,[x0,#8*8]
	stp	d10,d11,[x0,#8*10]
	stp	d12,d13,[x0,#8*12]
	stp	d14,d15,[x0,#8*14]
	stp	d16,d17,[x0,#8*16]
	stp	d18,d19,[x0,#8*18]
	stp	d20,d21,[x0,#8*20]
	stp	d22,d23,[x0,#8*22]
	str	d24,[x0,#8*24]
	ldp	d8,d9,[sp,#16]
	ldp	d10,d11,[sp,#32]
	ldp	d12,d13,[sp,#48]
	ldp	d14,d15,[sp,#64]
	ldr	x29,[sp],#80
	AARCH64_VALIDATE_LINK_REGISTER
	ret

.globl	Keccak1600_Absorb_cext

.def Keccak1600_Absorb_cext
   .type 32
.endef
.align	5
Keccak1600_Absorb_cext:
	AARCH64_SIGN_LINK_REGISTER
	stp	x29,x30,[sp,#-80]!
	add	x29,sp,#0
	stp	d8,d9,[sp,#16]		// per ABI requirement
	stp	d10,d11,[sp,#32]
	stp	d12,d13,[sp,#48]
	stp	d14,d15,[sp,#64]
	ldp	d0,d1,[x0,#8*0]
	ldp	d2,d3,[x0,#8*2]
	ldp	d4,d5,[x0,#8*4]
	ldp	d6,d7,[x0,#8*6]
	ldp	d8,d9,[x0,#8*8]
	ldp	d10,d11,[x0,#8*10]
	ldp	d12,d13,[x0,#8*12]
	ldp	d14,d15,[x0,#8*14]
	ldp	d16,d17,[x0,#8*16]
	ldp	d18,d19,[x0,#8*18]
	ldp	d20,d21,[x0,#8*20]
	ldp	d22,d23,[x0,#8*22]
	ldr	d24,[x0,#8*24]
	b	Loop_absorb_ce
.align	4
Loop_absorb_ce:
	subs	x2,x2,x3		// len - bsz
	blo	Labsorbed_ce
	ldr	d31,[x1],#8		// *inp++
#ifdef	__AARCH64EB__
	rev64	v31.16b,v31.16b
#endif
	eor	v0.16b,v0.16b,v31.16b
	cmp	x3,#8*(0+2)
	blo	Lprocess_block_ce
	ldr	d31,[x1],#8		// *inp++
#ifdef	__AARCH64EB__
	rev64	v31.16b,v31.16b
#endif
	eor	v1.16b,v1.16b,v31.16b
	beq	Lprocess_block_ce
	ldr	d31,[x1],#8		// *inp++
#ifdef	__AARCH64EB__
	rev64	v31.16b,v31.16b
#endif
	eor	v2.16b,v2.16b,v31.16b
	cmp	x3,#8*(2+2)
	blo	Lprocess_block_ce
	ldr	d31,[x1],#8		// *inp++
#ifdef	__AARCH64EB__
	rev64	v31.16b,v31.16b
#endif
	eor	v3.16b,v3.16b,v31.16b
	beq	Lprocess_block_ce
	ldr	d31,[x1],#8		// *inp++
#ifdef	__AARCH64EB__
	rev64	v31.16b,v31.16b
#endif
	eor	v4.16b,v4.16b,v31.16b
	cmp	x3,#8*(4+2)
	blo	Lprocess_block_ce
	ldr	d31,[x1],#8		// *inp++
#ifdef	__AARCH64EB__
	rev64	v31.16b,v31.16b
#endif
	eor	v5.16b,v5.16b,v31.16b
	beq	Lprocess_block_ce
	ldr	d31,[x1],#8		// *inp++
#ifdef	__AARCH64EB__
	rev64	v31.16b,v31.16b
#endif
	eor	v6.16b,v6.16b,v31.16b
	cmp	x3,#8*(6+2)
	blo	Lprocess_block_ce
	ldr	d31,[x1],#8		// *inp++
#ifdef	__AARCH64EB__
	rev64	v31.16b,v31.16b
#endif
	eor	v7.16b,v7.16b,v31.16b
	beq	Lprocess_block_ce
	ldr	d31,[x1],#8		// *inp++
#ifdef	__AARCH64EB__
	rev64	v31.16b,v31.16b
#endif
	eor	v8.16b,v8.16b,v31.16b
	cmp	x3,#8*(8+2)
	blo	Lprocess_block_ce
	ldr	d31,[x1],#8		// *inp++
#ifdef	__AARCH64EB__
	rev64	v31.16b,v31.16b
#endif
	eor	v9.16b,v9.16b,v31.16b
	beq	Lprocess_block_ce
	ldr	d31,[x1],#8		// *inp++
#ifdef	__AARCH64EB__
	rev64	v31.16b,v31.16b
#endif
	eor	v10.16b,v10.16b,v31.16b
	cmp	x3,#8*(10+2)
	blo	Lprocess_block_ce
	ldr	d31,[x1],#8		// *inp++
#ifdef	__AARCH64EB__
	rev64	v31.16b,v31.16b
#endif
	eor	v11.16b,v11.16b,v31.16b
	beq	Lprocess_block_ce
	ldr	d31,[x1],#8		// *inp++
#ifdef	__AARCH64EB__
	rev64	v31.16b,v31.16b
#endif
	eor	v12.16b,v12.16b,v31.16b
	cmp	x3,#8*(12+2)
	blo	Lprocess_block_ce
	ldr	d31,[x1],#8		// *inp++
#ifdef	__AARCH64EB__
	rev64	v31.16b,v31.16b
#endif
	eor	v13.16b,v13.16b,v31.16b
	beq	Lprocess_block_ce
	ldr	d31,[x1],#8		// *inp++
#ifdef	__AARCH64EB__
	rev64	v31.16b,v31.16b
#endif
	eor	v14.16b,v14.16b,v31.16b
	cmp	x3,#8*(14+2)
	blo	Lprocess_block_ce
	ldr	d31,[x1],#8		// *inp++
#ifdef	__AARCH64EB__
	rev64	v31.16b,v31.16b
#endif
	eor	v15.16b,v15.16b,v31.16b
	beq	Lprocess_block_ce
	ldr	d31,[x1],#8		// *inp++
#ifdef	__AARCH64EB__
	rev64	v31.16b,v31.16b
#endif
	eor	v16.16b,v16.16b,v31.16b
	cmp	x3,#8*(16+2)
	blo	Lprocess_block_ce
	ldr	d31,[x1],#8		// *inp++
#ifdef	__AARCH64EB__
	rev64	v31.16b,v31.16b
#endif
	eor	v17.16b,v17.16b,v31.16b
	beq	Lprocess_block_ce
	ldr	d31,[x1],#8		// *inp++
#ifdef	__AARCH64EB__
	rev64	v31.16b,v31.16b
#endif
	eor	v18.16b,v18.16b,v31.16b
	cmp	x3,#8*(18+2)
	blo	Lprocess_block_ce
	ldr	d31,[x1],#8		// *inp++
#ifdef	__AARCH64EB__
	rev64	v31.16b,v31.16b
#endif
	eor	v19.16b,v19.16b,v31.16b
	beq	Lprocess_block_ce
	ldr	d31,[x1],#8		// *inp++
#ifdef	__AARCH64EB__
	rev64	v31.16b,v31.16b
#endif
	eor	v20.16b,v20.16b,v31.16b
	cmp	x3,#8*(20+2)
	blo	Lprocess_block_ce
	ldr	d31,[x1],#8		// *inp++
#ifdef	__AARCH64EB__
	rev64	v31.16b,v31.16b
#endif
	eor	v21.16b,v21.16b,v31.16b
	beq	Lprocess_block_ce
	ldr	d31,[x1],#8		// *inp++
#ifdef	__AARCH64EB__
	rev64	v31.16b,v31.16b
#endif
	eor	v22.16b,v22.16b,v31.16b
	cmp	x3,#8*(22+2)
	blo	Lprocess_block_ce
	ldr	d31,[x1],#8		// *inp++
#ifdef	__AARCH64EB__
	rev64	v31.16b,v31.16b
#endif
	eor	v23.16b,v23.16b,v31.16b
	beq	Lprocess_block_ce
	ldr	d31,[x1],#8		// *inp++
#ifdef	__AARCH64EB__
	rev64	v31.16b,v31.16b
#endif
	eor	v24.16b,v24.16b,v31.16b
Lprocess_block_ce:
	bl	KeccakF1600_ce
	b	Loop_absorb_ce
.align	4
Labsorbed_ce:
	stp	d0,d1,[x0,#8*0]
	stp	d2,d3,[x0,#8*2]
	stp	d4,d5,[x0,#8*4]
	stp	d6,d7,[x0,#8*6]
	stp	d8,d9,[x0,#8*8]
	stp	d10,d11,[x0,#8*10]
	stp	d12,d13,[x0,#8*12]
	stp	d14,d15,[x0,#8*14]
	stp	d16,d17,[x0,#8*16]
	stp	d18,d19,[x0,#8*18]
	stp	d20,d21,[x0,#8*20]
	stp	d22,d23,[x0,#8*22]
	str	d24,[x0,#8*24]
	add	x0,x2,x3		// return value
	ldp	d8,d9,[sp,#16]
	ldp	d10,d11,[sp,#32]
	ldp	d12,d13,[sp,#48]
	ldp	d14,d15,[sp,#64]
	ldp	x29,x30,[sp],#80
	AARCH64_VALIDATE_LINK_REGISTER
	ret

.globl	Keccak1600_Squeeze_cext

.def Keccak1600_Squeeze_cext
   .type 32
.endef
.align	5
Keccak1600_Squeeze_cext:
	AARCH64_SIGN_LINK_REGISTER
	stp	x29,x30,[sp,#-16]!
	add	x29,sp,#0
	cmp	x2,#0
	beq	Lsqueeze_done_ce
	mov	x9,x0
	mov	x10,x3
Loop_squeeze_ce:
	ldr	x4,[x9],#8
	cmp	x2,#8
	blo	Lsqueeze_tail_ce
#ifdef	__AARCH64EB__
	rev	x4,x4
#endif
	str	x4,[x1],#8
	beq	Lsqueeze_done_ce
	sub	x2,x2,#8
	subs	x10,x10,#8
	bhi	Loop_squeeze_ce
	bl	KeccakF1600_cext
	ldr	x30,[sp,#8]
	mov	x9,x0
	mov	x10,x3
	b	Loop_squeeze_ce
.align	4
Lsqueeze_tail_ce:
	strb	w4,[x1],#1
	lsr	x4,x4,#8
	subs	x2,x2,#1
	beq	Lsqueeze_done_ce
	strb	w4,[x1],#1
	lsr	x4,x4,#8
	subs	x2,x2,#1
	beq	Lsqueeze_done_ce
	strb	w4,[x1],#1
	lsr	x4,x4,#8
	subs	x2,x2,#1
	beq	Lsqueeze_done_ce
	strb	w4,[x1],#1
	lsr	x4,x4,#8
	subs	x2,x2,#1
	beq	Lsqueeze_done_ce
	strb	w4,[x1],#1
	lsr	x4,x4,#8
	subs	x2,x2,#1
	beq	Lsqueeze_done_ce
	strb	w4,[x1],#1
	lsr	x4,x4,#8
	subs	x2,x2,#1
	beq	Lsqueeze_done_ce
	strb	w4,[x1],#1
Lsqueeze_done_ce:
	ldr	x29,[sp],#16
	AARCH64_VALIDATE_LINK_REGISTER
	ret

.byte	75,101,99,99,97,107,45,49,54,48,48,32,97,98,115,111,114,98,32,97,110,100,32,115,113,117,101,101,122,101,32,102,111,114,32,65,82,77,118,56,44,32,67,82,89,80,84,79,71,65,77,83,32,98,121,32,60,97,112,112,114,111,64,111,112,101,110,115,115,108,46,111,114,103,62,0
=======
.byte	75,101,99,99,97,107,45,49,54,48,48,32,112,101,114,109,117,116,97,116,105,111,110,32,102,111,114,32,65,82,77,118,56,44,32,67,82,89,80,84,79,71,65,77,83,32,98,121,32,60,97,112,112,114,111,64,111,112,101,110,115,115,108,46,111,114,103,62,0
>>>>>>> 53226d06
.align	2
#endif  // !OPENSSL_NO_ASM && defined(OPENSSL_AARCH64) && defined(_WIN32)<|MERGE_RESOLUTION|>--- conflicted
+++ resolved
@@ -246,733 +246,6 @@
 	AARCH64_VALIDATE_LINK_REGISTER
 	ret
 
-<<<<<<< HEAD
-.globl	Keccak1600_Absorb_hw
-
-.def Keccak1600_Absorb_hw
-   .type 32
-.endef
-.align	5
-Keccak1600_Absorb_hw:
-	AARCH64_SIGN_LINK_REGISTER
-	stp	x29,x30,[sp,#-128]!
-	add	x29,sp,#0
-	stp	x19,x20,[sp,#16]
-	stp	x21,x22,[sp,#32]
-	stp	x23,x24,[sp,#48]
-	stp	x25,x26,[sp,#64]
-	stp	x27,x28,[sp,#80]
-	sub	sp,sp,#64
-	stp	x0,x1,[sp,#32]			// offload arguments
-	stp	x2,x3,[sp,#48]
-	mov	x26,x0			// uint64_t A[5][5]
-	mov	x27,x1			// const void *inp
-	mov	x28,x2			// size_t len
-	mov	x30,x3			// size_t bsz
-	ldp	x0,x1,[x26,#16*0]
-	ldp	x2,x3,[x26,#16*1]
-	ldp	x4,x5,[x26,#16*2]
-	ldp	x6,x7,[x26,#16*3]
-	ldp	x8,x9,[x26,#16*4]
-	ldp	x10,x11,[x26,#16*5]
-	ldp	x12,x13,[x26,#16*6]
-	ldp	x14,x15,[x26,#16*7]
-	ldp	x16,x17,[x26,#16*8]
-	ldp	x25,x19,[x26,#16*9]
-	ldp	x20,x21,[x26,#16*10]
-	ldp	x22,x23,[x26,#16*11]
-	ldr	x24,[x26,#16*12]
-	b	Loop_absorb
-.align	4
-Loop_absorb:
-	subs	x26,x28,x30		// len - bsz
-	blo	Labsorbed
-	str	x26,[sp,#48]			// save len - bsz
-	ldr	x26,[x27],#8		// *inp++
-#ifdef	__AARCH64EB__
-	rev	x26,x26
-#endif
-	eor	x0,x0,x26
-	cmp	x30,#8*(0+2)
-	blo	Lprocess_block
-	ldr	x26,[x27],#8		// *inp++
-#ifdef	__AARCH64EB__
-	rev	x26,x26
-#endif
-	eor	x1,x1,x26
-	beq	Lprocess_block
-	ldr	x26,[x27],#8		// *inp++
-#ifdef	__AARCH64EB__
-	rev	x26,x26
-#endif
-	eor	x2,x2,x26
-	cmp	x30,#8*(2+2)
-	blo	Lprocess_block
-	ldr	x26,[x27],#8		// *inp++
-#ifdef	__AARCH64EB__
-	rev	x26,x26
-#endif
-	eor	x3,x3,x26
-	beq	Lprocess_block
-	ldr	x26,[x27],#8		// *inp++
-#ifdef	__AARCH64EB__
-	rev	x26,x26
-#endif
-	eor	x4,x4,x26
-	cmp	x30,#8*(4+2)
-	blo	Lprocess_block
-	ldr	x26,[x27],#8		// *inp++
-#ifdef	__AARCH64EB__
-	rev	x26,x26
-#endif
-	eor	x5,x5,x26
-	beq	Lprocess_block
-	ldr	x26,[x27],#8		// *inp++
-#ifdef	__AARCH64EB__
-	rev	x26,x26
-#endif
-	eor	x6,x6,x26
-	cmp	x30,#8*(6+2)
-	blo	Lprocess_block
-	ldr	x26,[x27],#8		// *inp++
-#ifdef	__AARCH64EB__
-	rev	x26,x26
-#endif
-	eor	x7,x7,x26
-	beq	Lprocess_block
-	ldr	x26,[x27],#8		// *inp++
-#ifdef	__AARCH64EB__
-	rev	x26,x26
-#endif
-	eor	x8,x8,x26
-	cmp	x30,#8*(8+2)
-	blo	Lprocess_block
-	ldr	x26,[x27],#8		// *inp++
-#ifdef	__AARCH64EB__
-	rev	x26,x26
-#endif
-	eor	x9,x9,x26
-	beq	Lprocess_block
-	ldr	x26,[x27],#8		// *inp++
-#ifdef	__AARCH64EB__
-	rev	x26,x26
-#endif
-	eor	x10,x10,x26
-	cmp	x30,#8*(10+2)
-	blo	Lprocess_block
-	ldr	x26,[x27],#8		// *inp++
-#ifdef	__AARCH64EB__
-	rev	x26,x26
-#endif
-	eor	x11,x11,x26
-	beq	Lprocess_block
-	ldr	x26,[x27],#8		// *inp++
-#ifdef	__AARCH64EB__
-	rev	x26,x26
-#endif
-	eor	x12,x12,x26
-	cmp	x30,#8*(12+2)
-	blo	Lprocess_block
-	ldr	x26,[x27],#8		// *inp++
-#ifdef	__AARCH64EB__
-	rev	x26,x26
-#endif
-	eor	x13,x13,x26
-	beq	Lprocess_block
-	ldr	x26,[x27],#8		// *inp++
-#ifdef	__AARCH64EB__
-	rev	x26,x26
-#endif
-	eor	x14,x14,x26
-	cmp	x30,#8*(14+2)
-	blo	Lprocess_block
-	ldr	x26,[x27],#8		// *inp++
-#ifdef	__AARCH64EB__
-	rev	x26,x26
-#endif
-	eor	x15,x15,x26
-	beq	Lprocess_block
-	ldr	x26,[x27],#8		// *inp++
-#ifdef	__AARCH64EB__
-	rev	x26,x26
-#endif
-	eor	x16,x16,x26
-	cmp	x30,#8*(16+2)
-	blo	Lprocess_block
-	ldr	x26,[x27],#8		// *inp++
-#ifdef	__AARCH64EB__
-	rev	x26,x26
-#endif
-	eor	x17,x17,x26
-	beq	Lprocess_block
-	ldr	x26,[x27],#8		// *inp++
-#ifdef	__AARCH64EB__
-	rev	x26,x26
-#endif
-	eor	x25,x25,x26
-	cmp	x30,#8*(18+2)
-	blo	Lprocess_block
-	ldr	x26,[x27],#8		// *inp++
-#ifdef	__AARCH64EB__
-	rev	x26,x26
-#endif
-	eor	x19,x19,x26
-	beq	Lprocess_block
-	ldr	x26,[x27],#8		// *inp++
-#ifdef	__AARCH64EB__
-	rev	x26,x26
-#endif
-	eor	x20,x20,x26
-	cmp	x30,#8*(20+2)
-	blo	Lprocess_block
-	ldr	x26,[x27],#8		// *inp++
-#ifdef	__AARCH64EB__
-	rev	x26,x26
-#endif
-	eor	x21,x21,x26
-	beq	Lprocess_block
-	ldr	x26,[x27],#8		// *inp++
-#ifdef	__AARCH64EB__
-	rev	x26,x26
-#endif
-	eor	x22,x22,x26
-	cmp	x30,#8*(22+2)
-	blo	Lprocess_block
-	ldr	x26,[x27],#8		// *inp++
-#ifdef	__AARCH64EB__
-	rev	x26,x26
-#endif
-	eor	x23,x23,x26
-	beq	Lprocess_block
-	ldr	x26,[x27],#8		// *inp++
-#ifdef	__AARCH64EB__
-	rev	x26,x26
-#endif
-	eor	x24,x24,x26
-Lprocess_block:
-	str	x27,[sp,#40]			// save inp
-	bl	KeccakF1600_int
-	ldr	x27,[sp,#40]			// restore arguments
-	ldp	x28,x30,[sp,#48]
-	b	Loop_absorb
-.align	4
-Labsorbed:
-	ldr	x27,[sp,#32]
-	stp	x0,x1,[x27,#16*0]
-	stp	x2,x3,[x27,#16*1]
-	stp	x4,x5,[x27,#16*2]
-	stp	x6,x7,[x27,#16*3]
-	stp	x8,x9,[x27,#16*4]
-	stp	x10,x11,[x27,#16*5]
-	stp	x12,x13,[x27,#16*6]
-	stp	x14,x15,[x27,#16*7]
-	stp	x16,x17,[x27,#16*8]
-	stp	x25,x19,[x27,#16*9]
-	stp	x20,x21,[x27,#16*10]
-	stp	x22,x23,[x27,#16*11]
-	str	x24,[x27,#16*12]
-	mov	x0,x28			// return value
-	ldp	x19,x20,[x29,#16]
-	add	sp,sp,#64
-	ldp	x21,x22,[x29,#32]
-	ldp	x23,x24,[x29,#48]
-	ldp	x25,x26,[x29,#64]
-	ldp	x27,x28,[x29,#80]
-	ldp	x29,x30,[sp],#128
-	AARCH64_VALIDATE_LINK_REGISTER
-	ret
-
-.globl	Keccak1600_Squeeze_hw
-
-.def Keccak1600_Squeeze_hw
-   .type 32
-.endef
-.align	5
-Keccak1600_Squeeze_hw:
-	AARCH64_SIGN_LINK_REGISTER
-	stp	x29,x30,[sp,#-48]!
-	add	x29,sp,#0
-	cmp	x2,#0
-	beq	Lsqueeze_abort
-	stp	x19,x20,[sp,#16]
-	stp	x21,x22,[sp,#32]
-	mov	x19,x0			// put aside arguments
-	mov	x20,x1
-	mov	x21,x2
-	mov	x22,x3
-	cmp	x4, #0				// x4 = 'padded' argument; if !=0, perform Keccak first
-	bne	Lnext_block
-Loop_squeeze:
-	ldr	x4,[x0],#8
-	cmp	x21,#8
-	blo	Lsqueeze_tail
-#ifdef	__AARCH64EB__
-	rev	x4,x4
-#endif
-	str	x4,[x20],#8
-	subs	x21,x21,#8
-	beq	Lsqueeze_done
-	subs	x3,x3,#8
-	bhi	Loop_squeeze
-Lnext_block:
-	mov	x0,x19
-	bl	KeccakF1600
-	mov	x0,x19
-	mov	x3,x22
-	b	Loop_squeeze
-.align	4
-Lsqueeze_tail:
-	strb	w4,[x20],#1
-	lsr	x4,x4,#8
-	subs	x21,x21,#1
-	beq	Lsqueeze_done
-	strb	w4,[x20],#1
-	lsr	x4,x4,#8
-	subs	x21,x21,#1
-	beq	Lsqueeze_done
-	strb	w4,[x20],#1
-	lsr	x4,x4,#8
-	subs	x21,x21,#1
-	beq	Lsqueeze_done
-	strb	w4,[x20],#1
-	lsr	x4,x4,#8
-	subs	x21,x21,#1
-	beq	Lsqueeze_done
-	strb	w4,[x20],#1
-	lsr	x4,x4,#8
-	subs	x21,x21,#1
-	beq	Lsqueeze_done
-	strb	w4,[x20],#1
-	lsr	x4,x4,#8
-	subs	x21,x21,#1
-	beq	Lsqueeze_done
-	strb	w4,[x20],#1
-Lsqueeze_done:
-	ldp	x19,x20,[sp,#16]
-	ldp	x21,x22,[sp,#32]
-Lsqueeze_abort:
-	ldp	x29,x30,[sp],#48
-	AARCH64_VALIDATE_LINK_REGISTER
-	ret
-
-.def KeccakF1600_ce
-   .type 32
-.endef
-.align	5
-KeccakF1600_ce:
-	mov	x9,#24
-	adr	x10,iotas
-	b	Loop_ce
-.align	4
-Loop_ce:
-	////////////////////////////////////////////////// Theta
-.long	0xce0f2a99	//eor3 v25.16b,v20.16b,v15.16b,v10.16b
-.long	0xce102eba	//eor3 v26.16b,v21.16b,v16.16b,v11.16b
-.long	0xce1132db	//eor3 v27.16b,v22.16b,v17.16b,v12.16b
-.long	0xce1236fc	//eor3 v28.16b,v23.16b,v18.16b,v13.16b
-.long	0xce133b1d	//eor3 v29.16b,v24.16b,v19.16b,v14.16b
-.long	0xce050339	//eor3 v25.16b,v25.16b,   v5.16b,v0.16b
-.long	0xce06075a	//eor3 v26.16b,v26.16b,   v6.16b,v1.16b
-.long	0xce070b7b	//eor3 v27.16b,v27.16b,   v7.16b,v2.16b
-.long	0xce080f9c	//eor3 v28.16b,v28.16b,   v8.16b,v3.16b
-.long	0xce0913bd	//eor3 v29.16b,v29.16b,   v9.16b,v4.16b
-.long	0xce7b8f3e	//rax1 v30.16b,v25.16b,v27.16b			// D[1]
-.long	0xce7c8f5f	//rax1 v31.16b,v26.16b,v28.16b			// D[2]
-.long	0xce7d8f7b	//rax1 v27.16b,v27.16b,v29.16b			// D[3]
-.long	0xce798f9c	//rax1 v28.16b,v28.16b,v25.16b			// D[4]
-.long	0xce7a8fbd	//rax1 v29.16b,v29.16b,v26.16b			// D[0]
-	////////////////////////////////////////////////// Theta+Rho+Pi
-.long	0xce9efc39	//xar v25.16b,   v1.16b,v30.16b,#63 // C[0]=A[2][0]
-.long	0xce9e50c1	//xar v1.16b,v6.16b,v30.16b,#20
-.long	0xce9cb126	//xar v6.16b,v9.16b,v28.16b,#44
-.long	0xce9f0ec9	//xar v9.16b,v22.16b,v31.16b,#3
-.long	0xce9c65d6	//xar v22.16b,v14.16b,v28.16b,#25
-.long	0xce9dba8e	//xar v14.16b,v20.16b,v29.16b,#46
-.long	0xce9f085a	//xar v26.16b,   v2.16b,v31.16b,#2 // C[1]=A[4][0]
-.long	0xce9f5582	//xar v2.16b,v12.16b,v31.16b,#21
-.long	0xce9b9dac	//xar v12.16b,v13.16b,v27.16b,#39
-.long	0xce9ce26d	//xar v13.16b,v19.16b,v28.16b,#56
-.long	0xce9b22f3	//xar v19.16b,v23.16b,v27.16b,#8
-.long	0xce9d5df7	//xar v23.16b,v15.16b,v29.16b,#23
-.long	0xce9c948f	//xar v15.16b,v4.16b,v28.16b,#37
-.long	0xce9ccb1c	//xar v28.16b,   v24.16b,v28.16b,#50 // D[4]=A[0][4]
-.long	0xce9efab8	//xar v24.16b,v21.16b,v30.16b,#62
-.long	0xce9b2508	//xar v8.16b,v8.16b,v27.16b,#9 // A[1][3]=A[4][1]
-.long	0xce9e4e04	//xar v4.16b,v16.16b,v30.16b,#19 // A[0][4]=A[1][3]
-.long	0xce9d70b0	//xar v16.16b,v5.16b,v29.16b,#28
-.long	0xce9b9065	//xar v5.16b,v3.16b,v27.16b,#36
-	eor	v0.16b,v0.16b,v29.16b
-.long	0xce9bae5b	//xar v27.16b,   v18.16b,v27.16b,#43 // D[3]=A[0][3]
-.long	0xce9fc623	//xar v3.16b,v17.16b,v31.16b,#49 // A[0][3]=A[3][3]
-.long	0xce9ed97e	//xar v30.16b,   v11.16b,v30.16b,#54 // D[1]=A[3][2]
-.long	0xce9fe8ff	//xar v31.16b,   v7.16b,v31.16b,#58 // D[2]=A[2][1]
-.long	0xce9df55d	//xar v29.16b,   v10.16b,v29.16b,#61 // D[0]=A[1][2]
-	////////////////////////////////////////////////// Chi+Iota
-.long	0xce362354	//bcax v20.16b,v26.16b,   v22.16b,v8.16b	// A[1][3]=A[4][1]
-.long	0xce375915	//bcax v21.16b,v8.16b,v23.16b,v22.16b	// A[1][3]=A[4][1]
-.long	0xce385ed6	//bcax v22.16b,v22.16b,v24.16b,v23.16b
-.long	0xce3a62f7	//bcax v23.16b,v23.16b,v26.16b,   v24.16b
-.long	0xce286b18	//bcax v24.16b,v24.16b,v8.16b,v26.16b	// A[1][3]=A[4][1]
-	ld1r	{v26.2d},[x10],#8
-.long	0xce330fd1	//bcax v17.16b,v30.16b,   v19.16b,v3.16b	// A[0][3]=A[3][3]
-.long	0xce2f4c72	//bcax v18.16b,v3.16b,v15.16b,v19.16b	// A[0][3]=A[3][3]
-.long	0xce303e73	//bcax v19.16b,v19.16b,v16.16b,v15.16b
-.long	0xce3e41ef	//bcax v15.16b,v15.16b,v30.16b,   v16.16b
-.long	0xce237a10	//bcax v16.16b,v16.16b,v3.16b,v30.16b	// A[0][3]=A[3][3]
-.long	0xce2c7f2a	//bcax v10.16b,v25.16b,   v12.16b,v31.16b
-.long	0xce2d33eb	//bcax v11.16b,v31.16b,   v13.16b,v12.16b
-.long	0xce2e358c	//bcax v12.16b,v12.16b,v14.16b,v13.16b
-.long	0xce3939ad	//bcax v13.16b,v13.16b,v25.16b,   v14.16b
-.long	0xce3f65ce	//bcax v14.16b,v14.16b,v31.16b,   v25.16b
-.long	0xce2913a7	//bcax v7.16b,v29.16b,   v9.16b,v4.16b	// A[0][4]=A[1][3]
-.long	0xce252488	//bcax v8.16b,v4.16b,v5.16b,v9.16b	// A[0][4]=A[1][3]
-.long	0xce261529	//bcax v9.16b,v9.16b,v6.16b,v5.16b
-.long	0xce3d18a5	//bcax v5.16b,v5.16b,v29.16b,   v6.16b
-.long	0xce2474c6	//bcax v6.16b,v6.16b,v4.16b,v29.16b	// A[0][4]=A[1][3]
-.long	0xce207363	//bcax v3.16b,v27.16b,   v0.16b,v28.16b
-.long	0xce210384	//bcax v4.16b,v28.16b,   v1.16b,v0.16b
-.long	0xce220400	//bcax v0.16b,v0.16b,v2.16b,v1.16b
-.long	0xce3b0821	//bcax v1.16b,v1.16b,v27.16b,   v2.16b
-.long	0xce3c6c42	//bcax v2.16b,v2.16b,v28.16b,   v27.16b
-	eor	v0.16b,v0.16b,v26.16b
-	subs	x9,x9,#1
-	bne	Loop_ce
-	ret
-
-.def KeccakF1600_cext
-   .type 32
-.endef
-.align	5
-KeccakF1600_cext:
-	AARCH64_SIGN_LINK_REGISTER
-	stp	x29,x30,[sp,#-80]!
-	add	x29,sp,#0
-	stp	d8,d9,[sp,#16]		// per ABI requirement
-	stp	d10,d11,[sp,#32]
-	stp	d12,d13,[sp,#48]
-	stp	d14,d15,[sp,#64]
-	ldp	d0,d1,[x0,#8*0]
-	ldp	d2,d3,[x0,#8*2]
-	ldp	d4,d5,[x0,#8*4]
-	ldp	d6,d7,[x0,#8*6]
-	ldp	d8,d9,[x0,#8*8]
-	ldp	d10,d11,[x0,#8*10]
-	ldp	d12,d13,[x0,#8*12]
-	ldp	d14,d15,[x0,#8*14]
-	ldp	d16,d17,[x0,#8*16]
-	ldp	d18,d19,[x0,#8*18]
-	ldp	d20,d21,[x0,#8*20]
-	ldp	d22,d23,[x0,#8*22]
-	ldr	d24,[x0,#8*24]
-	bl	KeccakF1600_ce
-	ldr	x30,[sp,#8]
-	stp	d0,d1,[x0,#8*0]
-	stp	d2,d3,[x0,#8*2]
-	stp	d4,d5,[x0,#8*4]
-	stp	d6,d7,[x0,#8*6]
-	stp	d8,d9,[x0,#8*8]
-	stp	d10,d11,[x0,#8*10]
-	stp	d12,d13,[x0,#8*12]
-	stp	d14,d15,[x0,#8*14]
-	stp	d16,d17,[x0,#8*16]
-	stp	d18,d19,[x0,#8*18]
-	stp	d20,d21,[x0,#8*20]
-	stp	d22,d23,[x0,#8*22]
-	str	d24,[x0,#8*24]
-	ldp	d8,d9,[sp,#16]
-	ldp	d10,d11,[sp,#32]
-	ldp	d12,d13,[sp,#48]
-	ldp	d14,d15,[sp,#64]
-	ldr	x29,[sp],#80
-	AARCH64_VALIDATE_LINK_REGISTER
-	ret
-
-.globl	Keccak1600_Absorb_cext
-
-.def Keccak1600_Absorb_cext
-   .type 32
-.endef
-.align	5
-Keccak1600_Absorb_cext:
-	AARCH64_SIGN_LINK_REGISTER
-	stp	x29,x30,[sp,#-80]!
-	add	x29,sp,#0
-	stp	d8,d9,[sp,#16]		// per ABI requirement
-	stp	d10,d11,[sp,#32]
-	stp	d12,d13,[sp,#48]
-	stp	d14,d15,[sp,#64]
-	ldp	d0,d1,[x0,#8*0]
-	ldp	d2,d3,[x0,#8*2]
-	ldp	d4,d5,[x0,#8*4]
-	ldp	d6,d7,[x0,#8*6]
-	ldp	d8,d9,[x0,#8*8]
-	ldp	d10,d11,[x0,#8*10]
-	ldp	d12,d13,[x0,#8*12]
-	ldp	d14,d15,[x0,#8*14]
-	ldp	d16,d17,[x0,#8*16]
-	ldp	d18,d19,[x0,#8*18]
-	ldp	d20,d21,[x0,#8*20]
-	ldp	d22,d23,[x0,#8*22]
-	ldr	d24,[x0,#8*24]
-	b	Loop_absorb_ce
-.align	4
-Loop_absorb_ce:
-	subs	x2,x2,x3		// len - bsz
-	blo	Labsorbed_ce
-	ldr	d31,[x1],#8		// *inp++
-#ifdef	__AARCH64EB__
-	rev64	v31.16b,v31.16b
-#endif
-	eor	v0.16b,v0.16b,v31.16b
-	cmp	x3,#8*(0+2)
-	blo	Lprocess_block_ce
-	ldr	d31,[x1],#8		// *inp++
-#ifdef	__AARCH64EB__
-	rev64	v31.16b,v31.16b
-#endif
-	eor	v1.16b,v1.16b,v31.16b
-	beq	Lprocess_block_ce
-	ldr	d31,[x1],#8		// *inp++
-#ifdef	__AARCH64EB__
-	rev64	v31.16b,v31.16b
-#endif
-	eor	v2.16b,v2.16b,v31.16b
-	cmp	x3,#8*(2+2)
-	blo	Lprocess_block_ce
-	ldr	d31,[x1],#8		// *inp++
-#ifdef	__AARCH64EB__
-	rev64	v31.16b,v31.16b
-#endif
-	eor	v3.16b,v3.16b,v31.16b
-	beq	Lprocess_block_ce
-	ldr	d31,[x1],#8		// *inp++
-#ifdef	__AARCH64EB__
-	rev64	v31.16b,v31.16b
-#endif
-	eor	v4.16b,v4.16b,v31.16b
-	cmp	x3,#8*(4+2)
-	blo	Lprocess_block_ce
-	ldr	d31,[x1],#8		// *inp++
-#ifdef	__AARCH64EB__
-	rev64	v31.16b,v31.16b
-#endif
-	eor	v5.16b,v5.16b,v31.16b
-	beq	Lprocess_block_ce
-	ldr	d31,[x1],#8		// *inp++
-#ifdef	__AARCH64EB__
-	rev64	v31.16b,v31.16b
-#endif
-	eor	v6.16b,v6.16b,v31.16b
-	cmp	x3,#8*(6+2)
-	blo	Lprocess_block_ce
-	ldr	d31,[x1],#8		// *inp++
-#ifdef	__AARCH64EB__
-	rev64	v31.16b,v31.16b
-#endif
-	eor	v7.16b,v7.16b,v31.16b
-	beq	Lprocess_block_ce
-	ldr	d31,[x1],#8		// *inp++
-#ifdef	__AARCH64EB__
-	rev64	v31.16b,v31.16b
-#endif
-	eor	v8.16b,v8.16b,v31.16b
-	cmp	x3,#8*(8+2)
-	blo	Lprocess_block_ce
-	ldr	d31,[x1],#8		// *inp++
-#ifdef	__AARCH64EB__
-	rev64	v31.16b,v31.16b
-#endif
-	eor	v9.16b,v9.16b,v31.16b
-	beq	Lprocess_block_ce
-	ldr	d31,[x1],#8		// *inp++
-#ifdef	__AARCH64EB__
-	rev64	v31.16b,v31.16b
-#endif
-	eor	v10.16b,v10.16b,v31.16b
-	cmp	x3,#8*(10+2)
-	blo	Lprocess_block_ce
-	ldr	d31,[x1],#8		// *inp++
-#ifdef	__AARCH64EB__
-	rev64	v31.16b,v31.16b
-#endif
-	eor	v11.16b,v11.16b,v31.16b
-	beq	Lprocess_block_ce
-	ldr	d31,[x1],#8		// *inp++
-#ifdef	__AARCH64EB__
-	rev64	v31.16b,v31.16b
-#endif
-	eor	v12.16b,v12.16b,v31.16b
-	cmp	x3,#8*(12+2)
-	blo	Lprocess_block_ce
-	ldr	d31,[x1],#8		// *inp++
-#ifdef	__AARCH64EB__
-	rev64	v31.16b,v31.16b
-#endif
-	eor	v13.16b,v13.16b,v31.16b
-	beq	Lprocess_block_ce
-	ldr	d31,[x1],#8		// *inp++
-#ifdef	__AARCH64EB__
-	rev64	v31.16b,v31.16b
-#endif
-	eor	v14.16b,v14.16b,v31.16b
-	cmp	x3,#8*(14+2)
-	blo	Lprocess_block_ce
-	ldr	d31,[x1],#8		// *inp++
-#ifdef	__AARCH64EB__
-	rev64	v31.16b,v31.16b
-#endif
-	eor	v15.16b,v15.16b,v31.16b
-	beq	Lprocess_block_ce
-	ldr	d31,[x1],#8		// *inp++
-#ifdef	__AARCH64EB__
-	rev64	v31.16b,v31.16b
-#endif
-	eor	v16.16b,v16.16b,v31.16b
-	cmp	x3,#8*(16+2)
-	blo	Lprocess_block_ce
-	ldr	d31,[x1],#8		// *inp++
-#ifdef	__AARCH64EB__
-	rev64	v31.16b,v31.16b
-#endif
-	eor	v17.16b,v17.16b,v31.16b
-	beq	Lprocess_block_ce
-	ldr	d31,[x1],#8		// *inp++
-#ifdef	__AARCH64EB__
-	rev64	v31.16b,v31.16b
-#endif
-	eor	v18.16b,v18.16b,v31.16b
-	cmp	x3,#8*(18+2)
-	blo	Lprocess_block_ce
-	ldr	d31,[x1],#8		// *inp++
-#ifdef	__AARCH64EB__
-	rev64	v31.16b,v31.16b
-#endif
-	eor	v19.16b,v19.16b,v31.16b
-	beq	Lprocess_block_ce
-	ldr	d31,[x1],#8		// *inp++
-#ifdef	__AARCH64EB__
-	rev64	v31.16b,v31.16b
-#endif
-	eor	v20.16b,v20.16b,v31.16b
-	cmp	x3,#8*(20+2)
-	blo	Lprocess_block_ce
-	ldr	d31,[x1],#8		// *inp++
-#ifdef	__AARCH64EB__
-	rev64	v31.16b,v31.16b
-#endif
-	eor	v21.16b,v21.16b,v31.16b
-	beq	Lprocess_block_ce
-	ldr	d31,[x1],#8		// *inp++
-#ifdef	__AARCH64EB__
-	rev64	v31.16b,v31.16b
-#endif
-	eor	v22.16b,v22.16b,v31.16b
-	cmp	x3,#8*(22+2)
-	blo	Lprocess_block_ce
-	ldr	d31,[x1],#8		// *inp++
-#ifdef	__AARCH64EB__
-	rev64	v31.16b,v31.16b
-#endif
-	eor	v23.16b,v23.16b,v31.16b
-	beq	Lprocess_block_ce
-	ldr	d31,[x1],#8		// *inp++
-#ifdef	__AARCH64EB__
-	rev64	v31.16b,v31.16b
-#endif
-	eor	v24.16b,v24.16b,v31.16b
-Lprocess_block_ce:
-	bl	KeccakF1600_ce
-	b	Loop_absorb_ce
-.align	4
-Labsorbed_ce:
-	stp	d0,d1,[x0,#8*0]
-	stp	d2,d3,[x0,#8*2]
-	stp	d4,d5,[x0,#8*4]
-	stp	d6,d7,[x0,#8*6]
-	stp	d8,d9,[x0,#8*8]
-	stp	d10,d11,[x0,#8*10]
-	stp	d12,d13,[x0,#8*12]
-	stp	d14,d15,[x0,#8*14]
-	stp	d16,d17,[x0,#8*16]
-	stp	d18,d19,[x0,#8*18]
-	stp	d20,d21,[x0,#8*20]
-	stp	d22,d23,[x0,#8*22]
-	str	d24,[x0,#8*24]
-	add	x0,x2,x3		// return value
-	ldp	d8,d9,[sp,#16]
-	ldp	d10,d11,[sp,#32]
-	ldp	d12,d13,[sp,#48]
-	ldp	d14,d15,[sp,#64]
-	ldp	x29,x30,[sp],#80
-	AARCH64_VALIDATE_LINK_REGISTER
-	ret
-
-.globl	Keccak1600_Squeeze_cext
-
-.def Keccak1600_Squeeze_cext
-   .type 32
-.endef
-.align	5
-Keccak1600_Squeeze_cext:
-	AARCH64_SIGN_LINK_REGISTER
-	stp	x29,x30,[sp,#-16]!
-	add	x29,sp,#0
-	cmp	x2,#0
-	beq	Lsqueeze_done_ce
-	mov	x9,x0
-	mov	x10,x3
-Loop_squeeze_ce:
-	ldr	x4,[x9],#8
-	cmp	x2,#8
-	blo	Lsqueeze_tail_ce
-#ifdef	__AARCH64EB__
-	rev	x4,x4
-#endif
-	str	x4,[x1],#8
-	beq	Lsqueeze_done_ce
-	sub	x2,x2,#8
-	subs	x10,x10,#8
-	bhi	Loop_squeeze_ce
-	bl	KeccakF1600_cext
-	ldr	x30,[sp,#8]
-	mov	x9,x0
-	mov	x10,x3
-	b	Loop_squeeze_ce
-.align	4
-Lsqueeze_tail_ce:
-	strb	w4,[x1],#1
-	lsr	x4,x4,#8
-	subs	x2,x2,#1
-	beq	Lsqueeze_done_ce
-	strb	w4,[x1],#1
-	lsr	x4,x4,#8
-	subs	x2,x2,#1
-	beq	Lsqueeze_done_ce
-	strb	w4,[x1],#1
-	lsr	x4,x4,#8
-	subs	x2,x2,#1
-	beq	Lsqueeze_done_ce
-	strb	w4,[x1],#1
-	lsr	x4,x4,#8
-	subs	x2,x2,#1
-	beq	Lsqueeze_done_ce
-	strb	w4,[x1],#1
-	lsr	x4,x4,#8
-	subs	x2,x2,#1
-	beq	Lsqueeze_done_ce
-	strb	w4,[x1],#1
-	lsr	x4,x4,#8
-	subs	x2,x2,#1
-	beq	Lsqueeze_done_ce
-	strb	w4,[x1],#1
-Lsqueeze_done_ce:
-	ldr	x29,[sp],#16
-	AARCH64_VALIDATE_LINK_REGISTER
-	ret
-
-.byte	75,101,99,99,97,107,45,49,54,48,48,32,97,98,115,111,114,98,32,97,110,100,32,115,113,117,101,101,122,101,32,102,111,114,32,65,82,77,118,56,44,32,67,82,89,80,84,79,71,65,77,83,32,98,121,32,60,97,112,112,114,111,64,111,112,101,110,115,115,108,46,111,114,103,62,0
-=======
 .byte	75,101,99,99,97,107,45,49,54,48,48,32,112,101,114,109,117,116,97,116,105,111,110,32,102,111,114,32,65,82,77,118,56,44,32,67,82,89,80,84,79,71,65,77,83,32,98,121,32,60,97,112,112,114,111,64,111,112,101,110,115,115,108,46,111,114,103,62,0
->>>>>>> 53226d06
 .align	2
 #endif  // !OPENSSL_NO_ASM && defined(OPENSSL_AARCH64) && defined(_WIN32)